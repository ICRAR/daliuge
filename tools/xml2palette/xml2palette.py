#!/usr/bin/env python
"""
Script processes a file or a directory of source files and
produces a DALiuGE compatible palette file containing the
information required to use functions and components in graphs.
For more information please refer to the documentation
https://daliuge.readthedocs.io/en/latest/development/app_development/eagle_app_integration.html#automatic-eagle-palette-generation

"""

import argparse
import csv
from dataclasses import dataclass
import getopt
import json
import logging
import random
import os
import subprocess
import sys
import tempfile
import uuid
import xml.etree.ElementTree as ET
import ast
import re
from enum import Enum

from blockdag import build_block_dag

next_key = -1

# NOTE: not sure if all of these are actually required
#       make sure to retrieve some of these from environment variables
DOXYGEN_SETTINGS = [
    ("OPTIMIZE_OUTPUT_JAVA", "YES"),
    ("AUTOLINK_SUPPORT", "NO"),
    ("IDL_PROPERTY_SUPPORT", "NO"),
    ("EXCLUDE_PATTERNS", "*/web/*, CMakeLists.txt"),
    ("VERBATIM_HEADERS", "NO"),
    ("GENERATE_HTML", "NO"),
    ("GENERATE_LATEX", "NO"),
    ("GENERATE_XML", "YES"),
    ("XML_PROGRAMLISTING", "NO"),
    ("ENABLE_PREPROCESSING", "NO"),
    ("CLASS_DIAGRAMS", "NO"),
]

# extra doxygen setting for C repositories
DOXYGEN_SETTINGS_C = [
    ("FILE_PATTERNS", "*.h, *.hpp"),
]

DOXYGEN_SETTINGS_PYTHON = [
    ("FILE_PATTERNS", "*.py"),
]

KNOWN_PARAM_DATA_TYPES = [
    "String",
    "Integer",
    "Float",
    "Object",
    "Boolean",
    "Select",
    "Password",
    "Json",
    "Python"
]
KNOWN_CONSTRUCT_TYPES = ["Scatter", "Gather"]
KNOWN_DATA_CATEGORIES = [
    "File",
    "Memory",
    "SharedMemory",
    "NGAS",
    "S3",
    "Plasma",
    "PlasmaFlight",
    "ParameterSet",
    "EnvironmentVariables"
]

KNOWN_FIELD_TYPES = [
    "ComponentParameter",
    "ApplicationArgument",
    "InputPort",
    "OutputPort"
]

<<<<<<< HEAD
BLOCKDAG_DATA_FIELDS = [
    "inputPorts",
    "outputPorts",
    "applicationArgs",
    "category",
    "fields"
]
=======
VALUE_TYPES = {
    str: "String",
    int: "Integer",
    float: "Float",
    bool: "Boolean",
    list: "Json",
    dict: "Json",
    tuple: "Json"
}
>>>>>>> 66dd9beb

class Language(Enum):
    UNKNOWN = 0
    C = 1
    PYTHON = 2

def get_args():
    # inputdir, tag, outputfile, allow_missing_eagle_start, module_path, language
    parser = argparse.ArgumentParser(epilog=__doc__,
                            formatter_class=argparse.RawDescriptionHelpFormatter)
    parser.add_argument("idir", help="input directory path or file name")
    parser.add_argument("ofile", help="output file name")
    parser.add_argument("-m", "--module", help="Module load path name",
                        default="")
    parser.add_argument("-t", "--tag", help="filter components with matching tag", default="")
    parser.add_argument("-c", help="C mode, if not set Python will be used",
                        action="store_true")
    parser.add_argument("-r", "--recursive", help="Traverse sub-directories",
                        action="store_true")
    parser.add_argument("-s", "--parse_all", 
        help="Try to parse non DAliuGE compliant functions and methods",
        action="store_true")
    parser.add_argument("-v", "--verbose", help="increase output verbosity",
                        action="store_true")
    args = parser.parse_args()
    if args.verbose:
        logging.getLogger().setLevel(logging.DEBUG)
    logging.debug("DEBUG logging switched on")
    if args.recursive:
        DOXYGEN_SETTINGS.append(("RECURSIVE", "YES"))
        logging.info("Recursive flag ON")
    else:
        DOXYGEN_SETTINGS.append(("RECURSIVE", "NO"))
        logging.info("Recursive flag OFF")
    language = Language.C if args.c else Language.PYTHON
    return args.idir, args.tag, args.ofile, args.parse_all, args.module, language

def check_environment_variables():
    required_environment_variables = ["PROJECT_NAME", "PROJECT_VERSION", "GIT_REPO"]

    for variable in required_environment_variables:
        value = os.environ.get(variable)

        if value is None:
            if variable == 'PROJECT_NAME':
                os.environ['PROJECT_NAME'] = os.path.basename(os.path.abspath('.'))
            elif variable == 'PROJECT_VERSION':
                os.environ['PROJECT_VERSION'] = '0.1'
            elif variable == 'GIT_REPO':
                os.environ['GIT_REPO'] = os.environ['PROJECT_NAME']
            else:
                logging.error("No " + variable + " environment variable.")
                return False

    return True


def modify_doxygen_options(doxygen_filename, options):
    with open(doxygen_filename, "r") as dfile:
        contents = dfile.readlines()

    with open(doxygen_filename, "w") as dfile:
        for index, line in enumerate(contents):
            if line[0] == "#":
                continue
            if len(line) <= 1:
                continue

            parts = line.split("=")
            first_part = parts[0].strip()
            written = False

            for key, value in options:
                if first_part == key:
                    dfile.write(key + " = " + value + "\n")
                    written = True
                    break

            if not written:
                dfile.write(line)


def get_next_key():
    global next_key

    next_key -= 1

    return next_key + 1


def create_uuid(seed):
    rnd = random.Random()
    rnd.seed(seed)

    new_uuid = uuid.UUID(int=rnd.getrandbits(128), version=4)
    return new_uuid


def create_port(
    component_name, internal_name, external_name, direction, event, value_type, description
):
    seed = {
        "component_name": component_name,
        "internal_name": internal_name,
        "external_name": external_name,
        "direction": direction,
        "event": event,
        "type": value_type,
        "description": description,
    }

    port_uuid = create_uuid(str(seed))

    return {
        "Id": str(port_uuid),
        "IdText": internal_name,
        "text": external_name,
        "event": event,
        "type": value_type,
        "description": description,
    }


def find_field_by_name(fields, name):
    for field in fields:
        if field["name"] == name:
            return field
    return None


def check_required_fields_for_category(text, fields, category):
    if category in [
        "DynlibApp",
        "PythonApp",
        "Branch",
        "BashShellApp",
        "Mpi",
        "Docker",
    ]:
        alert_if_missing(text, fields, "execution_time")
        alert_if_missing(text, fields, "num_cpus")

    if category in ["DynlibApp", "PythonApp", "Branch", "BashShellApp", "Docker"]:
        alert_if_missing(text, fields, "group_start")

    if category == "DynlibApp":
        alert_if_missing(text, fields, "libpath")

    if category in ["PythonApp", "Branch"]:
        alert_if_missing(text, fields, "appclass")

    if category in [
        "File",
        "Memory",
        "NGAS",
        "ParameterSet",
        "Plasma",
        "PlasmaFlight",
        "S3",
    ]:
        alert_if_missing(text, fields, "data_volume")

    if category in [
        "File",
        "Memory",
        "NGAS",
        "ParameterSet",
        "Plasma",
        "PlasmaFlight",
        "S3",
        "Mpi",
    ]:
        alert_if_missing(text, fields, "group_end")

    if category in ["BashShellApp", "Mpi", "Docker", "Singularity"]:
        alert_if_missing(text, fields, "input_redirection")
        alert_if_missing(text, fields, "output_redirection")
        alert_if_missing(text, fields, "command_line_arguments")
        alert_if_missing(text, fields, "paramValueSeparator")
        alert_if_missing(text, fields, "argumentPrefix")


def create_field(
    internal_name, external_name, value, value_type, field_type, access, options, precious, positional, description
):
    return {
        "text": external_name,
        "name": internal_name,
        "value": value,
        "defaultValue": value,
        "description": description,
        "type": value_type,
        "fieldType": field_type,
        "readonly": access == "readonly",
        "options": options,
        "precious": precious,
        "positional": positional,
    }


def alert_if_missing(text, fields, internal_name):
    if find_field_by_name(fields, internal_name) is None:
        logging.warning(text + " component missing " + internal_name + " cparam")
        pass


def parse_value(text, value):
    # parse the value as csv (delimited by '/')
    parts = []
    reader = csv.reader([value], delimiter="/", quotechar='"')
    for row in reader:
        parts = row

    # init attributes of the param
    external_name = ""
    default_value = ""
    value_type = "String"
    field_type = "cparam"
    access = "readwrite"
    options = []
    precious = False
    positional = False
    description = ""

    # assign attributes (if present)
    if len(parts) > 0:
        external_name = parts[0]
    if len(parts) > 1:
        default_value = parts[1]
    if len(parts) > 2:
        value_type = parts[2]
    if len(parts) > 3:
        field_type = parts[3]
    if len(parts) > 4:
        access = parts[4]
    else:
        logging.warning(
            text
            + " "
            + field_type
            + " ("
            + external_name
            + ") has no 'access' descriptor, using default (readwrite) : "
            + value
        )
    if len(parts) > 5:
        if parts[5].strip() == "":
            options = []
        else:
            options = parts[5].strip().split(",")
    else:
        logging.warning(
            text
            + " "
            + field_type
            + " ("
            + external_name
            + ") has no 'options', using default ([]) : "
            + value
        )
    if len(parts) > 6:
        precious = parts[6].lower() == "true"
    else:
        logging.warning(
            text
            + " "
            + field_type
            + " ("
            + external_name
            + ") has no 'precious' descriptor, using default (False) : "
            + value
        )
    if len(parts) > 7:
        positional = parts[7].lower() == "true"
    else:
        logging.warning(
            text
            + " "
            + field_type
            + " ("
            + external_name
            + ") has no 'positional', using default (False) : "
            + value
        )
    if len(parts) > 8:
        description = parts[8]

    return (external_name, default_value, value_type, field_type, access, options, precious, positional, description)


def parse_description(value):
    # parse the value as csv (delimited by '/')
    parts = []
    reader = csv.reader([value], delimiter="/", quotechar='"')
    for row in reader:
        parts = row

    # if parts is empty
    if len(parts) == 0:
        logging.warning("unable to parse description from: " + value)
        return ""

    return parts[-1]


# NOTE: color, x, y, width, height are not specified in palette node, they will be set by the EAGLE importer
def create_palette_node_from_params(params):
    text = ""
    description = ""
    comp_description = ""
    category = ""
    tag = ""
    construct = ""
    inputPorts = []
    outputPorts = []
    inputLocalPorts = []
    outputLocalPorts = []
    fields = []
    applicationArgs = []

    # process the params
    for param in params:
        key = param["key"]
        direction = param["direction"]
        value = param["value"]

        if key == "category":
            category = value
        elif key == "construct":
            construct = value
        elif key == "tag" and not any(s in value for s in KNOWN_FIELD_TYPES):
            tag = value
        elif key == "text":
            text = value
        elif key == "description":
            comp_description = value
        else:
            internal_name = key
            (
                external_name,
                default_value,
                value_type,
                field_type,
                access,
                options,
                precious,
                positional,
                description
            ) = parse_value(text, value)

            # check that type is in the list of known types
            if value_type not in KNOWN_PARAM_DATA_TYPES:
                #logging.warning(text + " " + field_type + " '" + name + "' has unknown type: " + type)
                pass

            # check that a param of type "Select" has some options specified,
            # and check that every param with some options specified is of type "Select"
            if value_type == "Select" and len(options) == 0:
                logging.warning(
                    text
                    + " "
                    + field_type
                    + " '"
                    + external_name
                    + "' is of type 'Select' but has no options specified: "
                    + str(options)
                )
            if len(options) > 0 and value_type != "Select":
                logging.warning(
                    text
                    + " "
                    + field_type
                    + " '"
                    + external_name
                    + "' has at least one option specified but is not of type 'Select': "
                    + value_type
                )

            # parse description
            if "\n" in value:
                logging.info(
                    text
                    + " description ("
                    + value
                    + ") contains a newline character, removing."
                )
                value = value.replace("\n", " ")

            # check that access is a known value
            if access != "readonly" and access != "readwrite":
                logging.warning(
                    text
                    + " "
                    + field_type
                    + " '"
                    + external_name
                    + "' has unknown 'access' descriptor: "
                    + access
                )

            # create a field from this data
            field = create_field(
                internal_name,
                external_name,
                default_value,
                value_type,
                field_type,
                access,
                options,
                precious,
                positional,
                description
            )

            # add the field to the correct list in the component, based on fieldType
            if field_type in KNOWN_FIELD_TYPES:
                fields.append(field)
            else:
                logging.warning(
                    text
                    + " '"
                    + external_name
                    + "' field_type is Unknown: "
                    + field_type
                )

    # check for presence of extra fields that must be included for each category
    check_required_fields_for_category(text, fields, category)
    # create and return the node
    return (
        {"tag": tag, "construct": construct},
        {
            "category": category,
            "drawOrderHint": 0,
            "key": get_next_key(),
            "text": text,
            "description": comp_description,
            "collapsed": False,
            "showPorts": False,
            "streaming": False,
            "subject": None,
            "selected": False,
            "expanded": False,
            "inputApplicationName": "",
            "outputApplicationName": "",
            "inputApplicationType": "None",
            "outputApplicationType": "None",
            "inputPorts": inputPorts,
            "outputPorts": outputPorts,
            "inputLocalPorts": inputLocalPorts,
            "outputLocalPorts": outputLocalPorts,
            "inputAppFields": [],
            "outputAppFields": [],
            "fields": fields,
            "applicationArgs": applicationArgs,
            "repositoryUrl": gitrepo,
            "commitHash": version,
            "paletteDownloadUrl": "",
            "dataHash": "",
        },
    )


def write_palette_json(outputfile, nodes, gitrepo, version, block_dag):
    # add hashes from block_dag to the nodes
    for i in range(len(nodes)):
        nodes[i]['dataHash'] = block_dag[i]['data_hash'];

    # create the palette object
    palette = {
        "modelData": {
            "fileType": "palette",
            "repoService": "GitHub",
            "repoBranch": "master",
            "repo": "ICRAR/EAGLE_test_repo",
            "readonly": True,
            "filePath": outputfile,
            "repositoryUrl": gitrepo,
            "commitHash": version,
            "downloadUrl": "",
            "signature": block_dag['signature'],
        },
        "nodeDataArray": nodes,
        "linkDataArray": [],
    }

    # write palette to file
    with open(outputfile, "w") as outfile:
        json.dump(palette, outfile, indent=4)


def process_compounddef(compounddef):
    result = []
    found_eagle_start = False

    # get child of compounddef called "briefdescription"
    briefdescription = None
    for child in compounddef:
        if child.tag == "briefdescription":
            briefdescription = child
            break

    if briefdescription is not None:
        if len(briefdescription) > 0:
            if briefdescription[0].text is None:
                logging.warning("No brief description text")
                result.append({"key": "text", "direction": None, "value": ""})
            else:
                result.append(
                    {
                        "key": "text",
                        "direction": None,
                        "value": briefdescription[0].text.strip(" ."),
                    }
                )

    # get child of compounddef called "detaileddescription"
    detaileddescription = None
    for child in compounddef:
        if child.tag == "detaileddescription":
            detaileddescription = child
            break

    # check that detailed description was found
    if detaileddescription is not None:

        # search children of detaileddescription node for a para node with "simplesect" children, who have "title" children with text "EAGLE_START" and "EAGLE_END"
        para = None
        description = ""
        for ddchild in detaileddescription:
            if ddchild.tag == "para":
                if ddchild.text is not None:
                    description += ddchild.text + "\n"
                for pchild in ddchild:
                    if pchild.tag == "simplesect":
                        for sschild in pchild:
                            if sschild.tag == "title":
                                if sschild.text.strip() == "EAGLE_START":
                                    found_eagle_start = True

                        para = ddchild
        # add description
        if description != "":
            result.append(
                {"key": "description", "direction": None, "value": description.strip()}
            )

    # check that we found an EAGLE_START, otherwise this is just regular doxygen, skip it
    if not found_eagle_start:
        return []

    # check that we found the correct para
    if para is None:
        return result

    # find parameterlist child of para
    parameterlist = None
    for pchild in para:
        if pchild.tag == "parameterlist":
            parameterlist = pchild
            break

    # check that we found a parameterlist
    if parameterlist is None:
        return result

    # read the parameters from the parameter list
    for parameteritem in parameterlist:
        key = None
        direction = None
        value = None
        for pichild in parameteritem:
            if pichild.tag == "parameternamelist":
                key = pichild[0].text.strip()
                direction = pichild[0].attrib.get("direction", "").strip()
            elif pichild.tag == "parameterdescription":
                if key == "gitrepo" and isinstance(pichild[0], list):
                    # the gitrepo is a URL, so is contained within a <ulink> element,
                    # therefore we need to use pichild[0][0] here to look one level deeper
                    # in the hierarchy
                    if pichild[0][0] is None or pichild[0][0].text is None:
                        logging.warning("No gitrepo text")
                        value = ""
                    else:
                        value = pichild[0][0].text.strip()
                else:
                    if pichild[0].text is None:
                        logging.warning("No key text (key: " + key + ")")
                        value = ""
                    else:
                        value = pichild[0].text.strip()

        result.append({"key": key, "direction": direction, "value": value})
    return result


def process_compounddef_default(compounddef, language):
    result = []

    # check memberdefs
    for child in compounddef:
        logging.debug("Found child element: %s with tag: %s kind: %s", child, child.tag, child.get("kind"))
        if child.tag == "compoundname":
            if child.text.find('casatasks:') == 0:
                casa_mode = True
                hold_name = child.text.split('::')[1]  
            else:
                casa_mode = False
                hold_name = "Unknown"
            logging.debug("Found compoundname: %s; extracted: %s", child.text, hold_name)
        if child.tag == "detaileddescription" and len(child) > 0 and casa_mode:
            # for child in ggchild:
            dStr = child[0][0].text
            descDict = parseCasaDocs(dStr)
            pkeys = {p["key"]:i for i,p in enumerate(member["params"])}
            for p in descDict.keys():
                if p in pkeys:
                    member["params"][pkeys[p]]["value"] += f'"{descDict[p]}"'

        if child.tag == "sectiondef" and child.get("kind") in ["func", "public-func"]:

            for grandchild in child:
                if grandchild.tag == "memberdef" and grandchild.get("kind") == "function":
                    logging.debug("Found function element")

                    member = {"params":[]}
                    func_path = "Unknown"
                    func_name = hold_name
                    return_type = "Unknown"

                    # some defaults
                    # cparam format is (name, default_value, type, access, precious, options, positional, description)
                    if language == Language.C:
                        member["params"].append({"key": "category", "direction": None, "value": "DynlibApp"})
                        member["params"].append({"key": "libpath", "direction": None, "value": "Library Path//String/ComponentParameter/readwrite//False/False/The location of the shared object/DLL that implements this application"})
                    elif language == Language.PYTHON:
                        member["params"].append({"key": "category", "direction": None, "value": "PythonApp"})
                        member["params"].append({"key": "appclass", "direction": None, "value": "Application Class/dlg.apps.pyfunc.PyFuncApp/String/ComponentParameter/readwrite//False/False/The python class that implements this application"})

                    member["params"].append({"key": "execution_time", "direction": None, "value": "Execution Time/5/Integer/ComponentParameter/readwrite//False/False/Estimate of execution time (in seconds) for this application."})
                    member["params"].append({"key": "num_cpus", "direction": None, "value": "No. of CPUs/1/Integer/ComponentParameter/readwrite//False/False/Number of CPUs used for this application."})
                    member["params"].append({"key": "group_start", "direction": None, "value": "Group start/false/Boolean/ComponentParameter/readwrite//False/False/Is this node the start of a group?"})

                    for ggchild in grandchild:
                        logging.debug("grandchild element: %s", ggchild.tag)
                        if ggchild.tag == "name":
                            func_name = ggchild.text if func_name == "Unknown" else func_name
                            member["params"].append({"key": "text", "direction": None, "value": func_name})
                        if ggchild.tag == "detaileddescription":
                            if len(ggchild) > 0 and len(ggchild[0]) > 0 and ggchild[0][0].text != None:

                                # get detailed description text
                                dd = ggchild[0][0].text

                                # check if a return type exists in the detailed description
                                hasReturn = dd.rfind(":return:") != -1 or dd.rfind(":returns:") != -1

                                # get return type, if it exists
                                if hasReturn:
                                    return_part = dd[dd.rfind(":return:")+8:].strip().replace('\n', ' ')
                                    output_port_name = "output"
                                    print("Add output port:" + str(output_port_name) + "/" + str(return_type) + "/" + str(return_part))
                                    member["params"].append({"key": str(output_port_name), "direction": "out", "value": str(output_port_name) + "//" + str(return_type) + "/OutputPort/readwrite//False/False/" + str(return_part) })

                                # get first part of description, up until when the param are mentioned
                                description = dd[:dd.find(":param")].strip()

                                # find the list of param names and descriptions in the <detaileddescription> tag
                                params = parse_params(dd)

                                # use the params above
                                for p in params:
                                    set_param_description(p[0], p[1], member["params"])

                                member["params"].append({"key": "description", "direction": None, "value": description})
                        if ggchild.tag == "param":
                            value_type = ""
                            name = ""
                            default_value = ""

                            for gggchild in ggchild:
                                if gggchild.tag == "type":
                                    value_type = gggchild.text

                                    # also look at children with ref tag
                                    for ggggchild in gggchild:
                                        if ggggchild.tag == "ref":
                                            value_type = ggggchild.text
                                if gggchild.tag == "declname":
                                    name = gggchild.text
                                if gggchild.tag == "defname":
                                    name = gggchild.text
                                if gggchild.tag == "defval":
                                    default_value = gggchild.text
                            if str(name) == "self": continue
                            # type recognised?
                            type_recognised = False

                            # fix some types
                            if value_type == "bool":
                                value_type = "Boolean"
                                if default_value == "":
                                    default_value = "False"
                                type_recognised = True
                            if value_type == "int":
                                value_type = "Integer"
                                if default_value == "":
                                    default_value = "0"
                                type_recognised = True
                            if value_type == "float":
                                value_type = "Float"
                                if default_value == "":
                                    default_value = "0"
                                type_recognised = True
                            if value_type in ["string", "*" , "**"]:
                                value_type = "String"
                                type_recognised = True

                            # try to guess the type based on the default value
                            # TODO: try to parse default_value as JSON to detect JSON types
                            if not type_recognised and default_value != "" and default_value is not None and default_value != "None":
                                #print("name:" + str(name) + " default_value:" + str(default_value))
                                try:
                                    # we'll try to interpret what the type of the default_value is using ast
                                    l = {}
                                    try:
                                        eval(compile(ast.parse(f't = {default_value}'),filename="",mode="exec"), l)
                                        vt = type(l['t'])
                                        if not isinstance(l['t'], type):
                                            default_value = l['t']
                                        else:
                                            vt = str
                                    except NameError:
                                        vt = str
                                    except SyntaxError:
                                        vt = str
                                    
                                    value_type = VALUE_TYPES[vt] if vt in VALUE_TYPES else "String"
                                    if value_type == "String":
                                        # if it is String we need to do a few more tests
                                        try:
                                            val = int(default_value)
                                            value_type = "Integer"
                                            #print("Use Integer")
                                        except:
                                            try:
                                                val = float(default_value)
                                                value_type = "Float"
                                                #print("Use Float")
                                            except:
                                                if default_value.lower() == "true" or default_value.lower() == "false":
                                                    value_type = "Boolean"
                                                    default_value = default_value.lower()
                                                    #print("Use Boolean")
                                                else:
                                                    value_type = "String"
                                                    #print("Use String")
                                except NameError or TypeError:
                                    raise

                            # TODO: change
                            # add the param
                                            
                            if str(value_type) == "String":
                                default_value = str(default_value).replace("'", "")
                                if default_value.find("/") >=0:
                                    default_value = f'"{default_value}"'
                            logging.debug("adding param: %s",{"key":str(name), "direction":"in", "value":str(name) + "/" + str(default_value) + "/" + str(value_type) + "/ApplicationArgument/readwrite//False/False/"})
                            member["params"].append({"key":str(name), "direction":"in", "value":str(name) + "/" + str(default_value) + "/" + str(value_type) + "/ApplicationArgument/readwrite//False/False/"})

                        if ggchild.tag == "definition":
                            return_type = ggchild.text.strip().split(" ")[0]
                            func_path = ggchild.text.strip().split(" ")[-1]
                            if func_path.find("._") >=0 and ggchild.text.find('casatasks') >= 0:
                                func_path = func_path.split('._')[0]
                            logging.debug("Using name '%s' for function", func_path)

                            # TODO: change
                            # aparams
                            member["params"].append({"key": "func_name", "direction": None, "value": "Function Name/" + func_path + "/String/ApplicationArgument/readonly//False/True/Python function name"})
                            member["params"].append({"key": "input_parser", "direction": None, "value": "Input Parser/pickle/Select/ApplicationArgument/readwrite/pickle,eval,npy,path,dataurl/False/False/Input port parsing technique"})
                            member["params"].append({"key": "output_parser", "direction": None, "value": "Output Parser/pickle/Select/ApplicationArgument/readwrite/pickle,eval,npy,path,dataurl/False/False/Output port parsing technique"})

                            if return_type == "def":
                                return_type = "None"

                    # skip function if it begins with an underscore
                    if func_name[0] == "_" and func_name != "__call__":
                        logging.debug("Skip " + func_name + " starts with underscore")
                        continue

                    # skip component if a module_path was specified, and this component is not within it
                    if module_path != "" and not module_path in func_path:
                        logging.debug("Skip " + func_path + ". Doesn't match module path: " + module_path)
                        continue
                    # logging.debug("Appending members: %s", member)
                    result.append(member)
    
    return result


# find the list of param names and descriptions in the <detaileddescription> tag
def parse_params(detailed_description):
    result = []

    detailed_description = detailed_description.split("Returns:")[0]
    param_lines = [p.replace('\n','').strip() for p in detailed_description.split(":param")[1:]]
    # param_lines = [line.strip() for line in detailed_description]

    for p_line in param_lines:
        logging.debug("p_line: %s" + p_line)

        try:
            index_of_second_colon = p_line.index(':', 0)
        except:
            # didnt find second colon, skip
            continue

        param_name = p_line[1:index_of_second_colon].strip()
        param_description = p_line[index_of_second_colon+2:].strip()

        result.append((param_name, param_description))

    return result


# find the named aparam in params, and update the description
def set_param_description(name, description, params):
    #print("set_param_description():" + str(name) + ":" + str(description))
    for p in params:
        if p["key"] == name:
            p["value"] = p["value"] + description
            break


def create_construct_node(node_type, node):

    # check that type is in the list of known types
    if type not in KNOWN_CONSTRUCT_TYPES:
        logging.warning(" construct for node'" + node["text"] + "' has unknown type: " + node_type)
        pass

    construct_node = {
        "category": node_type,
        "description": "A default "
        + node_type
        + " construct for the "
        + node["text"]
        + " component.",
        "fields": [],
        "applicationArgs": [],
        "repositoryUrl": gitrepo,
        "commitHash": version,
        "paletteDownloadUrl": "",
        "dataHash": "",
        "key": get_next_key(),
        "precious": False,
        "streaming": False,
        "text": node_type + "/" + node["text"],
    }

    if node_type == "Scatter" or node_type == "Gather":
        construct_node["inputAppFields"] = node["fields"]
        construct_node["inputAppArgs"] = node["applicationArgs"]
        construct_node["inputApplicationKey"] = node["key"]
        construct_node["inputApplicationName"] = node["text"]
        construct_node["inputApplicationType"] = node["category"]
        construct_node["inputApplicationDescription"] = node["description"]
        construct_node["inputLocalPorts"] = node["outputPorts"]
        construct_node["inputPorts"] = node["inputPorts"]
        construct_node["outputAppFields"] = []
        construct_node["outputAppArgs"] = []
        construct_node["outputApplicationKey"] = None
        construct_node["outputApplicationName"] = ""
        construct_node["outputApplicationType"] = "None"
        construct_node["outputApplicationDescription"] = ""
        construct_node["outputLocalPorts"] = []
        construct_node["outputPorts"] = []
    else:
        pass  # not sure what to do for other types like MKN yet

    return construct_node


def params_to_nodes(params):
    # logging.debug("params_to_nodes: %s", params)
    result = []

    # if no params were found, or only the name and description were found, then don't bother creating a node
    if len(params) > 2:
        # create a node
        data, node = create_palette_node_from_params(params)

        # if the node tag matches the command line tag, or no tag was specified on the command line, add the node to the list to output
        if data["tag"] == tag or tag == "":
            logging.info("Adding component: " + node["text"])
            result.append(node)

            # if a construct is found, add to nodes
            if data["construct"] != "":
                logging.info("Adding component: " + data["construct"] + "/" + node["text"])
                construct_node = create_construct_node(data["construct"], node)
                result.append(construct_node)

    # check if gitrepo and version params were found and cache the values
    for param in params:
        key = param["key"]
        value = param["value"]

        if key == "gitrepo":
            gitrepo = value
        elif key == "version":
            version = value

    return result

def cleanString(text: str) -> str:
    """
    Remove ANSI escape strings from text"

    :param text: string to clean
    """
    # ansi_escape = re.compile(r'[@-Z\\-_]|\[[0-?]*[ -/]*[@-~]')
    ansi_escape = re.compile(r'\[[0-?]*[ -/]*[@-~]')
    return ansi_escape.sub('', text)


def parseCasaDocs(dStr:str) -> dict:
    """
    Parse the special docstring for casatasks
    """
    """
    Extract the parameters from the casatask doc string.

    :param task: The casatask to derive the parameters from.

    :returns: Dictionary of form {<paramKey>:<paramDoc>}
    """
    dStr = cleanString(dStr)
    dList = dStr.split('\n')
    try:
        start_ind = [idx for idx, s in enumerate(dList) if '-- parameter' in s][0] + 1
        end_ind = [idx for idx, s in enumerate(dList) if '-- example' in s][0]
    except IndexError:
        logging.debug('Problems finding start or end index for task: {task}')
        return {}
    paramsList = dList[start_ind:end_ind]
    paramsSidx = [idx+1 for idx, p in enumerate(paramsList) if len(p) > 0 and p[0] != ' ']
    paramsEidx = paramsSidx[1:] + [len(paramsList) - 1]
    paramFirstLine = [(p.strip().split(' ',1)[0], p.strip().split(' ',1)[1].strip()) 
        for p in paramsList if len(p) > 0 and p[0] != ' ']
    paramNames = [p[0] for p in paramFirstLine]
    paramDocs  = [p[1].strip() for p in paramFirstLine]
    for i in range(len(paramDocs)):
        if paramsSidx[i] < paramsEidx[i]:
            pl = [p.strip() for p in paramsList[paramsSidx[i]:paramsEidx[i]-1] if len(p.strip()) > 0]
            paramDocs[i] = paramDocs[i] + ' '+' '.join(pl)
    params = dict(zip(paramNames, paramDocs))
    return params


if __name__ == "__main__":
    logging.basicConfig(
        format="%(asctime)s - %(message)s",
        datefmt="%d-%b-%y %H:%M:%S",
        level=logging.INFO,
    )

    # read environment variables
    if not check_environment_variables():
        sys.exit(1)
    (inputdir, tag, outputfile, allow_missing_eagle_start, module_path, language) =\
        get_args()

    logging.info("PROJECT_NAME:" + os.environ.get("PROJECT_NAME"))
    logging.info("PROJECT_VERSION:" + os.environ.get("PROJECT_VERSION"))
    logging.info("GIT_REPO:" + os.environ.get("GIT_REPO"))

    logging.info("Input Directory:" + inputdir)
    logging.info("Tag:" + tag)
    logging.info("Output File:" + outputfile)
    logging.info("Allow missing EAGLE_START:" + str(allow_missing_eagle_start))
    logging.info("Module Path:" + module_path)

    # create a temp directory for the output of doxygen
    output_directory = tempfile.TemporaryDirectory()

    # add extra doxygen setting for input and output locations
    DOXYGEN_SETTINGS.append(("PROJECT_NAME", os.environ.get("PROJECT_NAME")))
    DOXYGEN_SETTINGS.append(("INPUT", inputdir))
    DOXYGEN_SETTINGS.append(("OUTPUT_DIRECTORY", output_directory.name))

    # create a temp file to contain the Doxyfile
    doxygen_file = tempfile.NamedTemporaryFile()
    doxygen_filename = doxygen_file.name
    doxygen_file.close()

    # create a default Doxyfile
    subprocess.call(
        ["doxygen", "-g", doxygen_filename],
        stdout=subprocess.DEVNULL,
        stderr=subprocess.DEVNULL,
    )
    logging.info("Wrote doxygen configuration file (Doxyfile) to " + doxygen_filename)

    # modify options in the Doxyfile
    modify_doxygen_options(doxygen_filename, DOXYGEN_SETTINGS)

    if language == Language.C:
        modify_doxygen_options(doxygen_filename, DOXYGEN_SETTINGS_C)
    elif language == Language.PYTHON:
        modify_doxygen_options(doxygen_filename, DOXYGEN_SETTINGS_PYTHON)

    # run doxygen
    # os.system("doxygen " + doxygen_filename)
    subprocess.call(
        ["doxygen", doxygen_filename],
        stdout=subprocess.DEVNULL,
        stderr=subprocess.DEVNULL,
    )

    # run xsltproc
    output_xml_filename = output_directory.name + "/xml/doxygen.xml"

    with open(output_xml_filename, "w") as outfile:
        subprocess.call(
            [
                "xsltproc",
                output_directory.name + "/xml/combine.xslt",
                output_directory.name + "/xml/index.xml",
            ],
            stdout=outfile,
            stderr=subprocess.DEVNULL,
        )

    # debug - copy output xml to local dir
    os.system('cp ' + output_xml_filename + ' output.xml')
    logging.info("Wrote doxygen XML to output.xml")

    # get environment variables
    gitrepo = os.environ.get("GIT_REPO")
    version = os.environ.get("PROJECT_VERSION")

    # init nodes array
    nodes = []

    # load the input xml file
    tree = ET.parse(output_xml_filename)
    xml_root = tree.getroot()

    for compounddef in xml_root:

        # debug - we need to determine this correctly
        is_eagle_node = False

        if is_eagle_node or not allow_missing_eagle_start:
            params = process_compounddef(compounddef)

            ns = params_to_nodes(params)
            nodes.extend(ns)

        else: # not eagle node
            functions = process_compounddef_default(compounddef, language)
            # logging.debug("Treating functions %s", functions)
            for f in functions:
                ns = params_to_nodes(f["params"])

                for n in ns:
                    alreadyPresent = False
                    for node in nodes:
                        if node["text"] == n["text"]:
                            alreadyPresent = True

                    #print("component " + n["text"] + " alreadyPresent " + str(alreadyPresent))

                    if not alreadyPresent:
                        nodes.append(n)

    # add signature for whole palette using BlockDAG
    vertices = {}
    for i in range(len(nodes)):
        vertices[i] = nodes[i]
    block_dag = build_block_dag(vertices, [], data_fields=BLOCKDAG_DATA_FIELDS)

    # write the output json file
    write_palette_json(outputfile, nodes, gitrepo, version, block_dag)
    logging.info("Wrote " + str(len(nodes)) + " component(s)")

    # cleanup the output directory
    output_directory.cleanup()<|MERGE_RESOLUTION|>--- conflicted
+++ resolved
@@ -85,15 +85,6 @@
     "OutputPort"
 ]
 
-<<<<<<< HEAD
-BLOCKDAG_DATA_FIELDS = [
-    "inputPorts",
-    "outputPorts",
-    "applicationArgs",
-    "category",
-    "fields"
-]
-=======
 VALUE_TYPES = {
     str: "String",
     int: "Integer",
@@ -103,7 +94,14 @@
     dict: "Json",
     tuple: "Json"
 }
->>>>>>> 66dd9beb
+
+BLOCKDAG_DATA_FIELDS = [
+    "inputPorts",
+    "outputPorts",
+    "applicationArgs",
+    "category",
+    "fields"
+]
 
 class Language(Enum):
     UNKNOWN = 0
@@ -123,7 +121,7 @@
                         action="store_true")
     parser.add_argument("-r", "--recursive", help="Traverse sub-directories",
                         action="store_true")
-    parser.add_argument("-s", "--parse_all", 
+    parser.add_argument("-s", "--parse_all",
         help="Try to parse non DAliuGE compliant functions and methods",
         action="store_true")
     parser.add_argument("-v", "--verbose", help="increase output verbosity",
@@ -709,7 +707,7 @@
         if child.tag == "compoundname":
             if child.text.find('casatasks:') == 0:
                 casa_mode = True
-                hold_name = child.text.split('::')[1]  
+                hold_name = child.text.split('::')[1]
             else:
                 casa_mode = False
                 hold_name = "Unknown"
@@ -840,7 +838,7 @@
                                         vt = str
                                     except SyntaxError:
                                         vt = str
-                                    
+
                                     value_type = VALUE_TYPES[vt] if vt in VALUE_TYPES else "String"
                                     if value_type == "String":
                                         # if it is String we need to do a few more tests
@@ -866,7 +864,7 @@
 
                             # TODO: change
                             # add the param
-                                            
+
                             if str(value_type) == "String":
                                 default_value = str(default_value).replace("'", "")
                                 if default_value.find("/") >=0:
@@ -901,7 +899,7 @@
                         continue
                     # logging.debug("Appending members: %s", member)
                     result.append(member)
-    
+
     return result
 
 
@@ -1053,7 +1051,7 @@
     paramsList = dList[start_ind:end_ind]
     paramsSidx = [idx+1 for idx, p in enumerate(paramsList) if len(p) > 0 and p[0] != ' ']
     paramsEidx = paramsSidx[1:] + [len(paramsList) - 1]
-    paramFirstLine = [(p.strip().split(' ',1)[0], p.strip().split(' ',1)[1].strip()) 
+    paramFirstLine = [(p.strip().split(' ',1)[0], p.strip().split(' ',1)[1].strip())
         for p in paramsList if len(p) > 0 and p[0] != ' ']
     paramNames = [p[0] for p in paramFirstLine]
     paramDocs  = [p[1].strip() for p in paramFirstLine]
