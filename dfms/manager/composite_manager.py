#
#    ICRAR - International Centre for Radio Astronomy Research
#    (c) UWA - The University of Western Australia, 2015
#    Copyright by UWA (in the framework of the ICRAR)
#    All rights reserved
#
#    This library is free software; you can redistribute it and/or
#    modify it under the terms of the GNU Lesser General Public
#    License as published by the Free Software Foundation; either
#    version 2.1 of the License, or (at your option) any later version.
#
#    This library is distributed in the hope that it will be useful,
#    but WITHOUT ANY WARRANTY; without even the implied warranty of
#    MERCHANTABILITY or FITNESS FOR A PARTICULAR PURPOSE.  See the GNU
#    Lesser General Public License for more details.
#
#    You should have received a copy of the GNU Lesser General Public
#    License along with this library; if not, write to the Free Software
#    Foundation, Inc., 59 Temple Place, Suite 330, Boston,
#    MA 02111-1307  USA
#
import collections
import contextlib
import functools
import logging
import multiprocessing.pool
import threading

import Pyro4
import zerorpc

from dfms import remote, graph_loader
from dfms.ddap_protocol import DROPRel
from dfms.exceptions import InvalidGraphException, DaliugeException, \
    SubManagerException
from dfms.manager import constants
from dfms.manager.client import NodeManagerClient
from dfms.manager.constants import ISLAND_DEFAULT_REST_PORT, NODE_DEFAULT_REST_PORT
from dfms.manager.drop_manager import DROPManager
from dfms.utils import portIsOpen
import abc


logger = logging.getLogger(__name__)

def uid_for_drop(dropSpec):
    if 'uid' in dropSpec:
        return dropSpec['uid']
    return dropSpec['oid']

def sanitize_relations(interDMRelations, graph):

    # TODO: Big change required to remove this hack here
    #
    # Values in the interDMRelations array use OIDs to identify drops.
    # This is because so far we have told users to that OIDs are required
    # in the physical graph description, while UIDs are optional
    # (and copied over from the OID if not given).
    # On the other hand, once drops are actually created in deploySession()
    # we access the values in interDMRelations as if they had UIDs inside,
    # which causes problems everywhere because everything else is indexed
    # on UIDs.
    # In order to not break the current physical graph constrains and keep
    # things simple we'll simply replace the values of the interDMRelations
    # array here to use the corresponding UID for the given OIDs.
    # Because UIDs are globally unique across drop instances it makes sense
    # to always index things by UID and not by OID. Thus, in the future we
    # should probably change the requirement on the physical graphs sent by
    # users to always require an UID, and optionally an OID, and then change
    # all this code to immediately use those UIDs instead.
    newDMRelations = []
    for rel in interDMRelations:
        lhs = uid_for_drop(graph[rel.lhs])
        rhs = uid_for_drop(graph[rel.rhs])
        new_rel = DROPRel(lhs, rel.rel, rhs)
        newDMRelations.append(new_rel)
    interDMRelations[:] = newDMRelations

def group_by_node(uids, graph):
    uids_by_node = collections.defaultdict(list)
    for uid in uids:
        uids_by_node[graph[uid]['node']].append(uid)
    return uids_by_node

class CompositeManager(DROPManager):
    """
    A DROPManager that in turn manages DROPManagers (sigh...).

    DROP Managers form a hierarchy where those at the bottom actually hold
    DROPs while those in the levels above rely commands and aggregate results,
    making the system more manageable and scalable. The CompositeManager class
    implements the upper part of this hierarchy in a generic way by holding
    references to a number of sub-DROPManagers and communicating with them to
    complete each operation. The only assumption about sub-DROPManagers is that
    they obey the DROPManager interface, and therefore this CompositeManager
    class allows for multiple levels of hierarchy seamlessly.

    Having different levels of Data Management hierarchy implies that the
    physical graph that is fed into the hierarchy needs to be partitioned at
    each level (except at the bottom of the hierarchy) in order to place each
    DROP in its correct place. The attribute used by a particular
    CompositeManager to partition the graph (from its graphSpec) is given at
    construction time.
    """

    __metaclass__ = abc.ABCMeta

    def __init__(self, dmPort, partitionAttr, dmExec, subDmId, dmHosts=[], pkeyPath=None, dmCheckTimeout=10):
        """
        Creates a new CompositeManager. The sub-DMs it manages are to be located
        at `dmHosts`, and should be listening on port `dmPort`.

        :param: dmPort The port at which the sub-DMs expose themselves
        :param: partitionAttr The attribute on each dropSpec that specifies the
                partitioning of the graph at this CompositeManager level.
        :param: dmExec The name of the executable that starts a sub-DM
        :param: subDmId The sub-DM ID.
        :param: dmHosts The list of hosts under which the sub-DMs should be found.
        :param: pkeyPath The path to the SSH private key to be used when connecting
                to the remote hosts to start the sub-DMs if necessary. A value
                of `None` means that the default path should be used
        :param: dmCheckTimeout The timeout used before giving up and declaring
                a sub-DM as not-yet-present in a given host
        """
        self._dmPort = dmPort
        self._partitionAttr = partitionAttr
        self._dmExec = dmExec
        self._subDmId = subDmId
        self._dmHosts = dmHosts
        self._graph = {}
        self._drop_rels = {}
        self._sessionIds = [] # TODO: it's still unclear how sessions are managed at the composite-manager level
        self._pkeyPath = pkeyPath
        self._dmCheckTimeout = dmCheckTimeout
        n_threads = max(1,min(len(dmHosts),20))
        self._tp = multiprocessing.pool.ThreadPool(n_threads)

        # The list of bottom-level nodes that are covered by this manager
        # This list is different from the dmHosts, which are the machines that
        # are directly managed by this manager (which in turn could manage more
        # machines)
        self._nodes = []

        self.startDMChecker()

    @abc.abstractmethod
    def get_rpc_client(self, host):
        """
        Constructs an RPC client to contact the Node Manager on ``host``
        """

    def startDMChecker(self):
        self._dmCheckerEvt = threading.Event()
        self._dmCheckerThread = threading.Thread(name='DMChecker Thread', target=self._checkDM)
        self._dmCheckerThread.start()

    def stopDMChecker(self):
        if not self._dmCheckerEvt.isSet():
            self._dmCheckerEvt.set()
            self._dmCheckerThread.join()

    # Explicit shutdown
    def shutdown(self):
        self.stopDMChecker()
        self._tp.close()
        self._tp.join()

    def _checkDM(self):
        while True:
            for host in self._dmHosts:
                if self._dmCheckerEvt.is_set():
                    break
                try:
                    self.ensureDM(host, timeout=self._dmCheckTimeout)
                except:
                    logger.warning("Couldn't ensure a DM for host %s, will try again later", host)
            if self._dmCheckerEvt.wait(60):
                break

    @property
    def dmHosts(self):
        return self._dmHosts[:]

    def addDmHost(self, host):
        self._dmHosts.append(host)

    @property
    def nodes(self):
        return self._nodes[:]

    def add_node(self, node):
        self._nodes.append(node)

    def remove_node(self, node):
        self._nodes.remove(node)

    @property
    def dmPort(self):
        return self._dmPort

    def subDMCommandLine(self, host):
        return '{0} -i {1} -P {2} -d --host {3}'.format(self._dmExec, self._subDmId, self._dmPort, host)

    def startDM(self, host):
        client = remote.createClient(host, pkeyPath=self._pkeyPath)
        out, err, status = remote.execRemoteWithClient(client, self.subDMCommandLine(host))
        if status != 0:
            logger.error("Failed to start the DM on %s:%d, stdout/stderr follow:\n==STDOUT==\n%s\n==STDERR==\n%s" % (host, self._dmPort, out, err))
            raise DaliugeException("Failed to start the DM on %s:%d" % (host, self._dmPort))
        logger.info("DM successfully started at %s:%d", host, self._dmPort)

    def ensureDM(self, host, timeout=10):

        logger.debug("Checking DM presence at %s:%d", host, self._dmPort)
        if portIsOpen(host, self._dmPort, timeout):
            logger.debug("DM already present at %s:%d", host, self._dmPort)
            return

        # We rely on having ssh keys for this, since we're using
        # the dfms.remote module, which authenticates using public keys
        logger.debug("DM not present at %s:%d, will start it now", host, self._dmPort)
        self.startDM(host)

        # Wait a bit until the DM starts; if it doesn't we fail
        if not portIsOpen(host, self._dmPort, timeout):
            raise DaliugeException("DM started at %s:%d, but couldn't connect to it" % (host, self._dmPort))

    def dmAt(self, host):
        return NodeManagerClient(host, self._dmPort, 10)

    def getSessionIds(self):
        return self._sessionIds;

    #
    # Replication of commands to underlying drop managers
    # If "collect" is given, then individual results are also kept in the given
    # structure, which is either a dictionary or a list
    #
    def _do_in_host(self, sessionId, exceptions, f, collect, iterable):

        host = iterable
        if isinstance(iterable, (list, tuple)):
            host = iterable[0]

        try:
            self.ensureDM(host)
            with self.dmAt(host) as dm:
                res = f(dm, iterable, sessionId)

            if isinstance(collect, dict):
                collect.update(res)
            elif isinstance(collect, list):
                collect.append(res)

        except Exception as e:
            exceptions[host] = e
            raise # so it gets printed

    def replicate(self, sessionId, f, action, collect=None, iterable=None):
        """
        Replicates the given function call on each of the underlying drop managers
        """
        thrExs = {}
        iterable = iterable or self._dmHosts
        self._tp.map(functools.partial(self._do_in_host, sessionId, thrExs, f, collect), iterable)
        if thrExs:
            msg = "One or more errors occurred while %s on session %s" % (action, sessionId)
            raise SubManagerException(msg, thrExs)

    #
    # Commands and their per-underlying-drop-manager functions
    #
    def _createSession(self, dm, host, sessionId):
        dm.createSession(sessionId)
        logger.debug('Successfully created session %s on %s', sessionId, host)

    def createSession(self, sessionId):
        """
        Creates a session in all underlying DMs.
        """
        logger.info('Creating Session %s in all hosts', sessionId)
        self.replicate(sessionId, self._createSession, "creating sessions")
        logger.info('Successfully created session %s in all hosts', sessionId)
        self._sessionIds.append(sessionId)

    def _destroySession(self, dm, host, sessionId):
        dm.destroySession(sessionId)
        logger.debug('Successfully destroyed session %s on %s', sessionId, host)

    def destroySession(self, sessionId):
        """
        Destroy a session in all underlying DMs.
        """
        logger.info('Destroying Session %s in all hosts', sessionId)
        self.replicate(sessionId, self._destroySession, "creating sessions")
        self._sessionIds.remove(sessionId)

    def _add_node_subscriptions(self, dm, host_and_subscriptions, sessionId):
        host, subscriptions = host_and_subscriptions
        dm.add_node_subscriptions(sessionId, subscriptions)
        logger.debug("Successfully added relationship info to session %s on %s", sessionId, host)

    def _addGraphSpec(self, dm, host_and_graphspec, sessionId):
        host, graphSpec = host_and_graphspec
        dm.addGraphSpec(sessionId, graphSpec)
        logger.info("Successfully appended graph to session %s on %s", sessionId, host)

    def addGraphSpec(self, sessionId, graphSpec):

        # The first step is to break down the graph into smaller graphs that
        # belong to the same host, so we can submit that graph into the individual
        # DMs. For this we need to make sure that our graph has a the correct
        # attribute set
        logger.info('Separating graph with %d dropSpecs', len(graphSpec))
        perPartition = collections.defaultdict(list)
        for dropSpec in graphSpec:
            if self._partitionAttr not in dropSpec:
                msg = "DROP %s doesn't specify a %s attribute" % (dropSpec['oid'], self._partitionAttr)
                raise InvalidGraphException(msg)

            partition = dropSpec[self._partitionAttr]
            if partition not in self._dmHosts:
                msg = "DROP %s's %s %s does not belong to this DM" % (dropSpec['oid'], self._partitionAttr, partition)
                raise InvalidGraphException(msg)

            perPartition[partition].append(dropSpec)

        # Add the drop specs to our graph
        self._graph.update({uid_for_drop(dropSpec): dropSpec for dropSpec in graphSpec})

        # At each partition the relationships between DROPs should be local at the
        # moment of submitting the graph; thus we record the inter-partition
        # relationships separately and remove them from the original graph spec
        inter_partition_rels = []
        for dropSpecs in perPartition.values():
<<<<<<< HEAD
            inter_partition_rels.extend(graph_loader.removeUnmetRelationships(dropSpecs))
        sanitize_relations(inter_partition_rels, self._graph)
        logger.debug('Removed (and sanitized) %d inter-partition relationships', len(inter_partition_rels))

        # Store the inter-partition relationships; later on they have to be
        # communicated to the NMs so they can establish them as needed.
        drop_rels = collections.defaultdict(functools.partial(collections.defaultdict, list))
        for rel in inter_partition_rels:
            rhn = self._graph[rel.rhs]['node']
            lhn = self._graph[rel.lhs]['node']
            drop_rels[lhn][rhn].append(rel)
            drop_rels[rhn][lhn].append(rel)

        self._drop_rels[sessionId] = drop_rels
        logger.debug("Calculated NM-level drop relationships: %r", drop_rels)
=======
            interDMRelations.extend(graph_loader.removeUnmetRelationships(dropSpecs))

        # TODO: Big change required to remove this hack here
        #
        # Values in the interDMRelations array use OIDs to identify drops.
        # This is because so far we have told users to that OIDs are required
        # in the physical graph description, while UIDs are optional
        # (and copied over from the OID if not given).
        # On the other hand, once drops are actually created in deploySession()
        # we access the values in interDMRelations as if they had UIDs inside,
        # which causes problems everywhere because everything else is indexed
        # on UIDs.
        # In order to not break the current physical graph constrains and keep
        # things simple we'll simply replace the values of the interDMRelations
        # array here to use the corresponding UID for the given OIDs.
        # Because UIDs are globally unique across drop instances it makes sense
        # to always index things by UID and not by OID. Thus, in the future we
        # should probably change the requirement on the physical graphs sent by
        # users to always require an UID, and optionally an OID, and then change
        # all this code to immediately use those UIDs instead.
        def uid_for_drop(dropSpec):
            if 'uid' in dropSpec:
                return dropSpec['uid']
            return dropSpec['oid']
        newDMRelations = []
        graphDict = {dropSpec['oid']: dropSpec for dropSpec in graphSpec}
        for rel in interDMRelations:
            lhs = uid_for_drop(graphDict[rel.lhs])
            rhs = uid_for_drop(graphDict[rel.rhs])
            new_rel = DROPRel(lhs, rel.rel, rhs)
            newDMRelations.append(new_rel)
        interDMRelations[:] = newDMRelations
        logger.info('Removed (and sanitized) %d inter-dm relationships', len(interDMRelations))
>>>>>>> 5b4a548a

        # Create the individual graphs on each DM now that they are correctly
        # separated.
        logger.info('Adding individual graphSpec of session %s to each DM', sessionId)
<<<<<<< HEAD
        self.replicate(sessionId, self._addGraphSpec, "appending graphSpec to individual DMs", iterable=perPartition.items())
=======

        partitions = [(host, perPartition[host]) for host in self._dmHosts]
        self.replicate(sessionId, self._addGraphSpec, "appending graphSpec to individual DMs", iterable=partitions)
        logger.info('Successfully added individual graphSpec of session %s to each DM', sessionId)

        self._interDMRelations[sessionId].extend(interDMRelations)
>>>>>>> 5b4a548a

    def _deploySession(self, dm, host, sessionId):
        uris = dm.deploySession(sessionId)
        logger.debug('Successfully deployed session %s on %s', sessionId, host)
        return uris

    def _triggerDrops(self, exceptions, session_id, host_and_uids):

        host, uids = host_and_uids

        # Call "async_execute" for InputFiredAppDROPs, "setCompleted" otherwise
        with self.get_rpc_client(host) as c:
            try:
                c.trigger_drops(session_id, uids)
            except Exception as e:
                exceptions[host] = e
                logger.exception("An exception occurred while moving DROPs to COMPLETED")

    def deploySession(self, sessionId, completedDrops=[]):

        # Indicate the node managers that they have to subscribe to events
        # published by some nodes
        if self._drop_rels[sessionId]:
            self.replicate(sessionId, self._add_node_subscriptions, "adding relationship information", iterable=self._drop_rels[sessionId].items())
            logger.info("Delivered node subscription list to node managers")

        allUris = {}
        self.replicate(sessionId, self._deploySession, "deploying session", collect=allUris)
<<<<<<< HEAD
        logger.info('Deployed Session %s in all hosts', sessionId)
=======
        logger.info('Successfully deployed session %s in all hosts', sessionId)

        # Retrieve all necessary proxies we'll need afterward
        # (i.e., those present in inter-DM relationships and in completedDrops)
        # Creating proxies beforehand and reusing them means that we won't need
        # to establish that many TCP connections once and over again
        proxies = {}
        for rel in self._interDMRelations[sessionId]:
            if rel.rhs not in proxies:
                proxies[rel.rhs] = Pyro4.Proxy(allUris[rel.rhs])
            if rel.lhs not in proxies:
                proxies[rel.lhs] = Pyro4.Proxy(allUris[rel.lhs])
        for uid in completedDrops:
            if uid not in proxies:
                proxies[uid] = Pyro4.Proxy(allUris[uid])

        # Establish the inter-DM relationships between DROPs.
        if self._interDMRelations[sessionId]:
            now = time.time()
            logger.info("Establishing %d drop relationships", len(self._interDMRelations[sessionId]))
            self._establish_all_rels(sessionId, allUris)
            logger.info("Established all drop relationships (%d) in %.3f [s]", len(self._interDMRelations[sessionId]), time.time() - now)
>>>>>>> 5b4a548a

        # Now that everything is wired up we move the requested DROPs to COMPLETED
        # (instead of doing it at the DM-level deployment time, in which case
        # we would certainly miss most of the events)
        if completedDrops:
<<<<<<< HEAD
            logger.debug('Moving following DROPs to COMPLETED right away: %r', completedDrops)
            completed_by_host = group_by_node(completedDrops, self._graph)
=======
            logger.info('Moving following DROPs to COMPLETED right away: %r', completedDrops)
>>>>>>> 5b4a548a
            thrExs = {}
            self._tp.map(functools.partial(self._triggerDrops, thrExs, sessionId), completed_by_host.items())
            if thrExs:
                raise DaliugeException("One or more exceptions occurred while moving DROPs to COMPLETED: %s" % (sessionId), thrExs)
            logger.info('Successfully triggered drops')

        return allUris

    def _getGraphStatus(self, dm, host, sessionId):
        return dm.getGraphStatus(sessionId)

    def getGraphStatus(self, sessionId):
        allStatus = {}
        self.replicate(sessionId, self._getGraphStatus, "getting graph status", collect=allStatus)
        return allStatus

    def _getGraph(self, dm, host, sessionId):
        return dm.getGraph(sessionId)

    def getGraph(self, sessionId):

        allGraphs = {}
        self.replicate(sessionId, self._getGraph, "getting the graph", collect=allGraphs)

        # The graphs coming from the DMs are not interconnected, we need to
        # add the missing connections to the graph before returning upstream
        rels = set([z for x in self._drop_rels[sessionId].values() for y in x.values() for z in y])
        for rel in rels:
            graph_loader.addLink(rel.rel, allGraphs[rel.rhs], rel.lhs)

        return allGraphs

    def _getSessionStatus(self, dm, host, sessionId):
        return {host: dm.getSessionStatus(sessionId)}

    def getSessionStatus(self, sessionId):
        allStatus = {}
        self.replicate(sessionId, self._getSessionStatus, "getting the graph status", collect=allStatus)
        return allStatus

    def _getGraphSize(self, dm, host, sessionId):
        return dm.getGraphSize(sessionId)

    def getGraphSize(self, sessionId):
        allCounts = []
        self.replicate(sessionId, self._getGraphSize, "getting the graph size", collect=allCounts)
        return sum(allCounts)


class ZeroRPCMixIn(object):
    def get_rpc_client(self, host):
        return contextlib.closing(zerorpc.Client("tcp://%s:%d" %(host, constants.NODE_DEFAULT_RPC_PORT), heartbeat=30))

class PyroRPCMixIn(object):
    def get_rpc_client(self, host):
        return Pyro4.Proxy("PYRO:node_manager@%s:%d" %(host, constants.NODE_DEFAULT_RPC_PORT))

class PyroCompositeManager(PyroRPCMixIn, CompositeManager): pass
class ZeroRPCCompositeManager(ZeroRPCMixIn, CompositeManager): pass

class DataIslandManager(PyroCompositeManager):
    """
    The DataIslandManager, which manages a number of NodeManagers.
    """

    def __init__(self, dmHosts=[], pkeyPath=None, dmCheckTimeout=10):
        super(DataIslandManager, self).__init__(NODE_DEFAULT_REST_PORT,
                                                'node',
                                                'dfmsNM',
                                                'nm',
                                                dmHosts=dmHosts,
                                                pkeyPath=pkeyPath,
                                                dmCheckTimeout=dmCheckTimeout)

        # In the case of the Data Island the dmHosts are the final nodes as well
        self._nodes = dmHosts
        logger.info('Created DataIslandManager for hosts: %r', self._dmHosts)

    def add_node(self, node):
        CompositeManager.add_node(self, node)
        self._dmHosts.append(node)

class MasterManager(PyroCompositeManager):
    """
    The MasterManager, which manages a number of DataIslandManagers.
    """

    def __init__(self, dmHosts=[], pkeyPath=None, dmCheckTimeout=10):
        super(MasterManager, self).__init__(ISLAND_DEFAULT_REST_PORT,
                                            'island',
                                            'dfmsDIM',
                                            'dim',
                                            dmHosts=dmHosts,
                                            pkeyPath=pkeyPath,
                                            dmCheckTimeout=dmCheckTimeout)
        logger.info('Created MasterManager for hosts: %r', self._dmHosts)<|MERGE_RESOLUTION|>--- conflicted
+++ resolved
@@ -333,10 +333,9 @@
         # relationships separately and remove them from the original graph spec
         inter_partition_rels = []
         for dropSpecs in perPartition.values():
-<<<<<<< HEAD
             inter_partition_rels.extend(graph_loader.removeUnmetRelationships(dropSpecs))
         sanitize_relations(inter_partition_rels, self._graph)
-        logger.debug('Removed (and sanitized) %d inter-partition relationships', len(inter_partition_rels))
+        logger.info('Removed (and sanitized) %d inter-partition relationships', len(inter_partition_rels))
 
         # Store the inter-partition relationships; later on they have to be
         # communicated to the NMs so they can establish them as needed.
@@ -349,55 +348,12 @@
 
         self._drop_rels[sessionId] = drop_rels
         logger.debug("Calculated NM-level drop relationships: %r", drop_rels)
-=======
-            interDMRelations.extend(graph_loader.removeUnmetRelationships(dropSpecs))
-
-        # TODO: Big change required to remove this hack here
-        #
-        # Values in the interDMRelations array use OIDs to identify drops.
-        # This is because so far we have told users to that OIDs are required
-        # in the physical graph description, while UIDs are optional
-        # (and copied over from the OID if not given).
-        # On the other hand, once drops are actually created in deploySession()
-        # we access the values in interDMRelations as if they had UIDs inside,
-        # which causes problems everywhere because everything else is indexed
-        # on UIDs.
-        # In order to not break the current physical graph constrains and keep
-        # things simple we'll simply replace the values of the interDMRelations
-        # array here to use the corresponding UID for the given OIDs.
-        # Because UIDs are globally unique across drop instances it makes sense
-        # to always index things by UID and not by OID. Thus, in the future we
-        # should probably change the requirement on the physical graphs sent by
-        # users to always require an UID, and optionally an OID, and then change
-        # all this code to immediately use those UIDs instead.
-        def uid_for_drop(dropSpec):
-            if 'uid' in dropSpec:
-                return dropSpec['uid']
-            return dropSpec['oid']
-        newDMRelations = []
-        graphDict = {dropSpec['oid']: dropSpec for dropSpec in graphSpec}
-        for rel in interDMRelations:
-            lhs = uid_for_drop(graphDict[rel.lhs])
-            rhs = uid_for_drop(graphDict[rel.rhs])
-            new_rel = DROPRel(lhs, rel.rel, rhs)
-            newDMRelations.append(new_rel)
-        interDMRelations[:] = newDMRelations
-        logger.info('Removed (and sanitized) %d inter-dm relationships', len(interDMRelations))
->>>>>>> 5b4a548a
 
         # Create the individual graphs on each DM now that they are correctly
         # separated.
         logger.info('Adding individual graphSpec of session %s to each DM', sessionId)
-<<<<<<< HEAD
         self.replicate(sessionId, self._addGraphSpec, "appending graphSpec to individual DMs", iterable=perPartition.items())
-=======
-
-        partitions = [(host, perPartition[host]) for host in self._dmHosts]
-        self.replicate(sessionId, self._addGraphSpec, "appending graphSpec to individual DMs", iterable=partitions)
         logger.info('Successfully added individual graphSpec of session %s to each DM', sessionId)
-
-        self._interDMRelations[sessionId].extend(interDMRelations)
->>>>>>> 5b4a548a
 
     def _deploySession(self, dm, host, sessionId):
         uris = dm.deploySession(sessionId)
@@ -426,43 +382,14 @@
 
         allUris = {}
         self.replicate(sessionId, self._deploySession, "deploying session", collect=allUris)
-<<<<<<< HEAD
-        logger.info('Deployed Session %s in all hosts', sessionId)
-=======
         logger.info('Successfully deployed session %s in all hosts', sessionId)
-
-        # Retrieve all necessary proxies we'll need afterward
-        # (i.e., those present in inter-DM relationships and in completedDrops)
-        # Creating proxies beforehand and reusing them means that we won't need
-        # to establish that many TCP connections once and over again
-        proxies = {}
-        for rel in self._interDMRelations[sessionId]:
-            if rel.rhs not in proxies:
-                proxies[rel.rhs] = Pyro4.Proxy(allUris[rel.rhs])
-            if rel.lhs not in proxies:
-                proxies[rel.lhs] = Pyro4.Proxy(allUris[rel.lhs])
-        for uid in completedDrops:
-            if uid not in proxies:
-                proxies[uid] = Pyro4.Proxy(allUris[uid])
-
-        # Establish the inter-DM relationships between DROPs.
-        if self._interDMRelations[sessionId]:
-            now = time.time()
-            logger.info("Establishing %d drop relationships", len(self._interDMRelations[sessionId]))
-            self._establish_all_rels(sessionId, allUris)
-            logger.info("Established all drop relationships (%d) in %.3f [s]", len(self._interDMRelations[sessionId]), time.time() - now)
->>>>>>> 5b4a548a
 
         # Now that everything is wired up we move the requested DROPs to COMPLETED
         # (instead of doing it at the DM-level deployment time, in which case
         # we would certainly miss most of the events)
         if completedDrops:
-<<<<<<< HEAD
-            logger.debug('Moving following DROPs to COMPLETED right away: %r', completedDrops)
+            logger.info('Moving following DROPs to COMPLETED right away: %r', completedDrops)
             completed_by_host = group_by_node(completedDrops, self._graph)
-=======
-            logger.info('Moving following DROPs to COMPLETED right away: %r', completedDrops)
->>>>>>> 5b4a548a
             thrExs = {}
             self._tp.map(functools.partial(self._triggerDrops, thrExs, sessionId), completed_by_host.items())
             if thrExs:
