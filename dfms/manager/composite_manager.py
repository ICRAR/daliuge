#
#    ICRAR - International Centre for Radio Astronomy Research
#    (c) UWA - The University of Western Australia, 2015
#    Copyright by UWA (in the framework of the ICRAR)
#    All rights reserved
#
#    This library is free software; you can redistribute it and/or
#    modify it under the terms of the GNU Lesser General Public
#    License as published by the Free Software Foundation; either
#    version 2.1 of the License, or (at your option) any later version.
#
#    This library is distributed in the hope that it will be useful,
#    but WITHOUT ANY WARRANTY; without even the implied warranty of
#    MERCHANTABILITY or FITNESS FOR A PARTICULAR PURPOSE.  See the GNU
#    Lesser General Public License for more details.
#
#    You should have received a copy of the GNU Lesser General Public
#    License along with this library; if not, write to the Free Software
#    Foundation, Inc., 59 Temple Place, Suite 330, Boston,
#    MA 02111-1307  USA
#
import collections
import logging
import threading

import Pyro4

from dfms import remote, graph_loader, drop
<<<<<<< HEAD
from dfms.manager.constants import ISLAND_DEFAULT_PORT, ISLAND_DEFAULT_REST_PORT, \
    NODE_DEFAULT_PORT, NODE_DEFAULT_REST_PORT
from dfms.manager.drop_manager import DROPManager
from dfms.utils import CountDownLatch, portIsOpen
=======
from dfms.utils import portIsOpen
from dfms.manager.constants import ISLAND_DEFAULT_PORT, ISLAND_DEFAULT_REST_PORT,\
    NODE_DEFAULT_PORT, NODE_DEFAULT_REST_PORT
from multiprocessing.pool import ThreadPool
import functools
>>>>>>> df9564bb


logger = logging.getLogger(__name__)

class CompositeManager(DROPManager):
    """
    A DROPManager that in turn manages DROPManagers (sigh...).

    DROP Managers form a hierarchy where those at the bottom actually hold
    DROPs while those in the levels above rely commands and aggregate results,
    making the system more manageable and scalable. The CompositeManager class
    implements the upper part of this hierarchy in a generic way by holding
    references to a number of sub-DROPManagers and communicating with them to
    complete each operation. The only assumption about sub-DROPManagers is that
    they obey the DROPManager interface, and therefore this CompositeManager
    class allows for multiple levels of hierarchy seamlessly.

    Having different levels of Data Management hierarchy implies that the
    physical graph that is fed into the hierarchy needs to be partitioned at
    each level (except at the bottom of the hierarchy) in order to place each
    DROP in its correct place. The attribute used by a particular
    CompositeManager to partition the graph (from its graphSpec) is given at
    construction time.
    """

    def __init__(self, dmId, dmPort, dmRestPort, partitionAttr, dmExec, dmIdSpec, dmHosts=['localhost'], pkeyPath=None, dmCheckTimeout=10):
        """
        Creates a new CompositeManager with ID `dmId`. The sub-DMs it manages
        are to be located at `dmHosts`, and should be listening on port
        `dmPort`.

        :param: dmId The CompositeManager ID
        :param: dmPort The port at which the sub-DMs 
        :param: dmRestPort The port to be used by the sub-DMs to expose
                themselves via a REST interface.
        :param: partitionAttr The attribute on each dropSpec that specifies the
                partitioning of the graph at this CompositeManager level.
        :param: dmExec The name of the executable that starts a sub-DM
        :param: dmIdSpec The string specification to generate sub-DM IDs. It should
                contain a '%s' expression that represent the host of the sub-DM.
        :param: dmHosts The list of hosts under which the sub-DMs should be found.
        :param: pkeyPath The path to the SSH private key to be used when connecting
                to the remote hosts to start the sub-DMs if necessary. A value
                of `None` means that the default path should be used
        :param: dmCheckTimeout The timeout used before giving up and declaring
                a sub-DM as not-yet-present in a given host
        """
        super(CompositeManager, self).__init__(dmId)
        self._dmPort = dmPort
        self._partitionAttr = partitionAttr
        self._dmExec = dmExec
        self._dmIdSpec = dmIdSpec
        self._dmHosts = dmHosts
        self._interDMRelations = collections.defaultdict(list)
        self._sessionIds = [] # TODO: it's still unclear how sessions are managed at the composite-manager level
        self._pkeyPath = pkeyPath
        self._dmRestPort = dmRestPort
        self._dmCheckTimeout = dmCheckTimeout
        self._tp = ThreadPool(len(dmHosts*2))
        self.startDMChecker()

    def startDMChecker(self):
        self._dmCheckerEvt = threading.Event()
        self._dmCheckerThread = threading.Thread(name='DMChecker Thread', target=self._checkDM)
        self._dmCheckerThread.start()

    def stopDMChecker(self):
        if not self._dmCheckerEvt.isSet():
            self._dmCheckerEvt.set()
            self._dmCheckerThread.join()

    # Explicit shutdown
    def shutdown(self):
        self.stopDMChecker()
        self._tp.close()
        self._tp.join()

    def _checkDM(self):
        while True:
            for host in self._dmHosts:
                try:
                    self.ensureDM(host, timeout=self._dmCheckTimeout)
                except:
                    logger.warning("Couldn't ensure a DM for host %s, will try again later" % (host))
            if self._dmCheckerEvt.wait(60):
                break

    @property
    def id(self):
        return self._id

    @property
    def dmHosts(self):
        return self._dmHosts[:]

    @property
    def dmRestPort(self):
        return self._dmRestPort

    def subDMCommandLine(self, host):
        cmdline = '{0} --rest -i {1} -P {2} -d --host {3}'.format(self._dmExec, self.dmIdAtHost(host), self._dmPort, host)
        if self._dmRestPort:
            cmdline += ' --restPort {0}'.format(self._dmRestPort)
        return cmdline

    def dmIdAtHost(self, host):
        return self._dmIdSpec % (host)

    def startDM(self, host):
        client = remote.createClient(host, pkeyPath=self._pkeyPath)
        out, err, status = remote.execRemoteWithClient(client, self.subDMCommandLine(host))
        if status != 0:
            logger.error("Failed to start the DM on %s:%d, stdout/stderr follow:\n==STDOUT==\n%s\n==STDERR==\n%s" % (host, self._dmPort, out, err))
            raise Exception("Failed to start the DM on %s:%d" % (host, self._dmPort))
        if logger.isEnabledFor(logging.INFO):
            logger.info("DM successfully started at %s:%d" % (host, self._dmPort))

    def ensureDM(self, host, timeout=10):

        # We rely on having ssh keys for this, since we're using
        # the dfms.remote module, which authenticates using public keys
        if logger.isEnabledFor(logging.DEBUG):
                logger.debug("Checking DM presence at %s:%d" % (host, self._dmPort))

        if portIsOpen(host, self._dmPort, timeout):
            if logger.isEnabledFor(logging.DEBUG):
                logger.debug("DM already present at %s:%d" % (host, self._dmPort))
            return

        if logger.isEnabledFor(logging.DEBUG):
                logger.debug("DM not present at %s:%d, will start it now" % (host, self._dmPort))

        self.startDM(host)

        # Wait a bit until the DM starts; if it doesn't we fail
        if not portIsOpen(host, self._dmPort, timeout):
            raise Exception("DM started at %s:%d, but couldn't connect to it" % (host, self._dmPort))

    def dmAt(self, host):
        return Pyro4.Proxy("PYRO:{0}@{1}:{2}".format(self.dmIdAtHost(host), host, self._dmPort))

    def getSessionIds(self):
        return self._sessionIds;

    def _createSession(self, sessionId, exceptions, host):
        try:
            self.ensureDM(host)
            with self.dmAt(host) as dm:
                dm.createSession(sessionId)
            if logger.isEnabledFor(logging.DEBUG):
                logger.debug('Successfully created session %s in %s' % (sessionId, host))
        except Exception as e:
            logger.error("Failed to create a session on host %s" % (host))
            exceptions[host] = e
            raise # so it gets printed

    def createSession(self, sessionId):
        """
        Creates a session in all underlying DMs.
        """

        logger.info('Creating Session %s in all hosts' % (sessionId))

        thrExs = {}
        self._tp.map(functools.partial(self._createSession, sessionId, thrExs), self._dmHosts)
        if thrExs:
            raise Exception("One or more errors occurred while creating sessions", thrExs)

        self._sessionIds.append(sessionId)


    def _destroySession(self, sessionId, exceptions, host):
        try:
            self.ensureDM(host)
            with self.dmAt(host) as dm:
                dm.destroySession(sessionId)
            if logger.isEnabledFor(logging.DEBUG):
                logger.debug('Successfully destroyed session %s in %s' % (sessionId, host))
        except Exception as e:
            logger.error("Failed to destroy a session on host %s" % (host))
            exceptions[host] = e
            raise # so it gets printed

    def destroySession(self, sessionId):
        """
        Destroy a session in all underlying DMs.
        """
        logger.info('Destroying Session %s in all hosts' % (sessionId))
        thrExs = {}

        self._tp.map(functools.partial(self._destroySession, sessionId, thrExs), self._dmHosts)
        if thrExs:
            raise Exception("One or more errors occurred while destroying sessions", thrExs)
        self._sessionIds.remove(sessionId)

    def _addGraphSpec(self, sessionId, exceptions, (host, graphSpec)):
        try:
            with self.dmAt(host) as dm:
                dm.addGraphSpec(sessionId, graphSpec)
            pass
        except Exception as e:
            logger.error("Failed to append graphSpec for session %s on host %s" % (sessionId, host))
            exceptions[host] = e
            raise # so it gets printed

    def addGraphSpec(self, sessionId, graphSpec):

        # The first step is to break down the graph into smaller graphs that
        # belong to the same host, so we can submit that graph into the individual
        # DMs. For this we need to make sure that our graph has a the correct
        # attribute set
        perPartition = collections.defaultdict(list)
        for dropSpec in graphSpec:
            if self._partitionAttr not in dropSpec:
                raise Exception("DROP %s doesn't specify a %s attribute" % (dropSpec['oid'], self._partitionAttr))

            partition = dropSpec[self._partitionAttr]
            if partition not in self._dmHosts:
                raise Exception("DROP %s's %s %s does not belong to this DM" % (dropSpec['oid'], self._partitionAttr, partition))

            perPartition[partition].append(dropSpec)

        # At each partition the relationships between DROPs should be local at the
        # moment of submitting the graph; thus we record the inter-DM
        # relationships separately and remove them from the original graph spec
        interDMRelations = []
        for dropSpecs in perPartition.viewvalues():
            interDMRelations.extend(graph_loader.removeUnmetRelationships(dropSpecs))

        # Create the individual graphs on each DM now that they are correctly
        # separated.
        if logger.isEnabledFor(logging.INFO):
            logger.info('Adding individual graphSpec of session %s to each DM' % (sessionId))

        thrExs = {}
        self._tp.map(functools.partial(self._addGraphSpec, sessionId, thrExs), [(host, perPartition[host]) for host in self._dmHosts])

        if thrExs:
            raise Exception("One or more errors occurred while adding the graphSpec to the individual DMs", thrExs)

        self._interDMRelations[sessionId].extend(interDMRelations)

    def _deploySession(self, sessionId, allUris, exceptions, host):
        try:
            with self.dmAt(host) as dm:
                uris = dm.deploySession(sessionId)
                allUris.update(uris)
            if logger.isEnabledFor(logging.DEBUG):
                logger.debug('Successfully deployed session %s in %s' % (sessionId, host))
        except Exception as e:
            exceptions[host] = e
            logger.error("An exception occurred while deploying session %s in %s" % (sessionId, host))
            raise # so it gets printed

    def _triggerDrop(self, exceptions, (drop, uid)):
        try:
            if hasattr(drop, 'execute'):
                t = threading.Thread(target=lambda:drop.execute())
                t.daemon = True
                t.start()
            else:
                drop.setCompleted()
        except Exception as e:
            exceptions[drop.uid] = e
            logger.error("An exception occurred while moving DROP %s to COMPLETED" % (uid))
            raise # so it gets printed

    def deploySession(self, sessionId, completedDrops=[]):

        logger.info('Deploying Session %s in all hosts' % (sessionId))

        allUris = {}
        thrExs = {}

        # Deploy all individual graphs in parallel
        self._tp.map(functools.partial(self._deploySession, sessionId, allUris, thrExs), self._dmHosts)
        if thrExs:
            raise Exception("One ore more exceptions occurred while deploying session %s" % (sessionId), thrExs)

        # Retrieve all necessary proxies we'll need afterward
        # (i.e., those present in inter-DM relationships and in completedDrops)
        # Creating proxies beforehand and reusing them means that we won't need
        # to establish that many TCP connections once and over again
        proxies = {}
        for rel in self._interDMRelations[sessionId]:
            if rel.rhs not in proxies:
                proxies[rel.rhs] = Pyro4.Proxy(allUris[rel.rhs])
            if rel.lhs not in proxies:
                proxies[rel.lhs] = Pyro4.Proxy(allUris[rel.lhs])
        for uid in completedDrops:
            if uid not in proxies:
                proxies[uid] = Pyro4.Proxy(allUris[uid])

        # Establish the inter-DM relationships between DROPs.
        # DROPRel tuples are read: "lhs is rel of rhs" (e.g., A is PRODUCER of B)
        for rel in self._interDMRelations[sessionId]:
            relType = rel.rel
            rhsDrop = proxies[rel.rhs]
            lhsDrop = proxies[rel.lhs]

            if relType in drop.LINKTYPE_1TON_APPEND_METHOD:
                methodName = drop.LINKTYPE_1TON_APPEND_METHOD[relType]
                rhsDrop._pyroInvoke(methodName, (lhsDrop,), {})
            else:
                relPropName = drop.LINKTYPE_NTO1_PROPERTY[relType]
                setattr(rhsDrop, relPropName, lhsDrop)

        # Now that everything is wired up we move the requested DROPs to COMPLETED
        # (instead of doing it at the DM-level deployment time, in which case
        # we would certainly miss most of the events)
        if logger.isEnabledFor(logging.INFO):
            logger.info('Moving following DROPs to COMPLETED right away: %r' % (completedDrops,))

        if completedDrops:
            thrExs = {}
            self._tp.map(functools.partial(self._triggerDrop, thrExs), [(proxies[uid],uid) for uid in completedDrops])
            if thrExs:
                raise Exception("One ore more exceptions occurred while moving DROPs to COMPLETED: %s" % (sessionId), thrExs)

        return allUris

    def _getGraphStatus(self, sessionId, allStatus, exceptions, host):
        try:
            with self.dmAt(host) as dm:
                allStatus.update(dm.getGraphStatus(sessionId))
        except Exception as e:
            exceptions[host] = e
            logger.error("An exception occurred while getting the graph status for session %s in host %s" % (sessionId, host))
            raise # so it gets printed

    def getGraphStatus(self, sessionId):

        allStatus = {}
        thrExs = {}

        self._tp.map(functools.partial(self._getGraphStatus, sessionId, allStatus, thrExs), self._dmHosts)

        if thrExs:
            raise Exception("One ore more exceptions occurred while getting the graph status for session %s" % (sessionId), thrExs)
        return allStatus

    def _getGraph(self, sessionId, allGraphs, exceptions, host):
        try:
            with self.dmAt(host) as dm:
                allGraphs.update(dm.getGraph(sessionId))
        except Exception as e:
            exceptions[host] = e
            logger.error("An exception occurred while getting the graph for session %s in host %s" % (sessionId, host))
            raise # so it gets printed

    def getGraph(self, sessionId):

        allGraphs = {}
        thrExs = {}

        self._tp.map(functools.partial(self._getGraph, sessionId, allGraphs, thrExs), self._dmHosts)

        if thrExs:
            raise Exception("One ore more exceptions occurred while getting the graph for session %s" % (sessionId), thrExs)

        # The graphs coming from the DMs are not interconnected, we need to
        # add the missing connections to the graph before returning upstream
        for rel in self._interDMRelations[sessionId]:
            graph_loader.addLink(rel.rel, allGraphs[rel.rhs], rel.lhs)

        return allGraphs

    def _getSessionStatus(self, sessionId, allStatus, exceptions, host):
        try:
            with self.dmAt(host) as dm:
                allStatus[host] = dm.getSessionStatus(sessionId)
        except Exception as e:
            exceptions[host] = e
            logger.error("An exception occurred while getting the status of session %s in host %s" % (sessionId, host))
            raise # so it gets printed

    def getSessionStatus(self, sessionId):

        allStatus = {}
        thrExs = {}

        self._tp.map(functools.partial(self._getSessionStatus, sessionId, allStatus, thrExs), self._dmHosts)

        if thrExs:
            raise Exception("One ore more exceptions occurred while getting the graph status for session %s" % (sessionId), thrExs)

        # TODO: Maybe calculate a wider session status?
        return allStatus

class DataIslandManager(CompositeManager):
    """
    The DataIslandManager, which manages a number of NodeManagers.
    """

    def __init__(self, dmId, dmHosts=['localhost'], pkeyPath=None, dmCheckTimeout=10):
        super(DataIslandManager, self).__init__(dmId,
                                                NODE_DEFAULT_PORT,
                                                NODE_DEFAULT_REST_PORT,
                                                'node',
                                                'dfmsNM',
                                                'nm_%s',
                                                dmHosts=dmHosts,
                                                pkeyPath=pkeyPath,
                                                dmCheckTimeout=dmCheckTimeout)
        logger.info('Created DataIslandManager for hosts: %r' % (self._dmHosts))

class MasterManager(CompositeManager):
    """
    The MasterManager, which manages a number of DataIslandManagers.
    """

    def __init__(self, dmId, dmHosts=['localhost'], pkeyPath=None, dmCheckTimeout=10):
        super(MasterManager, self).__init__(dmId,
                                            ISLAND_DEFAULT_PORT,
                                            ISLAND_DEFAULT_REST_PORT,
                                            'island',
                                            'dfmsDIM',
                                            'dim_%s',
                                            dmHosts=dmHosts,
                                            pkeyPath=pkeyPath,
                                            dmCheckTimeout=dmCheckTimeout)
        logger.info('Created MasterManager for hosts: %r' % (self._dmHosts))<|MERGE_RESOLUTION|>--- conflicted
+++ resolved
@@ -20,24 +20,18 @@
 #    MA 02111-1307  USA
 #
 import collections
+import functools
 import logging
+from multiprocessing.pool import ThreadPool
 import threading
 
 import Pyro4
 
 from dfms import remote, graph_loader, drop
-<<<<<<< HEAD
 from dfms.manager.constants import ISLAND_DEFAULT_PORT, ISLAND_DEFAULT_REST_PORT, \
     NODE_DEFAULT_PORT, NODE_DEFAULT_REST_PORT
 from dfms.manager.drop_manager import DROPManager
-from dfms.utils import CountDownLatch, portIsOpen
-=======
 from dfms.utils import portIsOpen
-from dfms.manager.constants import ISLAND_DEFAULT_PORT, ISLAND_DEFAULT_REST_PORT,\
-    NODE_DEFAULT_PORT, NODE_DEFAULT_REST_PORT
-from multiprocessing.pool import ThreadPool
-import functools
->>>>>>> df9564bb
 
 
 logger = logging.getLogger(__name__)
