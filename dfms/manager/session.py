--- conflicted
+++ resolved
@@ -235,16 +235,6 @@
 
         self.status = SessionStates.DEPLOYING
 
-<<<<<<< HEAD
-=======
-        # Create the Pyro daemon that will serve the DROP proxies and start it
-        logger.info("Starting Pyro4 Daemon for session %s", self._sessionId)
-        self._daemon = Pyro4.Daemon(host=self._host)
-        self._daemonT = threading.Thread(target = lambda: self._daemon.requestLoop(), name="Session %s Pyro Daemon" % (self._sessionId))
-        self._daemonT.daemon = True
-        self._daemonT.start()
-
->>>>>>> d0b09e30
         # Create the real DROPs from the graph specs
         logger.debug("Creating DROPs for session %s", self._sessionId)
 
