#
#    ICRAR - International Centre for Radio Astronomy Research
#    (c) UWA - The University of Western Australia, 2015
#    Copyright by UWA (in the framework of the ICRAR)
#    All rights reserved
#
#    This library is free software; you can redistribute it and/or
#    modify it under the terms of the GNU Lesser General Public
#    License as published by the Free Software Foundation; either
#    version 2.1 of the License, or (at your option) any later version.
#
#    This library is distributed in the hope that it will be useful,
#    but WITHOUT ANY WARRANTY; without even the implied warranty of
#    MERCHANTABILITY or FITNESS FOR A PARTICULAR PURPOSE.  See the GNU
#    Lesser General Public License for more details.
#
#    You should have received a copy of the GNU Lesser General Public
#    License along with this library; if not, write to the Free Software
#    Foundation, Inc., 59 Temple Place, Suite 330, Boston,
#    MA 02111-1307  USA
#
"""
Module containing miscellaneous utility classes and functions.
"""

import contextlib
import errno
import logging
import math
import os
import socket
import threading
import time


logger = logging.getLogger(__name__)

def get_local_ip_addr():
    """
    Enumerate all interfaces and return bound IP addresses (exclude localhost)
    """
    import netifaces
    PROTO = netifaces.AF_INET
    ifaces = netifaces.interfaces()
    if_addrs = [(netifaces.ifaddresses(iface), iface) for iface in ifaces]
    if_inet_addrs = [(tup[0][PROTO], tup[1]) for tup in if_addrs if PROTO in tup[0]]
    iface_addrs = [(s['addr'], tup[1]) for tup in if_inet_addrs for s in tup[0] \
                    if 'addr' in s and not s['addr'].startswith('127.')]
    return iface_addrs

def register_service(zc, service_type_name, service_name, ipaddr, port, protocol='tcp'):
    """
    ZeroConf: Register service type, protocol, ipaddr and port

    Returns ZeroConf object and ServiceInfo object
    """
    from zeroconf import ServiceInfo
    sn = service_name if len(service_name) <= 15 else service_name[:15]
    stn = '_{0}._{1}.local.'.format(service_type_name, protocol)
    sn = '{0}.{1}'.format(sn, stn)
    info = ServiceInfo(stn, sn, address=socket.inet_aton(ipaddr), port=port, properties={})
    zc.register_service(info)
    return info

def deregister_service(zc, info):
    """
    ZeroConf: Deregister service
    """
    zc.unregister_service(info)

def browse_service(zc, service_type_name, protocol, callback):
    """
    ZeroConf: Browse for services based on service type and protocol

    callback signature: callback(zeroconf, service_type, name, state_change)
        zeroconf: ZeroConf object
        service_type: zeroconf service
        name: service name
        state_change: ServiceStateChange type (Added, Removed)

    Returns ZeroConf object
    """
    from zeroconf import ServiceBrowser
    stn = '_{0}._{1}.local.'.format(service_type_name, protocol)
    browser = ServiceBrowser(zc, stn, handlers=[callback])
    return browser

class CountDownLatch(object):
    """
    An implementation that shadows Java's CountDownLatch, allowing one thread
    to wait for others to finish.

    Code taken from:
    http://stackoverflow.com/questions/10236947/does-python-have-a-similar-control-mechanism-to-javas-countdownlatch
    """

    def __init__(self, count):
        self.count = count
        self.lock = threading.Condition()

    def countDown(self):
        self.lock.acquire()
        self.count -= 1
        if self.count <= 0:
            self.lock.notifyAll()
        self.lock.release()

    def await(self):
        self.lock.acquire()
        while self.count > 0:
            self.lock.wait()
        self.lock.release()

def portIsClosed(host, port, timeout):
    """
    Checks if a given ``host``/``port`` is closed, with a given ``timeout``.
    """
    return check_port_and_write(host, port, timeout=timeout, checking_open=False)

def portIsOpen(host, port, timeout=0):
    """
    Checks if a given ``host``/``port`` is open, with a given ``timeout``.
    """
    return check_port_and_write(host, port, data=None, timeout=timeout, checking_open=True)

<<<<<<< HEAD
def check_port_and_write(host, port, data=None, timeout=0, checking_open=True):
=======
def connect_to(host, port, timeout=None):
    """
    Connects to ``host``:``port`` within the given timeout and return the
    connected socket. If no connection could be established ``None`` is
    returned.
    """
    sock = writeToRemotePort(host, port, timeout=timeout, return_socket=True)
    return sock or None

def writeToRemotePort(host, port, data=None, timeout=0, return_socket=False):
>>>>>>> 5b4a548a
    """
    Checks that the port specified by ``host``:``port`` is either open or
    closed (depending on the value of ``checking_open``) within a given
    ``timeout``.
    When checking for an open port, this method will keep trying to connect to
    it either until the given ``timeout`` has expired or until the socket is
    found open. When checking for a closed port this method will keep trying to
    connect to it until the connection is unsuccessful, or until the ``timeout``
    expires.
    Additionally, if some ``data`` is passed and the method is ``checking_open``
    then ``data`` will be written to the socket if it connects successfully.

    This method returns ``True`` if the port was found on the expected state
    within the time limit, and ``False`` otherwise.
    """

    start = time.time()
    while True:
        try:

<<<<<<< HEAD
            # If we're past the timeout we have failed already
=======
            # Calculate the timeout used during this cycle
            thisTimeout = None
>>>>>>> 5b4a548a
            if timeout is not None and timeout != 0:
                thisTimeout = timeout - (time.time() - start)
                if thisTimeout <= 0:
                    return False
<<<<<<< HEAD
            else:
                thisTimeout = None

            # Create the socket and try to connect, sending data if required
=======

>>>>>>> 5b4a548a
            s = socket.socket(socket.AF_INET, socket.SOCK_STREAM)

            if return_socket:
                ctx = noopctx()
                ret = s
            else:
                ctx = contextlib.closing(s)
                ret = True

            with ctx:
                s.settimeout(thisTimeout)
                s.connect((host, port))
                if checking_open and data is not None:
                    s.send(data)
                return ret

<<<<<<< HEAD
            # Success if we were checking for an open port!
            if checking_open:
                return True

            # Otherwise keep trying until we find the socket closed
            time.sleep(0.1)
            continue

=======
>>>>>>> 5b4a548a
        except socket.timeout:
            logger.debug('Timed out while trying to connect to %s:%d with timeout of %f [s]', host, port, thisTimeout)
            return not checking_open

        except socket.error as e:

            # If the connection becomes suddenly closed from the server-side.
            # We assume that it's not re-opening any time soon
            if e.errno == errno.ECONNRESET:
                logger.debug("Connection closed by %s:%d, assuming it will stay closed", host, port)
                return not checking_open

            # The port is closed
            if e.errno == errno.ECONNREFUSED:

                if not checking_open:
                    return True

                # Keep trying because we're checking if it's open
                if timeout is not None:
                    if time.time() - start > timeout:
                        logger.debug('Refused connection to %s:%d for more than %f seconds', host, port, timeout)
                        return False
                time.sleep(0.1)
                continue

            # Any other error should be raised
            raise

writeToRemotePort = check_port_and_write

def getDfmsDir():
    """
    Returns the root of the directory structure used by the DFMS framework at
    runtime.
    """
    return os.path.join(os.path.expanduser("~"), ".dfms")

def getDfmsPidDir():
    """
    Returns the location of the directory used by the DFMS framework to store
    its PIDs. If `createIfMissing` is True, the directory will be created if it
    currently doesn't exist
    """
    return os.path.join(getDfmsDir(), 'pid')

def getDfmsLogsDir():
    """
    Returns the location of the directory used by the DFMS framework to store
    its logs. If `createIfMissing` is True, the directory will be created if it
    currently doesn't exist
    """
    return os.path.join(getDfmsDir(), 'logs')

def createDirIfMissing(path):
    """
    Creates the given directory if it doesn't exist
    """
    if os.path.exists(path):
        return
    os.makedirs(path)

def escapeQuotes(s, singleQuotes=True, doubleQuotes=True):
    """
    Escapes single and double quotes in a string. Useful to include commands
    in a shell invocation or similar.
    """
    if singleQuotes:
        s = s.replace("'","'\\''")
    if doubleQuotes:
        s = s.replace('"','\\"')
    return s

def isLocalhost(host):
    return host == 'localhost' or \
           host.startswith('127.0') or \
           host == socket.gethostname()

def prepare_sql(sql, paramstyle, data=()):
    """
    Prepares the given SQL statement for proper execution depending on the
    parameter style supported by the database driver. For this the SQL statement
    must be written using the "{X}" or "{}" placeholders in place for each,
    parameter which is a style-agnostic parameter notation.

    This method returns a tuple containing the prepared SQL statement and the
    values to be bound into the query as required by the driver.
    """

    n = len(data)
    if not n:
        return (sql, ())

    # Depending on the different vendor, we need to write the parameters in
    # the SQL calls using different notations. This method will produce an
    # array containing all the parameter references in the SQL statement
    # (and not its values!)
    #
    # qmark     Question mark style, e.g. ...WHERE name=?
    # numeric   Numeric, positional style, e.g. ...WHERE name=:1
    # named     Named style, e.g. ...WHERE name=:name
    # format    ANSI C printf format codes, e.g. ...WHERE name=%s
    # pyformat  Python extended format codes, e.g. ...WHERE name=%(name)s

    logger.debug('Generating %d markers with paramstyle = %s', n, paramstyle)

    if   paramstyle == 'qmark':    markers = ['?'             for i in range(n)]
    elif paramstyle == 'numeric':  markers = [':%d'%(i)       for i in range(n)]
    elif paramstyle == 'named':    markers = [':n%d'%(i)      for i in range(n)]
    elif paramstyle == 'format':   markers = [':%s'           for i in range(n)]
    elif paramstyle == 'pyformat': markers = [':%%(n%d)s'%(i) for i in range(n)]
    else: raise Exception('Unknown paramstyle: %s' % (paramstyle))

    sql = sql.format(*markers)

    if paramstyle in ['format', 'pyformat']:
        data = {'n%d'%(i): d for i,d in enumerate(data)}

    return (sql, data)

def terminate_or_kill(proc, timeout):
    """
    Terminates a process and waits until it has completed its execution within
    the given timeout. If the process is still alive after the timeout it is
    killed.
    """

    pid = proc.pid
    logger.info('Terminating %d', pid)
    proc.terminate()

    waitLoops = 0
    max_loops = math.ceil(timeout/0.1)
    while proc.poll() is None and waitLoops < max_loops:
        time.sleep(0.1)
        waitLoops += 1

    kill9 = waitLoops == max_loops
    if kill9:
        logger.warning('Killing %s by brute force after waiting %.2f [s], BANG! :-(', pid, timeout)
        proc.kill()
    proc.wait()<|MERGE_RESOLUTION|>--- conflicted
+++ resolved
@@ -123,20 +123,16 @@
     """
     return check_port_and_write(host, port, data=None, timeout=timeout, checking_open=True)
 
-<<<<<<< HEAD
-def check_port_and_write(host, port, data=None, timeout=0, checking_open=True):
-=======
 def connect_to(host, port, timeout=None):
     """
     Connects to ``host``:``port`` within the given timeout and return the
     connected socket. If no connection could be established ``None`` is
     returned.
     """
-    sock = writeToRemotePort(host, port, timeout=timeout, return_socket=True)
+    sock = check_port_and_write(host, port, timeout=timeout, return_socket=True)
     return sock or None
 
-def writeToRemotePort(host, port, data=None, timeout=0, return_socket=False):
->>>>>>> 5b4a548a
+def check_port_and_write(host, port, data=None, timeout=0, checking_open=True, return_socket=False):
     """
     Checks that the port specified by ``host``:``port`` is either open or
     closed (depending on the value of ``checking_open``) within a given
@@ -157,28 +153,19 @@
     while True:
         try:
 
-<<<<<<< HEAD
+            # Calculate the timeout used during this cycle
             # If we're past the timeout we have failed already
-=======
-            # Calculate the timeout used during this cycle
             thisTimeout = None
->>>>>>> 5b4a548a
             if timeout is not None and timeout != 0:
                 thisTimeout = timeout - (time.time() - start)
                 if thisTimeout <= 0:
                     return False
-<<<<<<< HEAD
-            else:
-                thisTimeout = None
 
             # Create the socket and try to connect, sending data if required
-=======
-
->>>>>>> 5b4a548a
             s = socket.socket(socket.AF_INET, socket.SOCK_STREAM)
 
             if return_socket:
-                ctx = noopctx()
+                ctx = contextlib.contextmanager(lambda: None)
                 ret = s
             else:
                 ctx = contextlib.closing(s)
@@ -191,17 +178,14 @@
                     s.send(data)
                 return ret
 
-<<<<<<< HEAD
             # Success if we were checking for an open port!
             if checking_open:
-                return True
+                return ret
 
             # Otherwise keep trying until we find the socket closed
             time.sleep(0.1)
             continue
 
-=======
->>>>>>> 5b4a548a
         except socket.timeout:
             logger.debug('Timed out while trying to connect to %s:%d with timeout of %f [s]', host, port, thisTimeout)
             return not checking_open
