--- conflicted
+++ resolved
@@ -237,14 +237,11 @@
                     dest="loc", help="deployment location (e.g. 'Pawsey' or 'Tianhe2')",
                     default="Pawsey")
 
-<<<<<<< HEAD
     parser.add_option("-u", "--all_nics", action="store_true",
                       dest="all_nics", help="Listen on all NICs for a node manager", default=False)
-=======
+
     parser.add_option('--check-interfaces', action='store_true',
                       dest='check_interfaces', help = 'Run a small network interfaces test and exit', default=False)
->>>>>>> ce9ffe80
-
 
     (options, args) = parser.parse_args()
 
@@ -316,7 +313,9 @@
                 start_dfms_proxy(options.loc, mgr_ip, ISLAND_DEFAULT_REST_PORT, options.monitor_host, options.monitor_port)
             elif (run_node_mgr):
                 logger.info("Starting node manager on host {0}".format(origin_ip))
-                start_node_mgr(log_dir, logv=logv, max_threads=options.max_threads, host=origin_ip)
+                start_node_mgr(log_dir, logv=logv,
+                max_threads=options.max_threads,
+                host=None if options.all_nics else origin_ip)
         else:
             logger.info("A list of NM IPs: {0}".format(ip_adds))
             logger.info("Starting island manager on host {0} in {1} seconds".format(origin_ip, DIM_WAIT_TIME))
@@ -441,4 +440,6 @@
             else:
                 # node manager
                 logger.info("Starting node manager on host {0}".format(origin_ip))
-                start_node_mgr(log_dir, logv=logv, max_threads=options.max_threads, host=origin_ip)+                start_node_mgr(log_dir, logv=logv,
+                max_threads=options.max_threads,
+                host=None if options.all_nics else origin_ip)