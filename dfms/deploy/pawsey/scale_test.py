#!/usr/bin/python
#
#    ICRAR - International Centre for Radio Astronomy Research
#    (c) UWA - The University of Western Australia, 2016
#    Copyright by UWA (in the framework of the ICRAR)
#    All rights reserved
#
#    This library is free software; you can redistribute it and/or
#    modify it under the terms of the GNU Lesser General Public
#    License as published by the Free Software Foundation; either
#    version 2.1 of the License, or (at your option) any later version.
#
#    This library is distributed in the hope that it will be useful,
#    but WITHOUT ANY WARRANTY; without even the implied warranty of
#    MERCHANTABILITY or FITNESS FOR A PARTICULAR PURPOSE.  See the GNU
#    Lesser General Public License for more details.
#
#    You should have received a copy of the GNU Lesser General Public
#    License along with this library; if not, write to the Free Software
#    Foundation, Inc., 59 Temple Place, Suite 330, Boston,
#    MA 02111-1307  USA
#
"""
Generate the SLURM script, and submit it to the queue based on various paramters

parse the log result, and produce the plot

"""
from datetime import datetime
import sys, os, socket, re, commands, time, getpass
from string import Template
import optparse
from os import stat
from pwd import getpwuid


from dfms.deploy.pawsey.example_client import lgnames

sub_tpl_str = """#!/bin/bash --login

#SBATCH --nodes=$NUM_NODES
#SBATCH --ntasks-per-node=1
#SBATCH --job-name=DALiuGE-$PIP_NAME
#SBATCH --time=$JOB_DURATION
#SBATCH --account=$ACCOUNT
#SBATCH --error=err-%j.log

module swap PrgEnv-cray PrgEnv-gnu
module load python/2.7.10
module load mpi4py

aprun -B $PY_BIN -m dfms.deploy.pawsey.start_dfms_cluster -l $LOG_DIR $GID_PAR $PROXY_PAR $GRAPH_VIS_PAR $LOGV_PAR $ZERORUN_PAR $MAXTHREADS_PAR $SNC_PAR
"""

sub_tpl = Template(sub_tpl_str)

default_aws_mon_host = 'sdp-dfms.ddns.net'
default_aws_mon_port = 8898

class DefaultConfig(object):
    def __init__(self):
        self._dict = dict()
        l = self.init_list()
        self.setpar('acc', l[0])
        self.setpar('log_root', l[1])
        self.set_git_commit()

    def init_list(self):
        pass

    def setpar(self, k, v):
        self._dict[k] = v

    def getpar(self, k):
        return self._dict.get(k)

    def set_git_commit(self):
        gr = self.get_gitrepo()
        if (gr is None):
            ret = -1
        else:
            ocwd = os.getcwd()
            os.chdir(gr)
            ret, commit = commands.getstatusoutput("git rev-parse HEAD")
            os.chdir(ocwd)
        self.setpar('git_commit', commit if ret == 0 else 'None')

    def get_gitrepo(self):
        """
        Please override this function on non-Pawsey facilities
        """
        if ('Y3d1\n' == getpass.getuser().encode('base64')):
            return '/home/%s/dfms_src/dfms' % ('Y3d1\n'.decode('base64'))
        else:
            return '/group/pawsey0129/daliuge/src/dfms'

class GalaxyMWAConfig(DefaultConfig):
    def __init__(self):
        super(GalaxyMWAConfig, self).__init__()

    def init_list(self):
        return ['mwaops', '/group/mwaops/cwu/dfms/logs']

class GalaxyASKAPConfig(DefaultConfig):
    def __init__(self):
        super(GalaxyASKAPConfig, self).__init__()

    def init_list(self):
        return ['astronomy856', '/group/astronomy856/cwu/dfms/logs']

class MagnusConfig(DefaultConfig):
    def __init__(self):
        super(MagnusConfig, self).__init__()

    def init_list(self):
        return ['pawsey0129', '/group/pawsey0129/daliuge_logs']

class TianHe2Config(DefaultConfig):
    def __init__(self):
        super(TianHe2Config, self).__init__()

    def get_gitrepo(self):
        return None #Tian he2's firewall is excellet!

    def init_list(self): #TODO please fill in
        return ['SHAO', '/group/shao/daliuge_logs']

class ConfigFactory():
    mapping = {'galaxy_mwa':GalaxyMWAConfig, 'galaxy_askap':GalaxyASKAPConfig,
    'magnus':MagnusConfig, 'galaxy':GalaxyASKAPConfig}

    @staticmethod
    def create_config(facility=None):
        facility = facility.lower() if (facility is not None) else facility
        return ConfigFactory.mapping.get(facility)()

class PawseyClient(object):
    """
    parameters we can control:

    1. Pawsey group / account name (Required)
    2. whether to submit a graph, and if so provide graph id (gid)
    3. # of nodes (of Drop Managers)
    4. how long to run
    5. whether to produce offline graph vis
    6. whether to attach proxy for remote monitoring, and if so provide
        DFMS_MON_HOST
        DFMS_MON_PORT
    7. Root directory of the Log files (Required)
    """

    def __init__(self, log_root=None, acc=None,
                job_dur=30,
                num_nodes=5,
                mon_host=default_aws_mon_host,
                mon_port=default_aws_mon_port,
                logv=1,
                facility=socket.gethostname().split('-')[0],
                zerorun=False,
                max_threads=0,
                sleepncopy=False):
        self._config = ConfigFactory.create_config(facility=facility)
        self._acc = self._config.getpar('acc') if (acc is None) else acc
        self._log_root = self._config.getpar('log_root') if (log_root is None) else log_root
        self._num_nodes = num_nodes
        self._job_dur = job_dur
        self._gid = None
        self._graph_vis = False
        self._run_proxy = False
        self._mon_host = mon_host
        self._mon_port = mon_port
        self._pip_name = None
        self._logv = logv
        self._zerorun = zerorun
        self._max_threads = max_threads
        self._sleepncopy = sleepncopy

    def set_gid(self, gid):
        if (gid is None):
            return
        if (int(gid) >= len(lgnames)):
            raise Exception("Invalid graph id '{0}'".format(gid))
        self._gid = gid
        self._pip_name = lgnames[gid].split('.')[0]

    @property
    def num_daliuge_nodes(self):
        if (self._run_proxy):
            ret = self._num_nodes - 1 # exclude the proxy node
        else:
            ret = self._num_nodes - 0 # exclude the data island node?
        if (ret <= 0):
            raise Exception("Not enough nodes {0} to run DALiuGE.".format(self._num_nodes))
        return ret

    def get_log_dirname(self):
        """
        (pipeline name_)[Nnum_of_daliuge_nodes]_[time_stamp]
        """
        dtstr = datetime.now().strftime("%Y-%m-%dT%H-%M-%S") #.%f
        if (self._pip_name is None):
            return "N{0}_{1}".format(self.num_daliuge_nodes, dtstr)
        else:
            return "{0}_N{1}_{2}".format(self._pip_name, self.num_daliuge_nodes, dtstr)

    def label_job_dur(self):
        """
        e.g. 135 min --> 02:15:00
        """
        seconds = self._job_dur * 60
        m, s = divmod(seconds, 60)
        h, m = divmod(m, 60)
        return "%02d:%02d:%02d" % (h, m, s)

    def submit_job(self):
        lgdir = '{0}/{1}'.format(self._log_root, self.get_log_dirname())
        if (not os.path.exists(lgdir)):
            os.makedirs(lgdir)

        pardict = dict()
        pardict['NUM_NODES'] = str(self._num_nodes)
        pardict['PIP_NAME'] = self._pip_name
        pardict['JOB_DURATION'] = self.label_job_dur()
        pardict['ACCOUNT'] = self._acc
        pardict['PY_BIN'] = sys.executable
        pardict['LOG_DIR'] = lgdir
        pardict['GID_PAR'] = '-g %d' % self._gid if (self._gid is not None) else ''
        pardict['PROXY_PAR'] = '-m %s -o %d' % (self._mon_host, self._mon_port) if self._run_proxy else ''
        pardict['GRAPH_VIS_PAR'] = '-d' if self._graph_vis else ''
        pardict['LOGV_PAR'] = '-v %d' % self._logv
        pardict['ZERORUN_PAR'] = '-z' if self._zerorun else ''
        pardict['MAXTHREADS_PAR'] = '-t %d' % (self._max_threads)
        pardict['SNC_PAR'] = '-y' if self._sleepncopy else ''

        job_desc = sub_tpl.safe_substitute(pardict)
        job_file = '{0}/jobsub.sh'.format(lgdir)
        with open(job_file, 'w') as jf:
            jf.write(job_desc)

        git_commit = self._config.getpar('git_commit')
        with open(os.path.join(lgdir, 'git_commit.txt'), 'w') as gf:
            gf.write(git_commit)

        os.chdir(lgdir) # so that slurm logs will be dumped here
        cmd = 'sbatch %s' % job_file
        rc, rs = commands.getstatusoutput(cmd)
        print rs

class LogEntryPair(object):
    """
    """
    def __init__(self, name, start, end):
        self._name = name
        self._start = start
        self._end = end
        self._start_time = None
        self._end_time = None
        self._other = dict() # hack

    def get_timestamp(self, line):
        """
        microsecond precision
        """
        sp = line.split()
        date_time = '{0}T{1}'.format(sp[0], sp[1])
        pattern = '%Y-%m-%dT%H:%M:%S,%f'
        epoch = time.mktime(time.strptime(date_time, pattern))
        return datetime.strptime(date_time, pattern).microsecond / 1e6 + epoch

    def check_start(self, line):
        if ((self._start_time is None) and (re.search(self._start, line) is not None)):
            self._start_time = self.get_timestamp(line)

    def check_end(self, line):
        if ((self._end_time is None) and (re.search(self._end, line) is not None)):
            self._end_time = self.get_timestamp(line)
            if (self._name == 'unroll'):
                self._other['num_drops'] = int(line.split()[-1])
            elif (self._name == 'build drop connections'):
                self._other['num_edges'] = int(line.split()[-4][1:-1])

    def get_duration(self):
        if ((self._start_time is None) or (self._end_time is None)):
            #print "Cannot calc duration for '{0}': start_time:{1}, end_time:{2}".format(self._name,
            #self._start_time, self._end_time)
            return None
        return (self._end_time - self._start_time)

    def reset(self):
        self._start_time = None
        self._end_time = None


class LogParser(object):
    """
    Given the log dir, analyse all DIM and NMs logs, and store the resuls
    in CSV, which has the following fields:
    ====================================
    0.  user name (e.g. cwu)
    1.  facility (e.g. galaxy)
    2.  pipeline (e.g. lofar_std)
    3.  time (e.g. 2016-08-22T11-52-11/)
    4.  # of nodes
    5.  # of drops
    6.  Git commit number
    7.  unroll_time
    8.  translation_time
    9.  pg_spec_gen_time
    10.  created_session_at_all_nodes_time
    11. graph_separation_time
    12. push_sub_graphs_to_all_nodes_time
    13. created_drops_at_all_nodes_time
    14. Num_pyro_connections_at_all_nodes
    15. created_pyro_conn_at_all_nodes_time
    16. triggered_drops_at_all_nodes_time
    17. Total completion time


    Detailed description of each field:
    https://confluence.icrar.uwa.edu.au/display/DALIUGE/Scalability+test#Scalabilitytest-Datacollection
    """

    dim_kl = ['Start to unroll',
    'Unroll completed for {0} with # of Drops',
    'Start to translate',
    'Translation completed for',
    'PG spec is calculated',
    'Creating Session {0} in all hosts',
    'Successfully created session {0} in all hosts',
    'Separating graph with {0} dropSpecs',
    'Removed (and sanitized) {0} inter-dm relationships',
    'Adding individual graphSpec of session {0} to each DM',
    'Successfully added individual graphSpec of session {0} to each DM',
    'Deploying Session {0} in all hosts',
    'Successfully deployed session {0} in all hosts',
    'Establishing {0} drop relationships',
    'Established all drop relationships {0} in',
    'Moving following DROPs to COMPLETED right away',
    'Successfully triggered drops']

    nm_kl = ['Starting Pyro4 Daemon for session',
    'Session {0} finished',
    'Session {0} is now RUNNING',
    'Creating DROPs for session']

    kwords = dict()
    kwords['dim'] = dim_kl
    kwords['nm'] = nm_kl

    def __init__(self, log_dir):
        self._dim_log_f = None
        if (not self.check_log_dir(log_dir)):
            raise Exception("No DIM log found at: {0}".format(log_dir))
        self._log_dir = log_dir
        self._py_dim_pattern = self.construct_patterns(node_type='dim')
        self._py_nm_pattern = self.construct_patterns(node_type='nm')

    def build_dim_log_entry_pairs(self):
        pp = self._py_dim_pattern
        rl = []
        rl.append(LogEntryPair('unroll', pp[0], pp[1]))
        rl.append(LogEntryPair('translate', pp[2], pp[3]))
        rl.append(LogEntryPair('gen pg spec', pp[3], pp[4]))
        rl.append(LogEntryPair('create session', pp[5], pp[6]))
        rl.append(LogEntryPair('separate graph', pp[7], pp[8]))
        rl.append(LogEntryPair('add session to all', pp[9], pp[10]))
        rl.append(LogEntryPair('deploy session to all', pp[11], pp[12]))
        rl.append(LogEntryPair('build drop connections', pp[13], pp[14]))
        rl.append(LogEntryPair('trigger drops', pp[15], pp[16]))
        catchall = '|'.join(['(%s)' % (s,) for s in pp])
        catchall = ".*(%s).*" % (catchall,)
        return rl, re.compile(catchall)

    def build_nm_log_entry_pairs(self):
        pp = self._py_nm_pattern
        rl_nm = []
        rl_nm.append(LogEntryPair('completion_time', pp[0], pp[1]))
<<<<<<< HEAD
        rl_nm.append(LogEntryPair('completion_time_2', pp[2], pp[1]))
        catchall = '|'.join(['(%s)' % (s,) for s in pp])
        catchall = ".*(%s).*" % (catchall,)
        return rl_nm, re.compile(catchall)
=======
        rl_nm.append(LogEntryPair('completion_time_2', pp[3], pp[1]))
        rl_nm.append(LogEntryPair('node_deploy_time', pp[3], pp[2]))

        return (rl, rl_nm)
>>>>>>> 5c8170d8

    def construct_patterns(self, node_type='dim'):
        key_line = LogParser.kwords.get(node_type)
        if (key_line is None):
            raise Exception('Unknown node type for log analysis')
        wildcards = '.*'
        # python regex needs to escape brackets
        python_keys = [x.format(wildcards).replace('(', r'\(').replace(')', r'\)') for x in key_line]
        return python_keys

    def parse(self, out_csv=None):
        """
        e.g. lofar_std_N4_2016-08-22T11-52-11
        """
        logb_name = os.path.basename(self._log_dir)
        ss = re.search('_N[0-9]+_', logb_name)
        if (ss is None):
            raise Exception("Invalid log directory: {0}".format(self._log_dir))
        delimit = ss.group(0)
        sp = logb_name.split(delimit)
        pip_name = sp[0]
        do_date = sp[1]
        num_nodes = int(delimit.split('_')[1][1:])
        user_name = getpwuid(stat(self._dim_log_f).st_uid).pw_name
        gitf = os.path.join(self._log_dir, 'git_commit.txt')
        if (os.path.exists(gitf)):
            with open(gitf, 'r') as gf:
                git_commit = gf.readline().strip()
        else:
            git_commit = 'None'

        # parse DIM log
        dim_log_pairs, catchall = self.build_dim_log_entry_pairs()
        with open(self._dim_log_f, "r") as dimlog:
            for line in filter(lambda l: catchall.match(l), dimlog):
                for lep in dim_log_pairs:
                    lep.check_start(line)
                    lep.check_end(line)

        num_drops = -1
        temp_dim = []
        for lep in dim_log_pairs:
            if ('unroll' == lep._name):
                num_drops = lep._other.get('num_drops', -1)
            elif ('build drop connections' == lep._name):
                num_edges = lep._other.get('num_edges', -1)
                temp_dim.append(str(num_edges))
            temp_dim.append(str(lep.get_duration()))

        # parse NM logs
        max_exec_time = -1
        max_node_deploy_time = 0
        num_finished_sess = 0
        nm_log_pairs, catchall = self.build_nm_log_entry_pairs()

        for df in os.listdir(self._log_dir):
            if (os.path.isdir(os.path.join(self._log_dir, df))):
                nm_logf = os.path.join(self._log_dir, df, 'dfmsNM.log')
                if (os.path.exists(nm_logf)):

                    # Start anew every time
                    for lp in nm_log_pairs:
                        lp.reset()

                    # Read NM log and fill all LogPair objects
                    with open(nm_logf, "r") as nmlog:
                        for line in filter(lambda l: catchall.match(l), nmlog):
                            for lep in nm_log_pairs:
                                lep.check_start(line)
                                lep.check_end(line)
<<<<<<< HEAD

                    for lep in nm_log_pairs:
                        if (lep._name in ['completion_time', 'completion_time_2']):
                            ct = lep.get_duration()
                            # and find the longest execution time
                            # if (ct is not None and ct > max_exec_time):
                            #     max_exec_time = ct
                            if (ct is not None): # assum clocks are all synchronised
                                num_finished_sess += 1
                                if (lep._start_time < min_exec_stt):
                                    min_exec_stt = lep._start_time
                                if (lep._end_time > max_exec_edt):
                                    max_exec_edt = lep._end_time

        if (max_exec_edt > min_exec_stt):
            if (num_nodes - 1 == num_finished_sess):
                max_exec_time = max_exec_edt - min_exec_stt
            else:
                print("Pipeline %s is not completed: %d %d" % (pip_name, num_nodes - 1, num_finished_sess))
=======
                        for lep in self._nm_entry_pairs:
                            ct = lep.get_duration()
                            if (lep._name in ['completion_time', 'completion_time_2']):
                                num_finished_sess += 1
                                # and find the longest execution time
                                if (ct is not None and ct > max_exec_time):
                                    max_exec_time = ct
                            elif (lep._name == 'node_deploy_time'):
                                if (ct is not None and ct > max_node_deploy_time):
                                    max_node_deploy_time = ct

        #if (max_exec_edt > min_exec_stt):
        if (num_nodes - 1 == num_finished_sess and max_exec_time > max_node_deploy_time):
            max_exec_time -= max_node_deploy_time
        else:
            print("Pipeline %s is not completed: %d %d" % (pip_name, num_nodes - 1, num_finished_sess))
>>>>>>> 5c8170d8
        temp_nm = [str(max_exec_time)]

        ret = [user_name, socket.gethostname().split('-')[0], pip_name, do_date,
        num_nodes, num_drops, git_commit]
        ret = [str(x) for x in ret]
        add_line = ','.join(ret + temp_dim + temp_nm)
        if (out_csv is not None):
            with open(out_csv, 'a') as of:
                of.write(add_line)
                of.write(os.linesep)
        else:
            print add_line

    def check_log_dir(self, log_dir):
        dim_log_f = os.path.join(log_dir, '0', 'dfmsDIM.log')
        if (os.path.exists(dim_log_f)):
            self._dim_log_f = dim_log_f
            return True
        else:
            return False

if __name__ == '__main__':
    parser = optparse.OptionParser()

    parser.add_option("-a", "--action", action="store", type="int",
                      dest="action", help="1 - submit job, 2 - analyse log", default=1)
    parser.add_option("-l", "--log-root", action="store",
                      dest="log_root", help="The root directory of the log file")
    parser.add_option("-d", "--log-dir", action="store",
                      dest="log_dir", help="The directory of the log file for parsing")
    parser.add_option("-g", "--graph-id", action="store", type="int",
                      dest="graph_id", help="The graph to deploy (0 - %d)" % (len(lgnames) - 1), default=None)
    parser.add_option("-t", "--job-dur", action="store", type="int",
                      dest="job_dur", help="job duration in minutes", default=30)
    parser.add_option("-n", "--num_nodes", action="store", type="int",
                      dest="num_nodes", help="number of compute nodes requested", default=5)
    parser.add_option('-i', '--graph_vis', action='store_true',
                    dest='graph_vis', help='Whether to visualise graph (poll status)', default=False)
    parser.add_option('-p', '--use_proxy', action='store_true',
                    dest='use_proxy', help='Whether to attach proxy server for real-time monitoring', default=False)
    parser.add_option("-m", "--monitor_host", action="store", type="string",
                    dest="monitor_host", help="Monitor host IP (optional)")
    parser.add_option("-o", "--monitor_port", action="store", type="int",
                    dest="monitor_port", help="The port to bind dfms monitor",
                    default=default_aws_mon_port)
    parser.add_option("-v", "--verbose-level", action="store", type="int",
                    dest="verbose_level", help="Verbosity level (1-3) of the DIM/NM logging",
                    default=1)
    parser.add_option("-c", "--csvoutput", action="store",
                      dest="csv_output", help="CSV output file to keep the log analysis result")
    parser.add_option("-z", "--zerorun", action="store_true",
                      dest="zerorun", help="Generate a physical graph that takes no time to run", default=False)
    parser.add_option("-y", "--sleepncopy", action="store_true",
                      dest="sleepncopy", help="Whether include COPY in the default Component drop", default=False)
    parser.add_option("-T", "--max-threads", action="store", type="int",
                      dest="max_threads", help="Max thread pool size used for executing drops. 0 (default) means no pool.", default=0)

    (opts, args) = parser.parse_args(sys.argv)
    if (opts.action == 2):
        if (opts.log_dir is None):
            # you can specify:
            # either a single directory
            if (opts.log_root is None):
                facility = socket.gethostname().split('-')[0]
                config = ConfigFactory.create_config(facility=facility)
                log_root = config.getpar('log_root')
            else:
                log_root = opts.log_root
            if (log_root is None or (not os.path.exists(log_root))):
                parser.error("Missing or invalid log directory/facility for log analysis")
            # or a root log directory
            else:
                for df in os.listdir(log_root):
                    df = os.path.join(log_root, df)
                    if (os.path.isdir(df)):
                        try:
                            lg = LogParser(df)
                            lg.parse(out_csv=opts.csv_output)
                        except Exception, exp:
                            print("Fail to parse {0}: {1}".format(df, exp))
        else:
            lg = LogParser(opts.log_dir)
            lg.parse(out_csv=opts.csv_output)
    elif (opts.action == 1):
        pc = PawseyClient(job_dur=opts.job_dur, num_nodes=opts.num_nodes, logv=opts.verbose_level,
                          zerorun=opts.zerorun, max_threads=opts.max_threads)
        if (opts.graph_id is not None):
            pc.set_gid(opts.graph_id)
        pc._graph_vis = opts.graph_vis
        pc._run_proxy = opts.use_proxy
        if (opts.use_proxy):
            if (opts.monitor_host is None):
                print("Use default proxy host '%s'" % default_aws_mon_host)
            else:
                self._mon_host = opts.monitor_host
            self._mon_port = opts.monitor_port
        elif (opts.monitor_host is not None):
            parser.error("Please enable proxy by switch on the '-p' option")
        pc.submit_job()
    else:
        parser.error("Invalid action -a")<|MERGE_RESOLUTION|>--- conflicted
+++ resolved
@@ -375,17 +375,11 @@
         pp = self._py_nm_pattern
         rl_nm = []
         rl_nm.append(LogEntryPair('completion_time', pp[0], pp[1]))
-<<<<<<< HEAD
-        rl_nm.append(LogEntryPair('completion_time_2', pp[2], pp[1]))
+        rl_nm.append(LogEntryPair('completion_time_2', pp[3], pp[1]))
+        rl_nm.append(LogEntryPair('node_deploy_time', pp[3], pp[2]))
         catchall = '|'.join(['(%s)' % (s,) for s in pp])
         catchall = ".*(%s).*" % (catchall,)
         return rl_nm, re.compile(catchall)
-=======
-        rl_nm.append(LogEntryPair('completion_time_2', pp[3], pp[1]))
-        rl_nm.append(LogEntryPair('node_deploy_time', pp[3], pp[2]))
-
-        return (rl, rl_nm)
->>>>>>> 5c8170d8
 
     def construct_patterns(self, node_type='dim'):
         key_line = LogParser.kwords.get(node_type)
@@ -456,28 +450,9 @@
                             for lep in nm_log_pairs:
                                 lep.check_start(line)
                                 lep.check_end(line)
-<<<<<<< HEAD
 
                     for lep in nm_log_pairs:
                         if (lep._name in ['completion_time', 'completion_time_2']):
-                            ct = lep.get_duration()
-                            # and find the longest execution time
-                            # if (ct is not None and ct > max_exec_time):
-                            #     max_exec_time = ct
-                            if (ct is not None): # assum clocks are all synchronised
-                                num_finished_sess += 1
-                                if (lep._start_time < min_exec_stt):
-                                    min_exec_stt = lep._start_time
-                                if (lep._end_time > max_exec_edt):
-                                    max_exec_edt = lep._end_time
-
-        if (max_exec_edt > min_exec_stt):
-            if (num_nodes - 1 == num_finished_sess):
-                max_exec_time = max_exec_edt - min_exec_stt
-            else:
-                print("Pipeline %s is not completed: %d %d" % (pip_name, num_nodes - 1, num_finished_sess))
-=======
-                        for lep in self._nm_entry_pairs:
                             ct = lep.get_duration()
                             if (lep._name in ['completion_time', 'completion_time_2']):
                                 num_finished_sess += 1
@@ -493,7 +468,6 @@
             max_exec_time -= max_node_deploy_time
         else:
             print("Pipeline %s is not completed: %d %d" % (pip_name, num_nodes - 1, num_finished_sess))
->>>>>>> 5c8170d8
         temp_nm = [str(max_exec_time)]
 
         ret = [user_name, socket.gethostname().split('-')[0], pip_name, do_date,
