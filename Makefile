.ONESHELL:
ENV_PREFIX=$(shell python -c "if __import__('pathlib').Path('.venv/bin/pip').exists(): print('%s/'% __import__('pathlib').Path('.venv/bin').absolute())")
USING_POETRY=$(shell grep "tool.poetry" pyproject.toml && echo "yes")
MY_GID=$(shell id -g)
MY_UID=$(shell id -u) 
.PHONY: help
help:             ## Show the help.
	@echo "Usage: make <target>"
	@echo ""
	@echo "Targets:"
	@fgrep "##" Makefile | fgrep -v fgrep


.PHONY: show
show:             ## Show the current environment.
	@echo "Current environment:"
	@if [ "$(USING_POETRY)" ]; then poetry env info && exit; fi
	@echo "Running using $(ENV_PREFIX)"
	@$(ENV_PREFIX)python -V
	@$(ENV_PREFIX)python -m site

.PHONY: local
local:            ## Install the project using local enviroment
	@if [ "$(USING_POETRY)" ]; then poetry install && exit; fi
	@echo "Don't forget to run 'make virtualenv' if you got errors."
	@ pip install -e daliuge-common
	@ pip install -e daliuge-engine
	@ pip install -e daliuge-translator

.PHONY: docker-install
docker-install:	  ## Install using docker containers
	@if ! command -v docker; then echo "Docker is not available; please confirm it is installed." && exit; fi
<<<<<<< HEAD
	@  cd daliuge-common && ./build_common.sh dev && cd ..
	@  cd daliuge-engine && ./build_engine.sh dev && cd ..
	@  cd daliuge-translator && ./build_translator.sh dev && cd ..
=======
	@docker build -f docker/Dockerfile.full --tag icrar/dlg_full .
>>>>>>> 7a3411c7

.PHONY: docker-run
docker-run:	  ## Install using docker containers
	@if ! command -v docker; then echo "Docker is not available; please confirm it is installed." && exit; fi
	@echo "MY_UID: $(MY_UID)"
	@MY_GID=$(MY_GID) MY_UID=$(MY_UID) docker compose -f docker/docker-compose.yaml up -d

.PHONY: docker-stop
docker-stop:	  ## Install using docker containers
	@if ! command -v docker; then echo "Docker is not available; please confirm it is installed." && exit; fi
	@MY_GID=$(MY_GID) MY_UID=$(MY_UID) docker compose -f docker/docker-compose.yaml down

.PHONY: lint
lint:             ## Run pylint
	$(ENV_PREFIX)pylint daliuge-common daliuge-translator daliuge-engine --fail-under=9 --fail-on=E

.PHONY: test
test: 		  ## Run tests and generate coverage report.
	@ pip install pytest
	@ pip install pytest-cov
	@ cd daliuge-translator
	@ $(env_prefix)py.test --cov --show-capture=no
	@ cd ../daliuge-engine
	@ $(ENV_PREFIX)py.test --cov --show-capture=no

.PHONY: clean
clean:            ## Clean unused files.
	@find ./ -name '*.pyc' -exec rm -f {} \;
	@find ./ -name '__pycache__' -exec rm -rf {} \;
	@find ./ -name 'Thumbs.db' -exec rm -f {} \;
	@#find ./ -name '*~' -exec rm -f {} \;
	@rm -rf .cache
	@rm -rf .pytest_cache
	@rm -rf .mypy_cache
	@rm -rf build
	@rm -rf dist
	@rm -rf *.egg-info
	@rm -rf htmlcov
	@rm -rf .tox/
	@rm -rf docs/_build

.PHONY: virtualenv
virtualenv:       ## Create a virtual environment.
	@if [ "$(USING_POETRY)" ]; then poetry install && exit; fi
	@echo "creating virtualenv ..."
	@rm -rf .venv
	@python3 -m venv .venv
	@echo
	@echo "!!! Please run 'source .venv/bin/activate' to enable the environment !!!"

.PHONY: release
release:          ## Create a new tag for release.
	@echo "WARNING: This operation will create s version tag and push to github"
	@read -p "Version? (provide the next x.y.z semver) : " TAG
	@if ! grep -q "v$${TAG}" CHANGELOG.md; then echo "TAG version number must be added to CHANGELOG.md before committing." && exit; fi
	@echo "v$${TAG}" > daliuge-common/VERSION
	@echo "v$${TAG}" > daliuge-engine/VERSION
	@echo "v$${TAG}" > daliuge-translator/VERSION
	@git add daliuge-common/VERSION daliuge-engine/VERSION daliuge-translator/VERSION CHANGELOG.md
	@git commit -m "Release: version v$${TAG} 🚀"
	@echo "creating git tag : v$${TAG}"
	@git tag v$${TAG}
	@git push -u origin HEAD --tags
#	@echo "Github Actions will detect the new tag and release the new version."

.PHONY: docs
docs:             ## Build the documentation.
	@echo "building documentation ..."
	@echo $(ACTIVATE_VENV)
	@$(ACTIVATE_VENV)
	@$(ENV_PREFIX)pip install -r docs/requirements.txt
	@READTHEDOCS=True make -C docs html SPHINXOPTS="-W --keep-going"

# This Makefile has been based on the existing ICRAR/daliuge-component-template.
# __author__ = 'ICRAR'
# __repo__ = https://github.com/ICRAR/daliuge
# __sponsor__ = https://github.com/sponsors/ICRAR/<|MERGE_RESOLUTION|>--- conflicted
+++ resolved
@@ -2,7 +2,7 @@
 ENV_PREFIX=$(shell python -c "if __import__('pathlib').Path('.venv/bin/pip').exists(): print('%s/'% __import__('pathlib').Path('.venv/bin').absolute())")
 USING_POETRY=$(shell grep "tool.poetry" pyproject.toml && echo "yes")
 MY_GID=$(shell id -g)
-MY_UID=$(shell id -u) 
+MY_UID=$(shell id -u)
 .PHONY: help
 help:             ## Show the help.
 	@echo "Usage: make <target>"
@@ -30,13 +30,7 @@
 .PHONY: docker-install
 docker-install:	  ## Install using docker containers
 	@if ! command -v docker; then echo "Docker is not available; please confirm it is installed." && exit; fi
-<<<<<<< HEAD
-	@  cd daliuge-common && ./build_common.sh dev && cd ..
-	@  cd daliuge-engine && ./build_engine.sh dev && cd ..
-	@  cd daliuge-translator && ./build_translator.sh dev && cd ..
-=======
 	@docker build -f docker/Dockerfile.full --tag icrar/dlg_full .
->>>>>>> 7a3411c7
 
 .PHONY: docker-run
 docker-run:	  ## Install using docker containers
