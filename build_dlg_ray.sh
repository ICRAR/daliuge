--- conflicted
+++ resolved
@@ -1,10 +1,5 @@
 #!/bin/bash
 
-<<<<<<< HEAD
-# Go!
-docker build --no-cache -t icrar/dlg_ray:1.1 .
-=======
 # Helper script for building the DALiuGE Ray docker image.
 # For more details please refer to the Dockerfile
-docker build --no-cache -t icrar/dlg_ray:1.5 .
->>>>>>> cd732c1f
+docker build --no-cache -t icrar/dlg_ray:1.5 .