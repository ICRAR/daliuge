#
# Travis CI configuration file
#
# ICRAR - International Centre for Radio Astronomy Research
# (c) UWA - The University of Western Australia, 2016
# Copyright by UWA (in the framework of the ICRAR)
# All rights reserved
#
# This library is free software; you can redistribute it and/or
# modify it under the terms of the GNU Lesser General Public
# License as published by the Free Software Foundation; either
# version 2.1 of the License, or (at your option) any later version.
#
# This library is distributed in the hope that it will be useful,
# but WITHOUT ANY WARRANTY; without even the implied warranty of
# MERCHANTABILITY or FITNESS FOR A PARTICULAR PURPOSE.  See the GNU
# Lesser General Public License for more details.
#
# You should have received a copy of the GNU Lesser General Public
# License along with this library; if not, write to the Free Software
# Foundation, Inc., 59 Temple Place, Suite 330, Boston,
# MA 02111-1307  USA
#

# To use docker later...
sudo: required

# let's go!
language: python
matrix:
  include:
    - python: "3.8"
      env: NO_DLG_RUNTIME=1
    - python: "3.8"
      env: NO_DLG_TRANSLATOR=1
    - python: "3.8"
      env: TEST_OPENAPI=1
    - python: "3.7"
    - python: "3.6"
    - python: "3.5"
    - python: "2.7"
    - name: doxygencommit
      if: branch = master   
      before_install:
      install:
        - sudo apt-get update && sudo apt-get install -y doxygen && sudo apt-get install -y xsltproc
      script:
        - GIT_REPO=$(git remote -v) PROJECT_VERSION=$(git rev-parse --short HEAD) doxygen
      after_success:  
        - cd DALIUGE/xml
        - xsltproc combine.xslt index.xml >daliuge.xml
        - wget https://raw.githubusercontent.com/james-strauss-uwa/xml2palette/master/xml2palette.py
        - python3 xml2palette.py -i daliuge.xml -o daliuge.palette
        - mv daliuge.palette ../.
        - cd ..
        - rm -rf xml/
        - cd ..
        - git config --global user.name $GITHUB_USERNAME
        - git config --global user.email "$GITHUB_USERNAME@gmail.com"
        - git clone https://$GITHUB_TOKEN@github.com/ICRAR/EAGLE_test_repo
        - cd EAGLE_test_repo/
        - rm -rf DALIUGE/
        - mv ../DALIUGE/ .
        - git add *
        - git diff-index --quiet HEAD || git commit -m 'doxygen commit'
        - git push

# We want to use docker during the tests
services:
  - docker

# Try to speed up builds by caching our dependencies
cache: pip

before_install:
  - pip install -U coveralls pytest pytest-cov
  - pip install -U setuptools pip wheel

install:
  - pip install -e daliuge-common/
  - test -n "$NO_DLG_TRANSLATOR" || pip install -e daliuge-translator/
  - test -n "$NO_DLG_RUNTIME" || pip install -e daliuge-runtime/

# run the tests, making sure subprocesses generate coverage information
script:
<<<<<<< HEAD
  - COVFILES=
  - test -n "$NO_DLG_TRANSLATOR" || { (cd daliuge-translator && py.test --cov) && COVFILES+=" daliuge-translator/.coverage"; }
  - test -n "$NO_DLG_RUNTIME" || { (cd daliuge-runtime && py.test --cov) && COVFILES+=" daliuge-runtime/.coverage"; }
  - coverage combine $COVFILES
  - test -z "$TEST_OPENAPI" || (cd OpenAPI/tests && ./test_managers_openapi.sh)
=======
 - COVFILES=
 - test -n "$NO_DLG_TRANSLATOR" || { (cd daliuge-translator && pip install -r test-requirements.txt && py.test --cov) && COVFILES+=" daliuge-translator/.coverage"; }
 - test -n "$NO_DLG_RUNTIME" || { (cd daliuge-runtime && py.test --cov) && COVFILES+=" daliuge-runtime/.coverage"; }
 - coverage combine $COVFILES
 - test -z "$TEST_OPENAPI" || (cd OpenAPI/tests && ./test_managers_openapi.sh)
>>>>>>> e749dce5

# Publish to coveralls (only once per commit, so only using one environment)
after_success:
  - coveralls<|MERGE_RESOLUTION|>--- conflicted
+++ resolved
@@ -67,36 +67,28 @@
 
 # We want to use docker during the tests
 services:
-  - docker
+ - docker
 
 # Try to speed up builds by caching our dependencies
 cache: pip
 
 before_install:
-  - pip install -U coveralls pytest pytest-cov
-  - pip install -U setuptools pip wheel
+ - pip install -U coveralls pytest pytest-cov
+ - pip install -U setuptools pip wheel
 
 install:
-  - pip install -e daliuge-common/
-  - test -n "$NO_DLG_TRANSLATOR" || pip install -e daliuge-translator/
-  - test -n "$NO_DLG_RUNTIME" || pip install -e daliuge-runtime/
+ - pip install -e daliuge-common/
+ - test -n "$NO_DLG_TRANSLATOR" || pip install -e daliuge-translator/
+ - test -n "$NO_DLG_RUNTIME" || pip install -e daliuge-runtime/
 
 # run the tests, making sure subprocesses generate coverage information
 script:
-<<<<<<< HEAD
-  - COVFILES=
-  - test -n "$NO_DLG_TRANSLATOR" || { (cd daliuge-translator && py.test --cov) && COVFILES+=" daliuge-translator/.coverage"; }
-  - test -n "$NO_DLG_RUNTIME" || { (cd daliuge-runtime && py.test --cov) && COVFILES+=" daliuge-runtime/.coverage"; }
-  - coverage combine $COVFILES
-  - test -z "$TEST_OPENAPI" || (cd OpenAPI/tests && ./test_managers_openapi.sh)
-=======
  - COVFILES=
  - test -n "$NO_DLG_TRANSLATOR" || { (cd daliuge-translator && pip install -r test-requirements.txt && py.test --cov) && COVFILES+=" daliuge-translator/.coverage"; }
  - test -n "$NO_DLG_RUNTIME" || { (cd daliuge-runtime && py.test --cov) && COVFILES+=" daliuge-runtime/.coverage"; }
  - coverage combine $COVFILES
  - test -z "$TEST_OPENAPI" || (cd OpenAPI/tests && ./test_managers_openapi.sh)
->>>>>>> e749dce5
 
 # Publish to coveralls (only once per commit, so only using one environment)
 after_success:
-  - coveralls+ - coveralls