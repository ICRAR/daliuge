--- conflicted
+++ resolved
@@ -88,15 +88,12 @@
         self._dop = None
         self._gaw = None
         self._grpw = None
-<<<<<<< HEAD
         self.inputPorts = "inputPorts"
         self.outputPorts = "outputPorts"
         logger.debug("%s input_ports: %s", self.text, self.inputPorts)
         logger.debug("%s output_ports: %s", self.text, self.outputPorts)
-=======
         self._nodetype = ""  # e.g. Data or Application
         self._nodeclass = ""  # e.g. dlg.apps.simple.HelloWorldAPP
->>>>>>> a5785972
         self._reprodata = jd.get("reprodata", {}).copy()
         if "isGroup" in jd and jd["isGroup"] is True:
             self._is_group = True
@@ -207,17 +204,8 @@
         self._nodetype = value
 
     @property
-<<<<<<< HEAD
-    def category(self):
-        return self.jd.get("category", "")
-
-    @property
-    def group(self):
-        return self._grp
-=======
     def nodeclass(self):
         return self._nodeclass
->>>>>>> a5785972
 
     @nodeclass.setter
     def nodeclass(self, value):
@@ -230,6 +218,18 @@
     @property
     def text(self):
         return self.jd.get("text", "")
+
+    @property
+    def category(self):
+        return self.jd.get("category", "")
+
+    @property
+    def group(self):
+        return self._grp
+
+    @group.setter
+    def group(self, value):
+        self._grp = value
 
     def has_group(self):
         return self.group is not None
@@ -688,18 +688,13 @@
         }
         ports_dict = {}
         idText = None
-<<<<<<< HEAD
-        if portId is None and index >= 0:
-=======
         if portId is None and index > 0:
->>>>>>> a5785972
             if (
                 port in self.jd
                 and len(self.jd[port]) > index
                 and "text" in self.jd[port][index]
             ):
                 idText = self.jd[port][index]["text"]
-<<<<<<< HEAD
             else:  # everything in 'fields'
                 if port in port_selector:
                     for field in self.jd["fields"]:
@@ -738,32 +733,8 @@
 
     def _create_test_drop_spec(self, oid, rank, kwargs) -> dropdict:
         """
-        NOTE: This IS the main function right now, still called 'test' and
-        still should be replaced!!!
-
-        TODO:
-=======
-        elif port in port_selector:
-            for field in self.jd["fields"]:
-                if "usage" not in field:  # fixes manual graphs
-                    continue
-                if field["usage"] in port_selector[port]:
-                    idText = field["text"]
-                    # can't be sure that name is unique
-                    if idText not in ports_dict:
-                        ports_dict[idText] = [field["id"]]
-                    else:
-                        ports_dict[idText].append(field["id"])
-        elif port in self.jd:
-            idText = [p["text"] for p in self.jd[port] if p["Id"] == portId]
-            idText = idText[0] if len(idText) > 0 else None
-        return idText if index >= 0 else ports_dict
-
-    def _create_test_drop_spec(self, oid, rank, kwargs) -> dropdict:
-        """
         NOTE: This IS the main function right now, still called 'test' and still should be replaced!!!
         TODO
->>>>>>> a5785972
         This is a test function only
         should be replaced by LGNode class specific methods
         """
@@ -794,16 +765,12 @@
                 kwargs["dw"] = 1
             iIdText = self._getIdText(port="inputPorts")
             oIdText = self._getIdText(port="outputPorts")
-<<<<<<< HEAD
-            logger.debug("Found port names: IN: %s, OUT: %s", iIdText, oIdText)
-=======
             logger.debug(
                 "Found port names for %s: IN: %s, OUT: %s",
                 oid,
                 iIdText,
                 oIdText,
             )
->>>>>>> a5785972
             if self.is_start_listener():
                 # create socket listener DROP first
                 drop_spec = dropdict(
@@ -1170,23 +1137,6 @@
         return value
 
 
-<<<<<<< HEAD
-=======
-def load_lg(f):
-    if isinstance(f, str):
-        if not os.path.exists(f):
-            raise GraphException("Logical graph {0} not found".format(f))
-        with open(f) as f:
-            lg = json.load(f)
-    elif hasattr(f, "read"):
-        lg = json.load(f)
-    else:
-        lg = f
-    logger.info("Loaded graph: %s", lg["modelData"]["filePath"])
-    return lg
-
-
->>>>>>> a5785972
 class LG:
     """
     An object representation of a Logical Graph
@@ -1238,27 +1188,6 @@
         stream_output_ports = dict()  # key - port_id, value - construct key
         for jd in lg["nodeDataArray"]:
             lgn = LGNode(jd, self._group_q, self._done_dict, ssid)
-<<<<<<< HEAD
-            if lgn.category in [Categories.COMMENT, Categories.DESCRIPTION]:
-                # ignore COMMENT and DESCRIPTION nodes
-                continue
-            self._lgn_list.append(lgn)
-            # node_ouput_ports = jd.get("outputPorts", [])
-            # node_ouput_ports += jd.get("outputLocalPorts", [])
-            # # check all the outports of this node, and store "stream" output
-            # if len(node_ouput_ports) > 0:
-            #     for out_port in node_ouput_ports:
-            #         # TODO: Check usage of IdText
-            #         if out_port.get("IdText", "").lower().endswith("stream"):
-            #             stream_output_ports[out_port["Id"]] = jd["key"]
-
-        for lgn in self._lgn_list:
-            # we need to run this loop again because _done_dict is recursive!
-            if lgn.is_start() and lgn.category == Categories.VARIABLES:
-                self._g_var.append(lgn)
-            elif lgn.is_start():
-                self._start_list.append(lgn)
-=======
             self._lgn_list.append(lgn)
             node_ouput_ports = jd.get("outputPorts", [])
             node_ouput_ports += jd.get("outputLocalPorts", [])
@@ -1277,7 +1206,6 @@
                     self._g_var.append(lgn)
                 else:
                     self._start_list.append(lgn)
->>>>>>> a5785972
 
         self._lg_links = lg["linkDataArray"]
 
@@ -1324,11 +1252,7 @@
 
         if src.is_gather():
             if not (
-<<<<<<< HEAD
-                tgt.jd.category in APP_DROP_TYPES
-=======
                 tgt.jd["categoryType"] in ["app", "application", "Application"]
->>>>>>> a5785972
                 and tgt.is_group_start()
                 and src.inputs[0].h_level == tgt.h_level
             ):
@@ -1358,16 +1282,12 @@
                     )
                 )
         elif tgt.is_gather():
-<<<<<<< HEAD
-            if not src.category in STORAGE_TYPES and not src.is_groupby():
-=======
             if "categoryType" not in src.jd:
                 src.jd["categoryType"] = "Data"
             if (
                 not src.jd["categoryType"].lower() == "data"
                 and not src.is_groupby()
             ):
->>>>>>> a5785972
                 raise GInvalidLink(
                     "Gather {0}'s input {1} should be either a GroupBy or Data. {2}".format(
                         tgt.id, src.id, src.jd
