--- conflicted
+++ resolved
@@ -28,16 +28,12 @@
 if __name__ == "__main__":
     __package__ = "dlg.dropmake"
 
-<<<<<<< HEAD
 import collections
 import datetime
-=======
->>>>>>> a84e326b
 import json
 import logging
 import string
 import time
-<<<<<<< HEAD
 from collections import defaultdict
 from itertools import product
 from typing import ValuesView
@@ -49,7 +45,6 @@
 from .utils.bash_parameter import BashCommand
 from ..common import dropdict
 from ..common import Categories, DropType
-from ..common import STORAGE_TYPES, APP_DROP_TYPES
 from .dm_utils import (
     LG_APPREF,
     getNodesKeyDict,
@@ -61,2606 +56,17 @@
     LG_VER_EAGLE,
     LG_VER_EAGLE_CONVERTED,
 )
-from .scheduler import MySarkarScheduler, DAGUtil, MinNumPartsScheduler, PSOScheduler
 from .utils.bash_parameter import BashCommand
 from ..common import Categories
 from ..common import STORAGE_TYPES, APP_DROP_TYPES
 from ..common import dropdict
-=======
 from dlg.dropmake.lg import LG, GraphException
 from dlg.dropmake.pgt import PGT
 from dlg.dropmake.pgtp import MetisPGTP, MySarkarPGTP, MinNumPartsPGTP, PSOPGTP
->>>>>>> a84e326b
 
 logger = logging.getLogger(__name__)
 
 
-<<<<<<< HEAD
-class GraphException(Exception):
-    pass
-
-
-class GInvalidLink(GraphException):
-    pass
-
-
-class GInvalidNode(GraphException):
-    pass
-
-
-class GPGTException(GraphException):
-    pass
-
-
-class GPGTNoNeedMergeException(GraphException):
-    pass
-
-
-class LGNode:
-    def __init__(self, jd, group_q, done_dict, ssid):
-        """
-        jd: json_dict (dict)
-        group_q: group queue (defaultdict)
-        done_dict: LGNode that have been processed (Dict)
-        ssid:   session id (string)
-        """
-        self._jd = jd
-        self._children = []
-        self._outs = []  # event flow target
-        self._inputs = []  # event flow source
-        self.group = None
-        self._id = jd["key"]
-        self._ssid = ssid
-        self._isgrp = False
-        self._converted = False
-        self._h_level = None
-        self._g_h = None
-        self._dop = None
-        self._gaw = None
-        self._grpw = None
-        self._reprodata = jd['reprodata'].copy()
-        if "isGroup" in jd and jd["isGroup"] is True:
-            self._isgrp = True
-            for wn in group_q[self.id]:
-                wn.group = self
-                self.add_child(wn)
-            group_q.pop(self.id)  # not thread safe
-
-        if "group" in jd:
-            grp_id = jd["group"]
-            if grp_id in done_dict:
-                grp_nd = done_dict[grp_id]
-                self.group = grp_nd
-                grp_nd.add_child(self)
-            else:
-                group_q[grp_id].append(self)
-
-        done_dict[self.id] = self
-
-    @property
-    def jd(self):
-        return self._jd
-
-    @property
-    def id(self):
-        return self._id
-
-    @property
-    def text(self):
-        return self.jd.get("text", "")
-
-    @property
-    def group(self):
-        return self._grp
-
-    @group.setter
-    def group(self, value):
-        self._grp = value
-
-    def has_group(self):
-        return self.group is not None
-
-    def has_converted(self):
-        return self._converted
-
-    def complete_conversion(self):
-        self._converted = True
-
-    @property
-    def gid(self):
-        if self.group is None:
-            return 0
-        else:
-            return self.group.id
-
-    def add_output(self, lg_node):
-        self._outs.append(lg_node)
-
-    def add_input(self, lg_node):
-        self._inputs.append(lg_node)
-
-    def add_child(self, lg_node):
-        """
-        Add a group member
-        """
-        if (
-                lg_node.is_group()
-                and not (lg_node.is_scatter())
-                and not (lg_node.is_loop())
-                and not (lg_node.is_groupby())
-        ):
-            raise GInvalidNode(
-                "Only Scatters or Loops can be nested, but {0} is neither".format(
-                    lg_node.id
-                )
-            )
-        self._children.append(lg_node)
-
-    @property
-    def children(self):
-        return self._children
-
-    @property
-    def outputs(self):
-        return self._outs
-
-    @property
-    def inputs(self):
-        return self._inputs
-
-    @property
-    def h_level(self):
-        if self._h_level is None:
-            _level = 0
-            cg = self
-            while cg.has_group():
-                cg = cg.group
-                _level += 1
-            if self.is_mpi():
-                _level += 1
-            self._h_level = _level
-        return self._h_level
-
-    @property
-    def group_hierarchy(self):
-        if self._g_h is None:
-            glist = []
-            cg = self
-            while cg.has_group():
-                glist.append(str(cg.gid))
-                cg = cg.group
-            glist.append("0")
-            self._g_h = "/".join(reversed(glist))
-        return self._g_h
-
-    def dop_diff(self, that_lgn):
-        """
-        dop difference between inner node/group and outer group
-        e.g for each outer group, how many instances of inner nodes/groups
-        """
-        # if (self.is_group() or that_lgn.is_group()):
-        #     raise GraphException("Cannot compute dop diff between groups.")
-        # don't check h_related for efficiency since it should have been checked
-        # if (self.h_related(that_lgn)):
-        il = self.h_level
-        al = that_lgn.h_level
-        if il == al:
-            return 1
-        elif il > al:
-            oln = that_lgn
-            iln = self
-        else:
-            iln = that_lgn
-            oln = self
-        re_dop = 1
-        cg = iln
-        init_cond = cg.gid != oln.gid and cg.has_group()
-        while init_cond or cg.is_mpi():
-            if cg.is_mpi():
-                re_dop *= cg.dop
-            # else:
-            if init_cond:
-                re_dop *= cg.group.dop
-            cg = cg.group
-            if cg is None:
-                break
-            init_cond = cg.gid != oln.gid and cg.has_group()
-        return re_dop
-        # else:
-        #     pass
-        # raise GInvalidLink("{0} and {1} are not hierarchically related".format(self.id, that_lgn.id))
-
-    def h_related(self, that_lgn):
-        that_gh = that_lgn.group_hierarchy
-        this_gh = self.group_hierarchy
-        if len(that_gh) + len(this_gh) <= 1:
-            # at least one is at the root level
-            return True
-
-        return that_gh.find(this_gh) > -1 or this_gh.find(that_gh) > -1
-
-    def has_child(self):
-        return len(self._children) > 0
-
-    def has_output(self):
-        return len(self._outs) > 0
-
-    def is_start_node(self):
-        return self.jd["category"] == Categories.START
-
-    def is_end_node(self):
-        return self.jd["category"] == Categories.END
-
-    def is_start(self):
-        return not self.has_group()
-
-    def is_dag_root(self):
-        leng = len(self.inputs)
-        if leng > 1:
-            return False
-        elif leng == 0:
-            if self.is_start_node():
-                return False
-            else:
-                return True
-        elif self.inputs[0].jd["category"] == Categories.START:
-            return True
-        else:
-            return False
-
-    def is_start_listener(self):
-        return (
-            len(self.inputs) == 1
-            and self.inputs[0].jd["category"] == Categories.START
-            and self.jd["category"] in STORAGE_TYPES
-        )
-
-    def is_group_start(self):
-        result = False
-        if self.has_group() and "group_start" in self.jd:
-            gs = self.jd["group_start"]
-            if type(gs) == type(True):
-                result = gs
-            elif type(gs) in [type(1), type(1.0)]:
-                result = 1 == gs
-            elif type(gs) == type("s"):
-                result = gs.lower() in ("true", "1")
-        return result
-
-    def is_group_end(self):
-        result = False
-        if self.has_group() and "group_end" in self.jd:
-            ge = self.jd["group_end"]
-            if type(ge) == type(True):
-                result = ge
-            elif type(ge) in [type(1), type(1.0)]:
-                result = 1 == ge
-            elif type(ge) == type("s"):
-                result = ge.lower() in ("true", "1")
-        return result
-
-    def is_group(self):
-        return self._isgrp
-
-    def is_scatter(self):
-        return self.is_group() and self._jd["category"] == Categories.SCATTER
-
-    def is_gather(self):
-        return self._jd["category"] == Categories.GATHER
-
-    def is_loop(self):
-        return self.is_group() and self._jd["category"] == Categories.LOOP
-
-    def is_service(self):
-        """
-        Determines whether a node the parent service node (not the input application)
-        """
-        return self._jd["category"] == Categories.SERVICE
-
-    def is_groupby(self):
-        return self._jd["category"] == Categories.GROUP_BY
-
-    def is_mpi(self):
-        return self._jd["category"] == Categories.MPI
-
-    @property
-    def group_keys(self):
-        """
-        Return:
-            None or a list of keys (each key is an integer)
-        """
-        if not self.is_groupby():
-            return None
-        val = str(self.jd.get("group_key", "None"))
-        if val in ["None", "-1", ""]:
-            return None
-        else:
-            try:
-                return [int(x) for x in val.split(",")]
-            except ValueError as ve:
-                raise GraphException(
-                    "group_key must be an integer or comma-separated integers: {0}".format(
-                        ve
-                    )
-                )
-
-    def is_branch(self):
-        # This is the only special thing required for a branch
-        return self._jd["category"] == Categories.BRANCH
-
-    @property
-    def gather_width(self):
-        """
-        Gather width
-        """
-        if self.is_gather():
-            if self._gaw is None:
-                try:
-                    self._gaw = int(self.jd["num_of_inputs"])
-                except:
-                    self._gaw = 1
-            return self._gaw
-        else:
-            """
-            TODO: use OO style to replace all type-related statements!
-            """
-            raise GraphException(
-                "Non-Gather LGN {0} does not have gather_width".format(self.id)
-            )
-
-    @property
-    def groupby_width(self):
-        """
-        GroupBy count
-        """
-        if self.is_groupby():
-            if self._grpw is None:
-                tlgn = self.inputs[0]
-                re_dop = 1
-                cg = tlgn.group  # exclude its own group
-                while cg.has_group():
-                    re_dop *= cg.group.dop
-                    cg = cg.group
-                self._grpw = re_dop
-            return self._grpw
-        else:
-            raise GraphException(
-                "Non-GroupBy LGN {0} does not have groupby_width".format(self.id)
-            )
-
-    @property
-    def group_by_scatter_layers(self):
-        """
-        Return:
-            scatter layers info associated with this group by logical node
-            A tuple of three items:
-                (1) DoP
-                (2) layer indexes (list) from innser scatter to outer scatter
-                (3) layers (list)
-        """
-        if not self.is_groupby():
-            return None
-
-        tlgn = self.inputs[0]
-        grpks = self.group_keys
-        ret_dop = 1
-        layer_index = []  # from inner to outer
-        layers = []  # from inner to outer
-        c = 0
-        if tlgn.group.is_groupby():
-            # group by followed by another group by
-            if grpks is None or len(grpks) < 1:
-                raise GInvalidNode(
-                    "Must specify group_key for Group By '{0}'".format(self.text)
-                )
-            # find the "root" groupby and get all of its scatters
-            inputgrp = self
-            while (inputgrp is not None) and inputgrp.inputs[0].group.is_groupby():
-                inputgrp = inputgrp.inputs[0].group
-            # inputgrp now is the "root" groupby that follows Scatter immiately
-            # move it to Scatter
-            inputgrp = inputgrp.inputs[0].group
-            # go thru all the scatters
-            while (inputgrp is not None) and inputgrp.is_scatter():
-                if inputgrp.id in grpks:
-                    ret_dop *= inputgrp.dop
-                    layer_index.append(c)
-                    layers.append(inputgrp)
-                inputgrp = inputgrp.group
-                c += 1
-        else:
-            if grpks is None or len(grpks) < 1:
-                ret_dop = tlgn.group.dop
-                layer_index.append(0)
-                layers.append(tlgn.group)
-            else:
-                if len(grpks) == 1:
-                    if grpks[0] == tlgn.group.id:
-                        ret_dop = tlgn.group.dop
-                        layer_index.append(0)
-                        layers.append(tlgn.group)
-                    else:
-                        raise GInvalidNode(
-                            "Wrong single group_key for {0}".format(self.text)
-                        )
-                else:
-                    inputgrp = tlgn.group
-                    # find the "groupby column list" from all layers of scatter loops
-                    while (inputgrp is not None) and inputgrp.is_scatter():
-                        if inputgrp.id in grpks:
-                            ret_dop *= inputgrp.dop
-                            layer_index.append(c)
-                            layers.append(inputgrp)
-                        inputgrp = inputgrp.group
-                        c += 1
-
-        return ret_dop, layer_index, layers
-
-    @property
-    def dop(self):
-        """
-        Degree of Parallelism:  integer
-        default:    1
-        """
-        if self._dop is None:
-            if self.is_group():
-                if self.is_scatter():
-                    for kw in ["num_of_copies", "num_of_splits"]:
-                        if kw in self.jd:
-                            self._dop = int(self.jd[kw])
-                            break
-                    if self._dop is None:
-                        self._dop = 4  # dummy impl. TODO: Why is this here?
-                elif self.is_gather():
-                    try:
-                        tlgn = self.inputs[0]
-                    except IndexError:
-                        raise GInvalidLink(
-                            "Gather '{0}' does not have input!".format(self.id)
-                        )
-                    if tlgn.is_groupby():
-                        tt = tlgn.dop
-                    else:
-                        tt = self.dop_diff(tlgn)
-                    self._dop = int(math.ceil(tt / float(self.gather_width)))
-                elif self.is_groupby():
-                    self._dop = self.group_by_scatter_layers[0]
-                elif self.is_loop():
-                    self._dop = int(self.jd.get("num_of_iter", 1))
-                elif self.is_service():
-                    self._dop = 1  # TODO: number of compute nodes
-                else:
-                    raise GInvalidNode(
-                        "Unrecognised (Group) Logical Graph Node: '{0}'".format(
-                            self._jd["category"]
-                        )
-                    )
-            elif self.is_mpi():
-                self._dop = int(self.jd["num_of_procs"])
-            else:
-                self._dop = 1
-        return self._dop
-
-    def make_oid(self, iid="0"):
-        """
-        return:
-            ssid_id_iid (string), where
-            ssid:   session id
-            id:     logical graph node key
-            iid:    instance id (for the physical graph node)
-        """
-        # TODO: This is rather ugly, but a quick and dirty fix. The iid is the rank data we need
-        rank = [int(x) for x in iid.split("/")]
-        return "{0}_{1}_{2}".format(self._ssid, self.id, iid), rank
-
-    def _update_key_value_attributes(self, kwargs):
-        # get the arguments from new fields dictionary in a backwards compatible way
-        if "fields" in self.jd:
-            for je in self.jd["fields"]:
-                # The field to be used is not the text, but the name field
-                self.jd[je["name"]] = je["value"]
-                kwargs[je["name"]] = je["value"]
-        for i in range(10):
-            k = "Arg%02d" % (i + 1)
-            if k not in self.jd:
-                continue
-            v = self.jd[k]
-            if v is not None and len(str(v)) > 0:
-                for kv in v.split(","):  # comma separated k-v pairs
-                    k_v = kv.replace(" ", "").split("=")
-                    if len(k_v) > 1:
-                        # Do substitutions for MKN
-                        if "mkn" in self.jd:
-                            kwargs[k_v[0]] = self._mkn_substitution(
-                                self.jd["mkn"], k_v[1]
-                            )
-                        else:
-                            kwargs[k_v[0]] = k_v[1]
-
-    def _create_test_drop_spec(self, oid, rank, kwargs) -> dropdict:
-        """
-        TODO
-        This is a test function only
-        should be replaced by LGNode class specific methods
-        """
-        drop_spec = None
-        drop_type = self.jd["category"]
-        if drop_type in STORAGE_TYPES:
-            if "data_volume" in self.jd:
-                kwargs["dw"] = int(self.jd["data_volume"])  # dw -- data weight
-            else:
-                kwargs["dw"] = 1
-            if self.is_start_listener():
-                # create socket listener DROP first
-                drop_spec = dropdict(
-                    {
-                        "oid": oid,
-                        "type": DropType.PLAIN,
-                        "storage": drop_type,
-                        "rank": rank,
-                    }
-                )
-                dropSpec_socket = dropdict(
-                    {
-                        "oid": "{0}-s".format(oid),
-                        "type": DropType.APP,
-                        "app": "dlg.apps.simple.SleepApp",
-                        "nm": "lstnr",
-                        "tw": 5,
-                        "sleepTime": 5,
-                        "rank": rank,
-                    }
-                )
-                # tw -- task weight
-                dropSpec_socket["autostart"] = 1
-                kwargs["listener_drop"] = dropSpec_socket
-                dropSpec_socket.addOutput(drop_spec)
-            else:
-                drop_spec = dropdict(
-                    {
-                        "oid": oid,
-                        "type": DropType.PLAIN,
-                        "storage": drop_type,
-                        "rank": rank,
-                    }
-                )
-            if drop_type == Categories.FILE:
-                dn = self.jd.get("dirname", None)
-                if dn:
-                    kwargs["dirname"] = dn
-                cfe = str(self.jd.get("check_filepath_exists", "0"))
-                cfeb = True if cfe in ["1", "true", "yes"] else False
-                kwargs["check_filepath_exists"] = cfeb
-                fp = self.jd.get("filepath", None)
-                if fp:
-                    kwargs["filepath"] = fp
-            self._update_key_value_attributes(kwargs)
-            drop_spec.update(kwargs)
-        elif drop_type in [Categories.COMPONENT, Categories.PYTHON_APP, Categories.BRANCH]:
-            # default generic component becomes "sleep and copy"
-            if "appclass" not in self.jd or len(self.jd["appclass"]) == 0:
-                app_class = "dlg.apps.simple.SleepApp"
-            else:
-                app_class = self.jd["appclass"]
-
-            if "execution_time" in self.jd:
-                execTime = int(self.jd["execution_time"])
-                if execTime < 0:
-                    raise GraphException(
-                        "Execution_time must be greater"
-                        " than 0 for Construct '%s'" % self.text
-                    )
-            elif app_class != "dlg.apps.simple.SleepApp":
-                raise GraphException(
-                    "Missing execution_time for Construct '%s'" % self.text
-                )
-            else:
-                execTime = random.randint(3, 8)
-
-            if app_class == "dlg.apps.simple.SleepApp":
-                kwargs["sleepTime"] = execTime
-
-            kwargs["tw"] = execTime
-            drop_spec = dropdict(
-                {"oid": oid, "type": DropType.APP, "app": app_class, "rank": rank}
-            )
-
-            kwargs["num_cpus"] = int(self.jd.get("num_cpus", 1))
-            if "mkn" in self.jd:
-                kwargs["mkn"] = self.jd["mkn"]
-            self._update_key_value_attributes(kwargs)
-            drop_spec.update(kwargs)
-
-        elif drop_type in [Categories.DYNLIB_APP, Categories.DYNLIB_PROC_APP]:
-            if "libpath" not in self.jd or len(self.jd["libpath"]) == 0:
-                raise GraphException("Missing 'libpath' in Drop {0}".format(self.text))
-            drop_spec = dropdict(
-                {
-                    "oid": oid,
-                    "type": DropType.APP,
-                    "app": "dlg.apps.dynlib.{}".format(drop_type),
-                    "rank": rank,
-                }
-            )
-            kwargs["lib"] = self.jd["libpath"]
-            kwargs["tw"] = int(self.jd["execution_time"])
-            if "mkn" in self.jd:
-                kwargs["mkn"] = self.jd["mkn"]
-
-            self._update_key_value_attributes(kwargs)
-
-            drop_spec.update(kwargs)
-        elif drop_type in [Categories.BASH_SHELL_APP, Categories.MPI]:
-            if drop_type == Categories.MPI:
-                app_str = "dlg.apps.mpi.MPIApp"
-                kwargs["maxprocs"] = int(self.jd.get("num_of_procs", 4))
-            else:
-                app_str = "dlg.apps.bash_shell_app.BashShellApp"
-            drop_spec = dropdict(
-                {"oid": oid, "type": DropType.APP, "app": app_str, "rank": rank}
-            )
-            if "execution_time" in self.jd:
-                kwargs["tw"] = int(self.jd["execution_time"])
-            else:
-                # kwargs['tw'] = random.randint(3, 8)
-                raise GraphException(
-                    "Missing execution_time for Construct '%s'" % self.text
-                )
-            # add more arguments
-            cmds = []
-            for i in range(10):
-                k = "Arg%02d" % (i + 1,)
-                if k not in self.jd:
-                    k = "arg%02d" % (i + 1,)
-                    if k not in self.jd:
-                        continue
-                v = self.jd[k]
-                if v is not None and len(str(v)) > 0:
-                    cmds.append(str(v))
-            # add more arguments - this is the new method of adding arguments in EAGLE
-            # the method above (Arg**) is retained for compatibility, but eventually should be removed
-            for k in [
-                "command",
-                "input_redirection",
-                "output_redirection",
-                "command_line_arguments",
-            ]:
-                if k in self.jd:
-                    cmds.append(self.jd[k])
-            # kwargs['command'] = ' '.join(cmds)
-            if drop_type == Categories.MPI:
-                kwargs["command"] = BashCommand(cmds).to_real_command()
-            else:
-                kwargs["command"] = BashCommand(cmds)  # TODO: Check if this actually solves a problem.
-            kwargs["num_cpus"] = int(self.jd.get("num_cpus", 1))
-            drop_spec.update(kwargs)
-
-        elif drop_type == Categories.DOCKER:
-            # Docker application.
-            app_class = "dlg.apps.dockerapp.DockerApp"
-            typ = DropType.APP
-            drop_spec = dropdict(
-                {"oid": oid, "type": typ, "app": app_class, "rank": rank}
-            )
-
-            image = str(self.jd.get("image"))
-            if image == "":
-                raise GraphException("Missing image for Construct '%s'" % self.text)
-
-            command = str(self.jd.get("command"))
-            # There ARE containers which don't need/want a command
-            # if command == "":
-            #     raise GraphException("Missing command for Construct '%s'" % self.text)
-
-            kwargs["tw"] = int(self.jd.get("execution_time", "5"))
-            kwargs["image"] = image
-            kwargs["command"] = command
-            kwargs["user"] = str(self.jd.get("user", ""))
-            kwargs["ensureUserAndSwitch"] = self.str_to_bool(
-                str(self.jd.get("ensureUserAndSwitch", "0"))
-            )
-            kwargs["removeContainer"] = self.str_to_bool(
-                str(self.jd.get("removeContainer", "1"))
-            )
-            kwargs["additionalBindings"] = str(self.jd.get("additionalBindings", ""))
-            kwargs["portMappings"] = str(self.jd.get("portMappings", ""))
-            kwargs["shmSize"] = str(self.jd.get("shmSize",""))
-            drop_spec.update(kwargs)
-
-        elif drop_type == Categories.GROUP_BY:
-            drop_spec = dropdict(
-                {
-                    "oid": oid,
-                    "type": DropType.APP,
-                    "app": "dlg.apps.simple.SleepApp",
-                    "rank": rank,
-                }
-            )
-            sij = self.inputs[0].jd
-            if not "data_volume" in sij:
-                raise GInvalidNode(
-                    "GroupBy construct follows a DataDrop, not '%s'" % sij["category"]
-                )
-            dw = int(sij["data_volume"]) * self.groupby_width
-            dropSpec_grp = dropdict(
-                {
-                    "oid": "{0}-grp-data".format(oid),
-                    "type": DropType.PLAIN,
-                    "storage": Categories.MEMORY,
-                    "nm": "grpdata",
-                    "dw": dw,
-                    "rank": rank,
-                }
-            )
-            kwargs["grp-data_drop"] = dropSpec_grp
-            kwargs["tw"] = 1  # barriar literarlly takes no time for its own computation
-            kwargs["sleepTime"] = 1
-            drop_spec.addOutput(dropSpec_grp)
-            dropSpec_grp.addProducer(drop_spec)
-        elif drop_type == Categories.GATHER:
-            drop_spec = dropdict(
-                {
-                    "oid": oid,
-                    "type": DropType.APP,
-                    "app": "dlg.apps.simple.SleepApp",
-                    "rank": rank,
-                }
-            )
-            gi = self.inputs[0]
-            if gi.is_groupby():
-                gii = gi.inputs[0]
-                dw = int(gii.jd["data_volume"]) * gi.groupby_width * self.gather_width
-            else:  # data
-                dw = int(gi.jd["data_volume"]) * self.gather_width
-            dropSpec_gather = dropdict(
-                {
-                    "oid": "{0}-gather-data".format(oid),
-                    "type": DropType.PLAIN,
-                    "storage": Categories.MEMORY,
-                    "nm": "gthrdt",
-                    "dw": dw,
-                    "rank": rank,
-                }
-            )
-            kwargs["gather-data_drop"] = dropSpec_gather
-            kwargs["tw"] = 1
-            kwargs["sleepTime"] = 1
-            drop_spec.addOutput(dropSpec_gather)
-            dropSpec_gather.addProducer(drop_spec)
-        elif drop_type == Categories.SERVICE:
-            raise GraphException(f"DROP type: {drop_type} should not appear in physical graph")
-            # drop_spec = dropdict(
-            #     {
-            #         "oid": oid,
-            #         "type": DropType.SERVICE_APP,
-            #         "app": "dlg.apps.simple.SleepApp",
-            #         "rank": rank
-            #     }
-            # )
-            # kwargs["tw"] = 1
-
-        # elif drop_type == Categories.BRANCH:
-        # Branches are now dealt with like any other application and essentially ignored by the translator.
-
-        elif drop_type in [Categories.START, Categories.END]:
-            # this is at least suspicious in terms of implementation....
-            drop_spec = dropdict(
-                {
-                    "oid": oid,
-                    "type": DropType.PLAIN,
-                    "storage": Categories.NULL,
-                    "rank": rank,
-                }
-            )
-        elif drop_type == Categories.LOOP:
-            pass
-        else:
-            raise GraphException("Unknown DROP type: '{0}'".format(drop_type))
-        return drop_spec
-
-    def make_single_drop(self, iid="0", **kwargs):
-        """
-        make only one drop from a LG nodes
-        one-one mapping
-
-        Dummy implementation as of 09/12/15
-        """
-        oid, rank = self.make_oid(iid)
-        dropSpec = self._create_test_drop_spec(oid, rank, kwargs)
-        kwargs["iid"] = iid
-        kwargs["lg_key"] = self.id
-        kwargs["dt"] = self.jd["category"]
-        kwargs["nm"] = self.text
-        # Behaviour is that child-nodes inherit reproducibility data from their parents.
-        kwargs["reprodata"] = self._reprodata.copy()
-        if "isService" in self.jd and self.jd["isService"]:
-            kwargs["type"] = DropType.SERVICE_APP
-        dropSpec.update(kwargs)
-        return dropSpec
-
-    @staticmethod
-    def str_to_bool(value, default_value=False):
-        res = True if value in ["1", "true", "True", "yes"] else default_value
-        return res
-
-    @staticmethod
-    def _mkn_substitution(mkn, value):
-        if "%m" in value:
-            value = value.replace("%m", str(mkn[0]))
-        if "%k" in value:
-            value = value.replace("%k", str(mkn[1]))
-        if "%n" in value:
-            value = value.replace("%n", str(mkn[2]))
-
-        return value
-
-
-class PGT(object):
-    """
-    A DROP representation of Physical Graph Template
-    """
-
-    def __init__(self, drop_list, build_dag=True):
-        self._drop_list = drop_list
-        self._drop_list_len = len(drop_list)
-        self._extra_drops = []  # artifacts DROPs produced during L2G mapping
-        self._dag = DAGUtil.build_dag_from_drops(self._drop_list) if build_dag else None
-        self._json_str = None
-        self._oid_gid_map = dict()
-        self._gid_island_id_map = dict()
-        self._num_parts_done = 0
-        self._partition_merged = 0
-        self._inner_parts = []  # a list of inner partitions (e.g. nodes)
-        # for visualisation only
-        self._bw_ratio = 10.0  # bandwidth ratio between instra-comp_island
-        # and inter-comp_island
-        self._merge_parts = False
-        self._island_labels = ["Data", "Compute"]
-        self._data_movement = None
-
-    def _can_merge(self, new_num_parts):
-        if new_num_parts <= 0:
-            raise GPGTException("Invalid new_num_parts {0}".format(new_num_parts))
-        if not self._merge_parts:
-            raise GPGTException(
-                "This {0} PGTP is not made for merging".format(self.__class__.__name__)
-            )
-        if self._num_parts_done <= new_num_parts:
-            raise GPGTNoNeedMergeException(
-                "No need to merge this {0} PGTP: {1} <= {2}".format(
-                    self.__class__.__name__, self._num_parts_done, new_num_parts
-                )
-            )
-        if self._partition_merged == new_num_parts:
-            return False
-        else:
-            return True
-
-    @property
-    def drops(self):
-        if self._extra_drops is None:
-            return self._drop_list
-        else:
-            return self._drop_list + self._extra_drops
-
-    def to_partition_input(self, outf):
-        """
-        Convert to format for mapping and decomposition
-        """
-        raise GPGTException("Must be implemented by PGTP sub-class only")
-
-    def get_opt_num_parts(self):
-        """
-        dummy for now
-        """
-        leng = len(self._drop_list)
-        return int(math.ceil(leng / 10.0))
-
-    def get_partition_info(self):
-        # return "No partitioning. - Completion time: {0} - "\
-        # "Data movement: {2} - Min exec time: {1}"\
-        # .format(self.pred_exec_time(),
-        # self.pred_exec_time(app_drop_only=True),
-        # 0)
-        return "Raw_unrolling"
-
-    def result(self, lazy=True):
-        ret = {}
-        ret["algo"] = self.get_partition_info()
-        ret["min_exec_time"] = self.pred_exec_time(
-            app_drop_only=True, force_answer=(not lazy)
-        )
-        ret["total_data_movement"] = self.data_movement
-        ret["exec_time"] = self.pred_exec_time(force_answer=(not lazy))
-        if self._merge_parts and self._partition_merged > 0:
-            ret["num_islands"] = self._partition_merged
-        self._extra_result(ret)
-        return ret
-
-    def _extra_result(self, ret):
-        pass
-
-    @property
-    def dag(self):
-        """
-            Return the networkx nx.DiGraph object
-
-        The weight of the same edge (u, v) also depends.
-        If it is called after the partitioning, it could have been zeroed
-        if both u and v is allocated to the same DropIsland
-        """
-        return self._dag
-
-    @property
-    def data_movement(self):
-        """
-        Return the TOTAL data movement
-        """
-        if self._data_movement is not None:
-            return self._data_movement
-        elif self.dag is not None:
-            G = self.dag
-            self._data_movement = sum(e[2].get("weight", 0) for e in G.edges(data=True))
-        return self._data_movement
-
-    def pred_exec_time(self, app_drop_only=False, wk="weight", force_answer=False):
-        """
-        Predict execution time using the longest path length
-        """
-        G = self.dag
-        if G is None:
-            if force_answer:
-                self._dag = DAGUtil.build_dag_from_drops(self._drop_list)
-                G = self.dag
-            else:
-                return None
-        if app_drop_only:
-            lp = DAGUtil.get_longest_path(G, show_path=True)[0]
-            return sum(G.nodes[u].get(wk, 0) for u in lp)
-        else:
-            return DAGUtil.get_longest_path(G, show_path=False)[1]
-
-    @property
-    def json(self):
-        """
-        Return the JSON string representation of the PGT
-        for visualisation
-        """
-        if self._json_str is None:
-            self._json_str = self.to_gojs_json(visual=True)
-        return self._json_str
-        # return self.to_gojs_json()
-
-    def merge_partitions(
-            self, new_num_parts, form_island=False, island_type=0, visual=False
-    ):
-        raise Exception("Not implemented. Call sub-class")
-
-    def to_pg_spec(self, node_list, ret_str=True, num_islands=1, tpl_nodes_len=0,
-        co_host_dim=True):
-        """
-        convert pgt to pg specification, and map that to the hardware resources
-
-        node_list:
-            A list of nodes (list), whose length == (num_islands + num_node_mgrs)
-            if co_locate_islands = False.
-            We assume that the MasterDropManager's node is NOT in the node_list
-
-        num_islands:
-            - >1 Partitions are "conceptually" clustered into Islands
-            - 1 Partitions MAY BE physically merged without generating islands
-              depending on the length of node_list
-            - num_islands can't be < 1
-
-        tpl_nodes_len: if this is given we generate a pg_spec template
-            The pg_spec template is what needs to be send to a deferred deployemnt
-            where the daliuge system is started up afer submission (e.g. SLURM)
-        """
-        logger.debug("tpl_nodes_len: %s, node_list: %s" % (tpl_nodes_len, node_list))
-        if tpl_nodes_len > 0:  # generate pg_spec template
-            node_list = range(tpl_nodes_len)  # create a fake list for now
-
-        if 0 == self._num_parts_done:
-            raise GPGTException("The graph has not been partitioned yet")
-
-        if node_list is None or 0 == len(node_list):
-            raise GPGTException("Node list is empty!")
-        nodes_len = len(node_list)
-
-        try:
-            num_islands = int(num_islands)
-        except:
-            raise GPGTException("Invalid num_islands spec: {0}".format(num_islands))
-        if num_islands < 1:
-            num_islands = 1 # need at least one island manager
-        if num_islands > nodes_len:
-            raise GPGTException("Number of islands must be <= number of specified nodes!")
-        form_island = num_islands > 1
-        if nodes_len < 1:  # we allow to run everything on a single node now!
-            raise GPGTException("Too few nodes: {0}".format(nodes_len))
-
-        num_parts = self._num_parts_done
-        drop_list = self._drop_list + self._extra_drops
-
-        # deal with the co-hosting of DIMs
-        if not co_host_dim:
-            if form_island and num_parts > nodes_len:
-                raise GPGTException("Insufficient number of nodes: {0}".format(nodes_len))
-            is_list = node_list[0:num_islands]
-            nm_list = node_list[num_islands:]
-        else:
-            if form_island and num_islands + num_parts > nodes_len:
-                raise GPGTException("Insufficient number of nodes: {0}".format(nodes_len))
-            is_list = node_list
-            nm_list = node_list
-        nm_len = len(nm_list)
-        logger.info(
-            "Drops count: {0}, partitions count: {1}, nodes count: {2}, island count: {3}".format(
-                len(drop_list), num_parts, nodes_len, len(is_list)
-            )
-        )
-
-        if form_island:
-            self.merge_partitions(num_islands, form_island=True)
-            # from Eq.1 we know that num_parts <= nm_len
-            # so no need to update its value
-        elif nm_len < num_parts:
-            self.merge_partitions(nm_len, form_island=False)
-            num_parts = nm_len
-
-        lm = self._oid_gid_map
-        lm2 = self._gid_island_id_map
-        # when #partitions < #nodes the lm values are spread around range(#nodes)
-        # which leads to index out of range errors (TODO: find how _oid_gid_map is
-        # constructed). The next three lines are attempting to fix this, however
-        # then the test_metis_pgtp_gen_pg_island fails. This needs more investigation
-        # but is a corner case.
-        # values = set(dict(lm).values()) # old unique values
-        # values = dict(zip(values,range(len(values)))) # dict with new values
-        # lm = {k:values[v] for (k, v) in lm.items()} # replace old values with new
-
-        if tpl_nodes_len:
-            nm_list = ["#%s" % x for x in range(nm_len)]  # so that nm_list[i] == '#i'
-            is_list = [
-                "#%s" % x for x in range(len(is_list))
-            ]  # so that is_list[i] == '#i'
-
-        logger.info("nm_list: %s, is_list: %s, lm: %s, lm2: %s" % (nm_list, is_list, lm, lm2))
-        for drop in drop_list:
-            oid = drop["oid"]
-            # For now, simply round robin, but need to consider
-            # nodes cross COMPUTE islands which has
-            # TODO consider distance between a pair of nodes
-            gid = lm[oid]
-            drop["node"] = nm_list[gid]
-            isid = lm2[gid] % num_islands if form_island else 0
-            drop["island"] = is_list[isid]
-
-        if ret_str:
-            return json.dumps(drop_list, indent=2)
-        else:
-            return drop_list
-
-    def to_gojs_json(self, string_rep=True, outdict=None, visual=False):
-        """
-        Convert PGT (without any partitions) to JSON for visualisation in GOJS
-
-        Sub-class PGTPs will override this function, and replace this with
-        actual partitioning, and the visulisation becomes an option
-        """
-        G = self.dag
-        ret = dict()
-        ret["class"] = "go.GraphLinksModel"
-        nodes = []
-        links = []
-        key_dict = dict()  # key - oid, value - GOJS key
-
-        for i, drop in enumerate(self._drop_list):
-            oid = drop["oid"]
-            node = dict()
-            node["key"] = i + 1
-            key_dict[oid] = i + 1
-            node["oid"] = oid
-            tt = drop["type"]
-            if DropType.PLAIN == tt:
-                node["category"] = Categories.DATA
-            elif DropType.APP == tt:
-                node["category"] = Categories.COMPONENT
-            node["text"] = drop["nm"]
-            nodes.append(node)
-
-        if self._extra_drops is None:
-            extra_drops = []
-            remove_edges = []
-            add_edges = []  # a list of tuples
-            add_nodes = []
-            for drop in self._drop_list:
-                oid = drop["oid"]
-                myk = key_dict[oid]
-                for i, oup in enumerate(G.successors(myk)):
-                    link = dict()
-                    link["from"] = myk
-                    from_dt = 0 if drop["type"] == DropType.PLAIN else 1
-                    to_dt = G.nodes[oup]["dt"]
-                    if from_dt == to_dt:
-                        to_drop = G.nodes[oup]["drop_spec"]
-                        if from_dt == 0:
-                            # add an extra app DROP
-                            extra_oid = "{0}_TransApp_{1}".format(oid, i)
-                            dropSpec = dropdict(
-                                {
-                                    "oid": extra_oid,
-                                    "type": DropType.APP,
-                                    "app": "dlg.drop.BarrierAppDROP",
-                                    "nm": "go_app",
-                                    "tw": 1,
-                                }
-                            )
-                            # create links
-                            drop.addConsumer(dropSpec)
-                            dropSpec.addInput(drop)
-                            dropSpec.addOutput(to_drop)
-                            to_drop.addProducer(dropSpec)
-                            mydt = 1
-                        else:
-                            # add an extra data DROP
-                            extra_oid = "{0}_TransData_{1}".format(oid, i)
-                            dropSpec = dropdict(
-                                {
-                                    "oid": extra_oid,
-                                    "type": DropType.PLAIN,
-                                    "storage": Categories.MEMORY,
-                                    "nm": "go_data",
-                                    "dw": 1,
-                                }
-                            )
-                            drop.addOutput(dropSpec)
-                            dropSpec.addProducer(drop)
-                            dropSpec.addConsumer(to_drop)
-                            to_drop.addInput(dropSpec)
-                            mydt = 0
-                        extra_drops.append(dropSpec)
-                        lid = len(extra_drops) * -1
-                        link["to"] = lid
-                        endlink = dict()
-                        endlink["from"] = lid
-                        endlink["to"] = oup
-                        links.append(endlink)
-                        # global graph updates
-                        # the new drop must have the same gid as the to_drop
-                        add_nodes.append(
-                            (lid, 1, mydt, dropSpec, G.nodes[oup].get("gid", None))
-                        )
-                        remove_edges.append((myk, oup))
-                        add_edges.append((myk, lid))
-                        add_edges.append((lid, oup))
-                    else:
-                        link["to"] = oup
-                    links.append(link)
-            for gn in add_nodes:
-                # logger.debug("added gid = {0} for new node {1}".format(gn[4], gn[0]))
-                G.add_node(gn[0], weight=gn[1], dt=gn[2], drop_spec=gn[3], gid=gn[4])
-            G.remove_edges_from(remove_edges)
-            G.add_edges_from(add_edges)
-            self._extra_drops = extra_drops
-        else:
-            for drop in self._drop_list:
-                oid = drop["oid"]
-                myk = key_dict[oid]
-                for oup in G.successors(myk):
-                    link = dict()
-                    link["from"] = myk
-                    link["to"] = oup
-                    links.append(link)
-
-        # going through the extra_drops
-        for i, drop in enumerate(self._extra_drops):
-            oid = drop["oid"]
-            node = dict()
-            node["key"] = (i + 1) * -1
-            node["oid"] = oid
-            tt = drop["type"]
-            if DropType.PLAIN == tt:
-                node["category"] = Categories.DATA
-            elif DropType.APP == tt:
-                node["category"] = Categories.COMPONENT
-            node["text"] = drop["nm"]
-            nodes.append(node)
-
-        ret["nodeDataArray"] = nodes
-        ret["linkDataArray"] = links
-        self._gojs_json_obj = ret
-        if string_rep:
-            return json.dumps(ret, indent=2)
-        else:
-            return ret
-
-
-class MetisPGTP(PGT):
-    """
-    DROP and GOJS representations of Physical Graph Template with Partitions
-    Based on METIS
-    http://glaros.dtc.umn.edu/gkhome/metis/metis/overview
-    """
-
-    def __init__(
-            self,
-            drop_list,
-            num_partitions=1,
-            min_goal=0,
-            par_label="Partition",
-            ptype=0,
-            ufactor=10,
-            merge_parts=False,
-    ):
-        """
-        num_partitions:  number of partitions supplied by users (int)
-        TODO - integrate from within PYTHON module (using C API) soon!
-        """
-        super(MetisPGTP, self).__init__(drop_list, build_dag=False)
-        self._metis_path = "gpmetis"  # assuming it is installed at the sys path
-        if num_partitions <= 0:
-            # self._num_parts = self.get_opt_num_parts()
-            raise GPGTException("Invalid num_partitions {0}".format(num_partitions))
-        else:
-            self._num_parts = num_partitions
-        if 1 == min_goal:
-            self._obj_type = "vol"
-        else:
-            self._obj_type = "cut"
-
-        if 0 == ptype:
-            self._ptype = "kway"
-        else:
-            self._ptype = "rb"
-
-        self._par_label = par_label
-        self._u_factor = ufactor
-        self._metis_logs = []
-        self._G = self.to_partition_input()
-        self._metis = DAGUtil.import_metis()
-        self._group_workloads = dict()  # k - gid, v - a tuple of (tw, sz)
-        self._merge_parts = merge_parts
-        self._metis_out = None  # initial internal partition result
-
-    def to_partition_input(self, outf=None):
-        """
-        Convert to METIS format for mapping and decomposition
-        NOTE - Since METIS only supports Undirected Graph, we have to produce
-        both upstream and downstream nodes to fit its input format
-        """
-        key_dict = dict()  # key - oid, value - GOJS key
-        droplist = self._drop_list
-
-        G = nx.Graph()
-        G.graph["edge_weight_attr"] = "weight"
-        G.graph["node_weight_attr"] = "tw"
-        G.graph["node_size_attr"] = "sz"
-
-        for i, drop in enumerate(droplist):
-            oid = drop["oid"]
-            key_dict[oid] = i + 1  # METIS index starts from 1
-
-        logger.info("Metis partition input progress - dropdict is built")
-
-        if self._drop_list_len > 1e7:
-            import resource
-
-            logger.info(
-                "self._drop_list, max RSS: %.2f GB"
-                % (resource.getrusage(resource.RUSAGE_SELF)[2] / 1024.0 ** 2)
-            )
-
-        for i, drop in enumerate(droplist):
-            oid = drop["oid"]
-            myk = i + 1
-            tt = drop["type"]
-            if DropType.PLAIN == tt:
-                dst = "consumers"  # outbound keyword
-                ust = "producers"
-                tw = 1  # task weight is zero for a Data DROP
-                sz = drop.get("dw", 1)  # size
-            elif DropType.APP == tt:
-                dst = "outputs"
-                ust = "inputs"
-                tw = drop["tw"]
-                sz = 1
-            G.add_node(myk, tw=tw, sz=sz, oid=oid)
-            adj_drops = []  # adjacent drops (all neighbours)
-            if dst in drop:
-                adj_drops += drop[dst]
-            if ust in drop:
-                adj_drops += drop[ust]
-
-            for inp in adj_drops:
-                if DropType.PLAIN == tt:
-                    lw = drop["dw"]
-                elif DropType.APP == tt:
-                    # lw = drop_dict[inp].get('dw', 1)
-                    lw = droplist[key_dict[inp] - 1].get("dw", 1)
-                if lw <= 0:
-                    lw = 1
-                G.add_edge(myk, key_dict[inp], weight=lw)
-        # for e in G.edges(data=True):
-        #     if (e[2]['weight'] == 0):
-        #         e[2]['weight'] = 1
-        if self._drop_list_len > 1e7:
-            import resource
-
-            logger.info(
-                "Max RSS after creating the Graph: %.2f GB"
-                % (resource.getrusage(resource.RUSAGE_SELF)[2] / 1024.0 ** 2)
-            )
-        return G
-
-    def _set_metis_log(self, logtext):
-        self._metis_logs = logtext.split("\n")
-
-    def get_partition_info(self):
-        """
-        partition parameter and log entry
-        return a string
-        """
-        return "METIS_LB{0}".format(101 - self._u_factor)
-
-    def _extra_result(self, ret):
-        ret["num_parts"] = self._num_parts
-
-    def _parse_metis_output(self, metis_out, jsobj):
-        """
-        1. parse METIS result, and add group node into the GOJS json
-        2. also update edge weight for self._dag
-        """
-        # key_dict = dict() #k - gojs key, v - gojs group id
-        groups = set()
-        ogm = self._oid_gid_map
-        group_weight = self._group_workloads  # k - gid, v - a tuple of (tw, sz)
-        G = self._G
-        # start_k = len(self._drop_list) + 1
-        start_k = self._drop_list_len + 1
-        for gnode, gid in zip(G.nodes(data=True), metis_out):
-            groups.add(gid)
-            gnode = gnode[1]
-            ogm[gnode["oid"]] = gid
-            gnode["gid"] = gid
-
-        # house keeping after partitioning
-        self._num_parts_done = len(groups)
-        if self.dag is not None:
-            for e in self.dag.edges(data=True):
-                gid0 = metis_out[e[0] - 1]
-                gid1 = metis_out[e[1] - 1]
-                if gid0 == gid1:
-                    e[2]["weight"] = 0
-
-        # the following is for potential partition merging into islands
-        if self._merge_parts:
-            for gid in groups:
-                group_weight[gid] = [0, 0]
-            for gnode in G.nodes(data=True):
-                tt = group_weight[gnode[1]["gid"]]
-                tt[0] += gnode[1]["tw"]
-                tt[1] += gnode[1]["sz"]
-        # the following is for visualisation using GOJS
-        if jsobj is not None:
-            node_list = jsobj["nodeDataArray"]
-            for node in node_list:
-                nid = int(node["key"])
-                gid = metis_out[nid - 1]
-                node["group"] = gid + start_k
-
-            inner_parts = []
-            for gid in groups:
-                gn = dict()
-                gn["key"] = start_k + gid
-                gn["isGroup"] = True
-                gn["text"] = "{1}_{0}".format(gid + 1, self._par_label)
-                node_list.append(gn)
-                inner_parts.append(gn)
-
-            self._inner_parts = inner_parts
-            self._node_list = node_list
-
-    def to_gojs_json(self, string_rep=True, outdict=None, visual=False):
-        """
-        Partition the PGT into a real "PGT with Partitions", thus PGTP, using
-        METIS built-in functions
-
-        See METIS usage:
-            http://metis.readthedocs.io/en/latest/index.html
-        """
-        if self._num_parts == 1:
-            edgecuts = 0
-            metis_parts = [0] * len(self._G.nodes())
-        else:
-            # prepare METIS parameters
-            recursive_param = False if self._ptype == "kway" else True
-            if recursive_param and self._obj_type == "vol":
-                raise GPGTException(
-                    "Recursive partitioning does not support\
-                 total volume minimisation."
-                )
-
-            if self._drop_list_len > 1e7:
-                import resource
-
-                logger.info(
-                    "RSS before METIS partitioning: %.2f GB"
-                    % (resource.getrusage(resource.RUSAGE_SELF)[2] / 1024.0 ** 2)
-                )
-
-            # Call METIS C-lib
-            (edgecuts, metis_parts) = self._metis.part_graph(
-                self._G,
-                nparts=self._num_parts,
-                recursive=recursive_param,
-                objtype=self._obj_type,
-                ufactor=self._u_factor,
-            )
-
-        # Output some partitioning result metadata
-        if outdict is not None:
-            outdict["edgecuts"] = edgecuts
-        # self._set_metis_log(" - Data movement: {0}".format(edgecuts))
-        self._data_movement = edgecuts
-
-        if visual:
-            if self.dag is None:
-                self._dag = DAGUtil.build_dag_from_drops(self._drop_list)
-            jsobj = super(MetisPGTP, self).to_gojs_json(string_rep=False, visual=visual)
-        else:
-            jsobj = None
-        self._parse_metis_output(metis_parts, jsobj)
-        self._metis_out = metis_parts
-        self._gojs_json_obj = jsobj  # could be none if not visual
-        if string_rep and jsobj is not None:
-            return json.dumps(jsobj, indent=2)
-        else:
-            return jsobj
-
-    def merge_partitions(
-            self, new_num_parts, form_island=False, island_type=0, visual=False
-    ):
-        """
-        This is called during resource mapping - deploying partitioned PGT to
-        a list of nodes
-
-        form_island:    If True, the merging will form `new_num_parts` logical
-                        islands on top of existing partitions (i.e. nodes). this
-                        is also known as "reference-based merging"
-
-                        If False, the merging will physically merge current
-                        partitions into `new_num_parts` new partitions (i.e. nodes)
-                        Thus, there will be no node-island 'hierarchies' created
-
-        island_type:    integer, 0 - data island, 1 - compute island
-
-        """
-        # 0. parse the output and get all the partitions
-        if not self._can_merge(new_num_parts):
-            return
-
-        GG = self._G
-        part_edges = defaultdict(int)  # k: from_gid + to_gid, v: sum_of_weight
-        for e in GG.edges(data=True):
-            from_gid = GG.nodes[e[0]]["gid"]
-            to_gid = GG.nodes[e[1]]["gid"]
-            k = "{0}**{1}".format(from_gid, to_gid)
-            part_edges[k] += e[2]["weight"]
-
-        # 1. build the bi-directional graph again
-        # with each partition being a node
-        G = nx.Graph()
-        G.graph["edge_weight_attr"] = "weight"
-        G.graph["node_weight_attr"] = "tw"
-        G.graph["node_size_attr"] = "sz"
-        for gid, v in self._group_workloads.items():
-            # for compute islands, we need to count the # of nodes instead of
-            # the actual workload
-            twv = 1 if (island_type == 1) else v[0]
-            G.add_node(gid, tw=twv, sz=v[1])
-        for glinks, v in part_edges.items():
-            gl = glinks.split("**")
-            G.add_edge(int(gl[0]), int(gl[1]), weight=v)
-
-        if new_num_parts == 1:
-            (edgecuts, metis_parts) = (0, [0] * len(G.nodes()))
-        else:
-            (edgecuts, metis_parts) = self._metis.part_graph(
-                G, nparts=new_num_parts, ufactor=1
-            )
-        tmp_map = self._gid_island_id_map
-        islands = set()
-        for gid, island_id in zip(G.nodes(), metis_parts):
-            tmp_map[gid] = island_id
-            islands.add(island_id)
-        if not form_island:
-            ogm = self._oid_gid_map
-            gnodes = GG.nodes(data=True)
-            for gnode in gnodes:
-                gnode = gnode[1]
-                oid = gnode["oid"]
-                old_gid = gnode["gid"]
-                new_gid = tmp_map[old_gid]
-                ogm[oid] = new_gid
-                gnode["gid"] = new_gid
-            self._num_parts_done = new_num_parts
-        else:
-            if (
-                    island_type == 1
-                    and (self.dag is not None)
-                    and (self._metis_out is not None)
-            ):
-                # update intra-comp_island edge weight given it has a different
-                # bandwith compared to inter-comp_island
-                metis_out = self._metis_out
-                for e in self.dag.edges(data=True):
-                    gid0 = metis_out[e[0] - 1]
-                    gid1 = metis_out[e[1] - 1]
-                    if tmp_map[gid0] == tmp_map[gid1]:
-                        e[2]["weight"] /= self._bw_ratio
-                self._data_movement = None  # force to refresh data_movment
-            # add GOJS groups for visualisation
-            self._partition_merged = new_num_parts
-            if visual:
-                island_label = "%s_Island" % (
-                    self._island_labels[island_type % len(self._island_labels)]
-                )
-                start_k = self._drop_list_len + 1
-                # start_i = len(node_list) + 1
-                start_i = start_k + self._num_parts_done
-                node_list = self._node_list
-                for island_id in islands:
-                    # print('island_id = ', island_id)
-                    gn = dict()
-                    gn["key"] = island_id + start_i
-                    gn["isGroup"] = True
-                    gn["text"] = "{1}_{0}".format(island_id + 1, island_label)
-                    node_list.append(gn)
-                inner_parts = self._inner_parts
-                for ip in inner_parts:
-                    ip["group"] = tmp_map[ip["key"] - start_k] + start_i
-
-
-class MySarkarPGTP(PGT):
-    """
-    use the MySarkarScheduler to produce the PGTP
-    """
-
-    def __init__(
-            self,
-            drop_list,
-            num_partitions=0,
-            par_label="Partition",
-            max_dop=8,
-            merge_parts=False,
-    ):
-        """
-        num_partitions: 0 - only do the initial logical partition
-                        >1 - does logical partition, partition mergeing and
-                        physical mapping
-                This parameter will simply ignored
-                To control the number of partitions, please call
-                def merge_partitions(self, new_num_parts, form_island=False)
-        """
-        super(MySarkarPGTP, self).__init__(drop_list, build_dag=False)
-        self._dag = DAGUtil.build_dag_from_drops(self._drop_list, fake_super_root=False)
-        self._num_parts = num_partitions
-        self._max_dop = max_dop  # max dop per partition
-        self._par_label = par_label
-        # self._lpl = None # longest path
-        self._ptime = None  # partition time
-        self._merge_parts = merge_parts
-        # self._edge_cuts = None
-        self._partitions = None
-
-        self.init_scheduler()
-
-    def init_scheduler(self):
-        self._scheduler = MySarkarScheduler(
-            self._drop_list, self._max_dop, dag=self.dag
-        )
-
-    def get_partition_info(self):
-        """
-        partition parameter and log entry
-        return a string
-        """
-        return "Edge Zero"
-
-    def to_partition_input(self, outf):
-        pass
-
-    def _extra_result(self, ret):
-        ret["num_parts"] = self._num_parts_done
-
-    def merge_partitions(
-            self, new_num_parts, form_island=False, island_type=0, visual=False
-    ):
-        """
-        This is called during resource mapping - deploying partitioned PGT to
-        a list of nodes
-
-        form_island:    If True, the merging will form `new_num_parts` logical
-                        islands on top of existing partitions (i.e. nodes)
-
-                        If False, the merging will physically merge current
-                        partitions into `new_num_parts` new partitions (i.e. nodes)
-                        Thus, there will be no node-island 'hierarchies' created
-
-        island_type:    integer, 0 - data island, 1 - compute island
-        """
-        if not self._can_merge(new_num_parts):
-            return
-
-        # G = self._scheduler._dag
-        G = self.dag
-        inner_parts = self._inner_parts
-        parts = self._partitions
-        groups = self._groups
-        key_dict = self._grp_key_dict
-        in_out_part_map = dict()
-        outer_groups = set()
-        if new_num_parts > 1:
-            self._scheduler.merge_partitions(new_num_parts, bal_cond=island_type)
-        else:
-            # all parts share the same outer group (island) when # of island == 1
-            ppid = self._drop_list_len + len(groups) + 1
-            for part in parts:
-                part.parent_id = ppid
-
-        start_k = self._drop_list_len + 1
-        start_i = start_k + self._num_parts_done
-
-        for part in parts:
-            # parent_id starts from
-            # len(self._drop_list) + len(self._parts) + 1, which is the same as
-            # start_i
-            island_id = part.parent_id - start_i  # make sure island_id starts from 0
-            outer_groups.add(island_id)
-            in_out_part_map[part.partition_id - start_k] = island_id
-
-        self._gid_island_id_map = in_out_part_map
-        if not form_island:
-            # update to new gid
-            self_oid_gid_map = self._oid_gid_map
-            for gnode_g in G.nodes(data=True):
-                gnode = gnode_g[1]
-                oid = gnode["drop_spec"]["oid"]
-                ggid = gnode["gid"] - start_k
-                new_ggid = in_out_part_map[ggid]
-                self_oid_gid_map[oid] = new_ggid
-            # for node in node_list:
-            #     ggid = node.get('group', None)
-            #     if (ggid is not None):
-            #         new_ggid = in_out_part_map[ggid - start_k]
-            #         self._oid_gid_map[node['oid']] = new_ggid
-            self._num_parts_done = new_num_parts
-        else:
-            self._partition_merged = new_num_parts
-            if island_type == 1:
-                for e in self.dag.edges(data=True):
-                    # update edege weights within the same compute island
-                    if in_out_part_map.get(
-                            key_dict[e[0]] - start_k, -0.1
-                    ) == in_out_part_map.get(key_dict[e[1]] - start_k, -0.2):
-                        # print("e[2]['weight'] =", e[2]['weight'])
-                        e[2]["weight"] /= self._bw_ratio
-            if visual:
-                island_label = "%s_Island" % (
-                    self._island_labels[island_type % len(self._island_labels)]
-                )
-                node_list = self._node_list
-                for island_id in outer_groups:
-                    gn = dict()
-                    gn["key"] = island_id + start_i
-                    gn["isGroup"] = True
-                    gn["text"] = "{1}_{0}".format(island_id + 1, island_label)
-                    node_list.append(gn)
-
-                for ip in inner_parts:
-                    ip["group"] = in_out_part_map[ip["key"] - start_k] + start_i
-
-    def to_gojs_json(self, string_rep=True, outdict=None, visual=False):
-        """
-        Partition the PGT into a real "PGT with Partitions", thus PGTP
-        """
-        # import inspect
-        # print("gojs_json called within MyKarkarPGTP from {0}".format(inspect.stack()[1][3]))
-
-        if self._num_parts_done == 0 and self._partitions is None:
-            (
-                self._num_parts_done,
-                _,
-                self._ptime,
-                self._partitions,
-            ) = self._scheduler.partition_dag()
-            # print("%s: _num_parts_done = %d" % (self.__class__.__name__, self._num_parts_done))
-            # print("len(self._partitions) = %d" % (len(self._partitions)))
-            # for part in self._partitions:
-            #     print('Partition: {0}, Actual DoP = {1}, Required DoP = {2}'.\
-            #                 format(part._gid, part._max_dop, part._ask_max_dop))
-        G = self.dag
-        # logger.debug("The same DAG? ", (G == self.dag))
-        start_k = self._drop_list_len + 1  # starting gojs group_id
-        self_oid_gid_map = self._oid_gid_map
-        groups = set()
-        key_dict = dict()  # k - gojs key, v - gojs group_id
-        root_gid = None
-        for gnode_g in G.nodes(data=True):
-            gnode = gnode_g[1]
-            oid = gnode["drop_spec"]["oid"]
-            if "-92" == oid:
-                root_gid = gnode["gid"]
-                # print("hit fake super root, gid = {0}".format(root_gid))
-                continue  # super_fake_root, so skip it
-            gid = gnode["gid"]
-            key_dict[gnode_g[0]] = gid
-            self_oid_gid_map[oid] = gid - start_k
-            groups.add(gid)
-        if root_gid not in groups:
-            # the super root has its own partition, which has no other Drops
-            # so ditch this extra partition!
-            new_partitions = []
-            for part in self._partitions:
-                if part._gid != root_gid:
-                    new_partitions.append(part)
-            self._partitions = new_partitions
-            self._num_parts_done = len(new_partitions)
-        self._groups = groups
-        self._grp_key_dict = key_dict
-        # print("group length = %d" % len(groups))
-        # print('groups', groups)
-
-        if visual:
-            jsobj = super(MySarkarPGTP, self).to_gojs_json(
-                string_rep=False, visual=visual
-            )
-
-            node_list = jsobj["nodeDataArray"]
-            for node in node_list:
-                gid = G.nodes[node["key"]]["gid"]  # gojs group_id
-                if gid is None:
-                    raise GPGTException(
-                        "Node {0} does not have a Partition".format(node["key"])
-                    )
-                node["group"] = gid
-                # key_dict[node['key']] = gid
-                # self._oid_gid_map[node['oid']] = gid - start_k # real gid starts from 0
-            inner_parts = []
-            for gid in groups:
-                gn = dict()
-                gn["key"] = gid
-                # logger.debug("group key = {0}".format(gid))
-                gn["isGroup"] = True
-                # gojs group_id label starts from 1
-                # so "gid - leng" instead of "gid - start_k"
-                gn["text"] = "{1}_{0}".format((gid - start_k + 1), self._par_label)
-                node_list.append(gn)
-                inner_parts.append(gn)
-
-            self._node_list = node_list
-            self._inner_parts = inner_parts
-            self._gojs_json_obj = jsobj
-            if string_rep and jsobj is not None:
-                return json.dumps(jsobj, indent=2)
-            else:
-                return jsobj
-        else:
-            self._gojs_json_obj = None
-            return None
-
-
-class MinNumPartsPGTP(MySarkarPGTP):
-    def __init__(
-            self,
-            drop_list,
-            deadline,
-            num_partitions=0,
-            par_label="Partition",
-            max_dop=8,
-            merge_parts=False,
-            optimistic_factor=0.5,
-    ):
-        """
-        num_partitions: 0 - only do the initial logical partition
-                        >1 - does logical partition, partition mergeing and
-                        physical mapping
-        """
-        self._deadline = deadline
-        self._opf = optimistic_factor
-        super(MinNumPartsPGTP, self).__init__(
-            drop_list, num_partitions, par_label, max_dop, merge_parts
-        )
-        # force it to re-calculate the extra drops due to extra links
-        # during linearisation
-        self._extra_drops = None
-
-    def get_partition_info(self):
-        return "Lookahead"
-
-    def init_scheduler(self):
-        self._scheduler = MinNumPartsScheduler(
-            self._drop_list,
-            self._deadline,
-            max_dop=self._max_dop,
-            dag=self.dag,
-            optimistic_factor=self._opf,
-        )
-
-
-class PSOPGTP(MySarkarPGTP):
-    def __init__(
-            self,
-            drop_list,
-            par_label="Partition",
-            max_dop=8,
-            deadline=None,
-            topk=30,
-            swarm_size=40,
-            merge_parts=False,
-    ):
-        """
-        PSO-based PGTP
-        """
-        self._deadline = deadline
-        self._topk = topk
-        self._swarm_size = swarm_size
-        super(PSOPGTP, self).__init__(drop_list, 0, par_label, max_dop, merge_parts)
-        self._extra_drops = None
-
-    def get_partition_info(self):
-        return "Particle Swarm"
-
-    def init_scheduler(self):
-        self._scheduler = PSOScheduler(
-            self._drop_list,
-            max_dop=self._max_dop,
-            deadline=self._deadline,
-            dag=self.dag,
-            topk=self._topk,
-            swarm_size=self._swarm_size,
-        )
-
-
-class LG:
-    """
-    An object representation of Logical Graph
-    """
-
-    def __init__(self, f, ssid=None):
-        """
-        parse JSON into LG object graph first
-        """
-        self._g_var = []
-        if isinstance(f, str):
-            if not os.path.exists(f):
-                raise GraphException("Logical graph {0} not found".format(f))
-            with open(f) as f:
-                lg = json.load(f)
-        elif hasattr(f, "read"):
-            lg = json.load(f)
-        else:
-            lg = f
-        if ssid is None:
-            ts = time.time()
-            ssid = datetime.datetime.fromtimestamp(ts).strftime("%Y-%m-%dT%H:%M:%S")
-        self._session_id = ssid
-        self._loop_aware_set = set()
-
-        # key - gather drop oid, value - a tuple with two elements
-        # input drops list and output drops list
-        self._gather_cache = dict()
-
-        lgver = get_lg_ver_type(lg)
-
-        if LG_VER_EAGLE == lgver:
-            lg = convert_mkn(lg)
-            lg = convert_fields(lg)
-            lg = convert_construct(lg)
-        elif LG_VER_EAGLE_CONVERTED == lgver:
-            lg = convert_construct(lg)
-        elif LG_APPREF == lgver:
-            lg = convert_fields(lg)
-            lgk = getNodesKeyDict(lg)
-        # This ensures that future schema version mods are catched early
-        else:
-            raise GraphException(
-                "Logical graph version '{0}' not supported!".format(lgver)
-            )
-        self._done_dict = dict()
-        self._group_q = collections.defaultdict(list)
-        self._output_q = collections.defaultdict(list)
-        self._start_list = []
-        all_list = []
-        stream_output_ports = dict()  # key - port_id, value - construct key
-        for jd in lg["nodeDataArray"]:
-            if (
-                jd["category"] == Categories.COMMENT
-                or jd["category"] == Categories.DESCRIPTION
-            ):
-                continue
-            lgn = LGNode(jd, self._group_q, self._done_dict, ssid)
-            all_list.append(lgn)
-            node_ouput_ports = jd.get("outputPorts", [])
-            node_ouput_ports += jd.get("outputLocalPorts", [])
-            # check all the outports of this node, and store "stream" output
-            if len(node_ouput_ports) > 0:
-                for out_port in node_ouput_ports:
-                    if out_port.get("IdText", "").lower().endswith("stream"):
-                        stream_output_ports[out_port["Id"]] = jd["key"]
-
-        for lgn in all_list:
-            if (
-                lgn.is_start()
-                and lgn.jd["category"] != Categories.COMMENT
-                and lgn.jd["category"] != Categories.DESCRIPTION
-            ):
-                if lgn.jd["category"] == Categories.VARIABLES:
-                    self._g_var.append(lgn)
-                else:
-                    self._start_list.append(lgn)
-
-        self._lg_links = lg["linkDataArray"]
-
-        for lk in self._lg_links:
-            src = self._done_dict[lk["from"]]
-            tgt = self._done_dict[lk["to"]]
-            self.validate_link(src, tgt)
-            src.add_output(tgt)
-            tgt.add_input(src)
-            # duplicate link from referenced APP into Gathers
-            # if LG_APPREF == lgver and lgk[tgt]['category'] == 'Gather' and \
-            #     'inputApplicationRef' in lgk[tgt].keys():
-            #     if lgk[lk]['inputApplicationRef']:
-            #         ak = lgk[lk]['inputApplicationRef']
-            #         portId = lgk[ak]['inputPorts']
-
-            # check stream links
-            from_port = lk.get("fromPort", "__None__")
-            if stream_output_ports.get(from_port, None) == lk["from"]:
-                lk["is_stream"] = True
-                logger.debug("Found stream from %s to %s" % (lk["from"], lk["to"]))
-            else:
-                lk["is_stream"] = False
-            if "1" == lk.get("loop_aware", "0"):
-                self._loop_aware_set.add("%s-%s" % (lk["from"], lk["to"]))
-
-        # key - lgn id, val - a list of pgns associated with this lgn
-        self._drop_dict = collections.defaultdict(list)
-        self._lgn_list = all_list
-        self._reprodata = lg["reprodata"]
-
-    def validate_link(self, src, tgt):
-        # print("validate_link()", src.id, src.is_scatter(), tgt.id, tgt.is_scatter())
-        if src.is_scatter() or tgt.is_scatter():
-            prompt = "Remember to specify Input App Type for the Scatter construct!"
-            raise GInvalidLink(
-                "Scatter construct {0} or {1} cannot be linked. {2}".format(
-                    src.text, tgt.text, prompt
-                )
-            )
-
-        if src.is_loop() or tgt.is_loop():
-            raise GInvalidLink(
-                "Loop construct {0} or {1} cannot be linked".format(src.text, tgt.text)
-            )
-
-        if src.is_gather():
-            if not (
-                    tgt.jd["category"] in APP_DROP_TYPES
-                    and tgt.is_group_start()
-                    and src.inputs[0].h_level == tgt.h_level
-            ):
-                raise GInvalidLink(
-                    "Gather {0}'s output {1} must be a Group-Start Component inside a Group with the same H level as Gather's input".format(
-                        src.id, tgt.id
-                    )
-                )
-            # raise GInvalidLink("Gather {0} cannot be the input".format(src.id))
-        if tgt.is_groupby():
-            if src.is_group():
-                raise GInvalidLink(
-                    "GroupBy {0} input must not be a group {1}".format(tgt.id, src.id)
-                )
-            elif len(tgt.inputs) > 0:
-                raise GInvalidLink(
-                    "GroupBy {0} already has input {2} other than {1}".format(
-                        tgt.id, src.id, tgt.inputs[0].id
-                    )
-                )
-            elif src.gid == 0:
-                raise GInvalidLink(
-                    "GroupBy {0} requires at least one Scatter around input {1}".format(
-                        tgt.id, src.id
-                    )
-                )
-        elif tgt.is_gather():
-            if not src.jd["category"] in STORAGE_TYPES and not src.is_groupby():
-                raise GInvalidLink(
-                    "Gather {0}'s input {1} should be either a GroupBy or Data".format(
-                        tgt.id, src.id
-                    )
-                )
-
-        if src.is_groupby() and not tgt.is_gather():
-            raise GInvalidLink(
-                "Output {1} from GroupBy {0} must be Gather, otherwise embbed {1} inside GroupBy {0}".format(
-                    src.id, tgt.id
-                )
-            )
-
-        if not src.h_related(tgt):
-            ll = src.group
-            rl = tgt.group
-            if ll.is_loop() and rl.is_loop():
-                valid_loop_link = True
-                while True:
-                    if ll is None or rl is None:
-                        break
-                    if ll.is_loop() and rl.is_loop():
-                        if ll.dop != rl.dop:
-                            valid_loop_link = False
-                            break
-                        else:
-                            ll = ll.group
-                            rl = rl.group
-                    else:
-                        break
-                if not valid_loop_link:
-                    raise GInvalidLink(
-                        "{0} and {1} are not loop synchronised: {2} <> {3}".format(
-                            ll.id, rl.id, ll.dop, rl.dop
-                        )
-                    )
-            else:
-                raise GInvalidLink(
-                    "{0} and {1} are not hierarchically related: {2}-({4}) and {3}-({5})".format(
-                        src.id,
-                        tgt.id,
-                        src.group_hierarchy,
-                        tgt.group_hierarchy,
-                        src.text,
-                        tgt.text,
-                    )
-                )
-
-    def lgn_to_pgn(self, lgn, iid="0", lpcxt=None):
-        """
-        convert logical graph node to physical graph node
-        without considering pg links
-
-        iid:    instance id (string)
-        lpcxt:  Loop context
-        """
-        if lgn.is_group():
-            # services nodes are replaced with the input application in the logical graph
-            extra_links_drops = not lgn.is_scatter()
-            if extra_links_drops:
-                non_inputs = []
-                grp_starts = []
-                grp_ends = []
-                for child in lgn.children:
-                    if len(child.inputs) == 0:
-                        non_inputs.append(child)
-                    if child.is_group_start():
-                        grp_starts.append(child)
-                    elif child.is_group_end():
-                        grp_ends.append(child)
-                if len(grp_starts) == 0:
-                    gs_list = non_inputs
-                else:
-                    gs_list = grp_starts
-                if lgn.is_loop():
-                    if len(grp_starts) == 0 or len(grp_ends) == 0:
-                        raise GInvalidNode(
-                            "Loop '{0}' should have at least one Start Component and one End Data".format(
-                                lgn.text
-                            )
-                        )
-                    for ge in grp_ends:
-                        for gs in grp_starts:  # make an artificial circle
-                            ge.add_output(gs)
-                            gs.add_input(ge)
-                            lk = dict()
-                            lk["from"] = ge.id
-                            lk["to"] = gs.id
-                            self._lg_links.append(lk)
-                else:
-                    for (
-                            gs
-                    ) in (
-                            gs_list
-                    ):  # add artificial logical links to the "first" children
-                        lgn.add_input(gs)
-                        gs.add_output(lgn)
-                        lk = dict()
-                        lk["from"] = lgn.id
-                        lk["to"] = gs.id
-                        self._lg_links.append(lk)
-
-            multikey_grpby = False
-            lgk = lgn.group_keys
-            if lgk is not None and len(lgk) > 1:
-                multikey_grpby = True
-                scatters = lgn.group_by_scatter_layers[
-                    2
-                ]  # inner most scatter to outer most scatter
-                shape = [
-                    x.dop for x in scatters
-                ]  # inner most is also the slowest running index
-
-            lgn_is_loop = lgn.is_loop()
-
-            def get_child_lp_ctx(idx):
-                if lgn_is_loop:
-                    if lpcxt is None:
-                        return "{0}".format(idx)
-                    else:
-                        return "{0}/{1}".format(lpcxt, idx)
-                else:
-                    return None
-
-            for i in range(lgn.dop):
-                miid = "{0}/{1}".format(iid, i)
-                if multikey_grpby:
-                    # set up more refined hierarchical context for group by with multiple keys
-                    # recover multl-dimension indexes from i
-                    grp_h = np.unravel_index(i, shape)
-                    grp_h = [str(x) for x in grp_h]
-                    miid += "${0}".format("-".join(grp_h))
-
-                if extra_links_drops and not lgn.is_loop():
-                    # make GroupBy and Gather drops
-                    src_drop = lgn.make_single_drop(miid)
-                    self._drop_dict[lgn.id].append(src_drop)
-                    if lgn.is_groupby():
-                        self._drop_dict["new_added"].append(src_drop["grp-data_drop"])
-                    elif lgn.is_gather():
-                        pass
-                        # self._drop_dict['new_added'].append(src_drop['gather-data_drop'])
-                for child in lgn.children:
-                    self.lgn_to_pgn(child, miid, get_child_lp_ctx(i))
-        elif lgn.is_mpi():
-            for i in range(lgn.dop):
-                miid = "{0}/{1}".format(iid, i)
-                src_drop = lgn.make_single_drop(miid, loop_cxt=lpcxt, proc_index=i)
-                self._drop_dict[lgn.id].append(src_drop)
-        elif lgn.is_service():
-            # no action required, inputapp node aleady created and marked with "isService"
-            pass
-        else:
-            src_drop = lgn.make_single_drop(iid, loop_cxt=lpcxt)
-            self._drop_dict[lgn.id].append(src_drop)
-            if lgn.is_start_listener():
-                self._drop_dict["new_added"].append(src_drop["listener_drop"])
-
-    @staticmethod
-    def _split_list(l, n):
-        """
-        Yield successive n-sized chunks from l.
-        """
-        for i in range(0, len(l), n):
-            yield l[i: i + n]
-
-    def _unroll_gather_as_output(self, slgn, tlgn, sdrops, tdrops, chunk_size, llink):
-        if slgn.h_level < tlgn.h_level:
-            raise GraphException(
-                "Gather {0} has higher h-level than its input {1}".format(
-                    tlgn.id, slgn.id
-                )
-            )
-        # src must be data
-        for i, chunk in enumerate(self._split_list(sdrops, chunk_size)):
-            for sdrop in chunk:
-                self._link_drops(slgn, tlgn, sdrop, tdrops[i], llink)
-
-    def _get_chunk_size(self, s, t):
-        """
-        Assumption:
-        s or t cannot be Scatter as Scatter does not convert into DROPs
-        """
-        if t.is_gather():
-            ret = t.gather_width
-        elif t.is_groupby():
-            ret = t.groupby_width
-        else:
-            ret = s.dop_diff(t)
-        return ret
-
-    def _is_stream_link(self, s_type, t_type):
-        return s_type in [
-            Categories.COMPONENT,
-            Categories.DYNLIB_APP,
-            Categories.DYNLIB_PROC_APP,
-            Categories.PYTHON_APP,
-        ] and t_type in [
-            Categories.COMPONENT,
-            Categories.DYNLIB_APP,
-            Categories.DYNLIB_PROC_APP,
-            Categories.PYTHON_APP,
-        ]
-
-    def _link_drops(self, slgn, tlgn, src_drop, tgt_drop, llink):
-        """ """
-        sdrop = None
-        if slgn.is_gather():
-            # sdrop = src_drop['gather-data_drop']
-            pass
-        elif slgn.is_groupby():
-            sdrop = src_drop["grp-data_drop"]
-        else:
-            sdrop = src_drop
-
-        if tlgn.is_gather():
-            gather_oid = tgt_drop["oid"]
-            if gather_oid not in self._gather_cache:
-                # [self, input_list, output_list]
-                self._gather_cache[gather_oid] = [tgt_drop, [], [], llink]
-            tup = self._gather_cache[gather_oid]
-            tup[1].append(sdrop)
-            logger.debug(
-                "Hit gather, link is from %s to %s" % (llink["from"], llink["to"])
-            )
-            return
-
-        tdrop = tgt_drop
-        s_type = slgn.jd["category"]
-        t_type = tlgn.jd["category"]
-
-        if self._is_stream_link(s_type, t_type):
-            """
-            1. create a null_drop in the middle
-            2. link sdrop to null_drop
-            3. link tdrop to null_drop as a streamingConsumer
-            """
-            dropSpec_null = dropdict(
-                {
-                    "oid": "{0}-{1}-stream".format(
-                        sdrop["oid"], tdrop["oid"].replace(self._session_id, "")
-                    ),
-                    "type": DropType.PLAIN,
-                    "storage": Categories.NULL,
-                    "nm": "StreamNull",
-                    "dw": 0,
-                }
-            )
-            sdrop.addOutput(dropSpec_null)
-            dropSpec_null.addProducer(sdrop)
-            dropSpec_null.addStreamingConsumer(tdrop)
-            tdrop.addStreamingInput(dropSpec_null)
-            self._drop_dict["new_added"].append(dropSpec_null)
-        elif s_type in APP_DROP_TYPES:
-            sdrop.addOutput(tdrop)
-            tdrop.addProducer(sdrop)
-            if Categories.BASH_SHELL_APP == s_type:
-                bc = src_drop["command"]
-                bc.add_output_param(tlgn.id, tgt_drop["oid"])
-        else:
-            if slgn.is_gather():  # don't really add them
-                gather_oid = src_drop["oid"]
-                if gather_oid not in self._gather_cache:
-                    # [self, input_list, output_list]
-                    self._gather_cache[gather_oid] = [src_drop, [], [], llink]
-                tup = self._gather_cache[gather_oid]
-                tup[2].append(tgt_drop)
-            else:  # sdrop is a data drop
-                if llink.get("is_stream", False):
-                    logger.debug(
-                        "link stream connection %s to %s" % (sdrop["oid"], tdrop["oid"])
-                    )
-                    sdrop.addStreamingConsumer(tdrop)
-                    tdrop.addStreamingInput(sdrop)
-                else:
-                    # print("not a stream from %s to %s" % (llink['from'], llink['to']))
-                    sdrop.addConsumer(tdrop)
-                    tdrop.addInput(sdrop)
-            if Categories.BASH_SHELL_APP == t_type:
-                bc = tgt_drop["command"]
-                bc.add_input_param(slgn.id, src_drop["oid"])
-
-    def unroll_to_tpl(self):
-        """
-        Not thread-safe!
-
-        1. just create pgn anyway
-        2. sort out the links
-        """
-        # each pg node needs to be taggged with iid
-        # based purely on its h-level
-        for lgn in self._start_list:
-            self.lgn_to_pgn(lgn)
-
-        logger.info(
-            "Unroll progress - lgn_to_pgn done {0} for session {1}".format(
-                len(self._start_list), self._session_id
-            )
-        )
-        self_loop_aware_set = self._loop_aware_set
-        for lk in self._lg_links:
-            sid = lk["from"]  # source
-            tid = lk["to"]  # target
-            slgn = self._done_dict[sid]
-            tlgn = self._done_dict[tid]
-            sdrops = self._drop_dict[sid]
-            tdrops = self._drop_dict[tid]
-            chunk_size = self._get_chunk_size(slgn, tlgn)
-            if slgn.is_group() and not tlgn.is_group():
-                # this link must be artificially added (within group link)
-                # since
-                # 1. GroupBy's "natual" output must be a Scatter (i.e. group)
-                # 2. Scatter "naturally" does not have output
-                if (
-                        slgn.is_gather() and tlgn.gid != sid
-                ):  # not the artificial link between gather and its own start child
-                    # gather iteration case, tgt must be a Group-Start Component
-                    # this is a way to manually sequentialise a Scatter that has a high DoP
-                    for i, ga_drop in enumerate(sdrops):
-                        if ga_drop["oid"] not in self._gather_cache:
-                            logger.warning(
-                                "Gather %s Drop not yet in cache, sequentialisation may fail!"
-                                % slgn.text
-                            )
-                            continue
-                        j = (i + 1) * slgn.gather_width
-                        if j >= tlgn.group.dop and j % tlgn.group.dop == 0:
-                            continue
-                        while j < (i + 2) * slgn.gather_width and j < tlgn.group.dop * (
-                                i + 1
-                        ):
-                            gather_input_list = self._gather_cache[ga_drop["oid"]][1]
-                            # TODO merge this code into the function
-                            # def _link_drops(self, slgn, tlgn, src_drop, tgt_drop, llink)
-                            for gddrop in gather_input_list:
-                                gddrop.addConsumer(tdrops[j])
-                                tdrops[j].addInput(gddrop)
-                                j += 1
-
-                            # if 'gather-data_drop' in ga_drop:
-                            #     gddrop = ga_drop['gather-data_drop'] # this is the "true" target (not source!) drop
-                            #     gddrop.addConsumer(tdrops[j])
-                            #     tdrops[j].addInput(gddrop)
-                            #     j += 1
-                else:
-                    if len(sdrops) != len(tdrops):
-                        err_info = "For within-group links, # {2} Group Inputs {0} must be the same as # {3} of Component Outputs {1}".format(
-                            slgn.id, tlgn.id, len(sdrops), len(tdrops)
-                        )
-                        raise GraphException(err_info)
-                    for i, sdrop in enumerate(sdrops):
-                        self._link_drops(slgn, tlgn, sdrop, tdrops[i], lk)
-            elif slgn.is_group() and tlgn.is_group():
-                # slgn must be GroupBy and tlgn must be Gather
-                self._unroll_gather_as_output(
-                    slgn, tlgn, sdrops, tdrops, chunk_size, lk
-                )
-            elif not slgn.is_group() and (not tlgn.is_group()):
-                if slgn.is_start_node():
-                    continue
-                elif (
-                        (slgn.group is not None)
-                        and slgn.group.is_loop()
-                        and slgn.gid == tlgn.gid
-                        and slgn.is_group_end()
-                        and tlgn.is_group_start()
-                ):
-                    # Re-link to the next iteration's start
-                    lsd = len(sdrops)
-                    if lsd != len(tdrops):
-                        raise GraphException(
-                            "# of sdrops '{0}' != # of tdrops '{1}'for Loop '{2}'".format(
-                                slgn.text, tlgn.text, slgn.group.text
-                            )
-                        )
-                    # first add the outer construct (scatter, gather, group-by) boundary
-                    # oc = slgn.group.group
-                    # if (oc is not None and (not oc.is_loop())):
-                    #     pass
-                    loop_chunk_size = slgn.group.dop
-                    for i, chunk in enumerate(
-                            self._split_list(sdrops, loop_chunk_size)
-                    ):
-                        # logger.debug("{0} ** {1}".format(i, loop_chunk_size))
-                        for j, sdrop in enumerate(chunk):
-                            # logger.debug("{0} -- {1}".format(j, loop_chunk_size))
-                            if j < loop_chunk_size - 1:
-                                self._link_drops(
-                                    slgn,
-                                    tlgn,
-                                    sdrop,
-                                    tdrops[i * loop_chunk_size + j + 1],
-                                    lk,
-                                )
-                                # logger.debug("{0} --> {1}".format(i * loop_chunk_size + j, i * loop_chunk_size + j + 1))
-
-                    # for i, sdrop in enumerate(sdrops):
-                    #     if (i < lsd - 1):
-                    #         self._link_drops(slgn, tlgn, sdrop, tdrops[i + 1])
-                elif (
-                        slgn.group is not None
-                        and slgn.group.is_loop()
-                        and tlgn.group is not None
-                        and tlgn.group.is_loop()
-                        and (not slgn.h_related(tlgn))
-                ):
-                    # stepwise locking for links between two Loops
-                    for sdrop, tdrop in product(sdrops, tdrops):
-                        if sdrop["loop_cxt"] == tdrop["loop_cxt"]:
-                            self._link_drops(slgn, tlgn, sdrop, tdrop, lk)
-                else:
-                    lpaw = ("%s-%s" % (sid, tid)) in self_loop_aware_set
-                    if (
-                            slgn.group is not None
-                            and slgn.group.is_loop()
-                            and lpaw
-                            and slgn.h_level > tlgn.h_level
-                    ):
-                        loop_iter = slgn.group.dop
-                        for i, chunk in enumerate(self._split_list(sdrops, chunk_size)):
-                            for j, sdrop in enumerate(chunk):
-                                # only link drops in the last loop iteration
-                                if j % loop_iter == loop_iter - 1:
-                                    self._link_drops(slgn, tlgn, sdrop, tdrops[i], lk)
-                    elif (
-                            tlgn.group is not None
-                            and tlgn.group.is_loop()
-                            and lpaw
-                            and slgn.h_level < tlgn.h_level
-                    ):
-                        loop_iter = tlgn.group.dop
-                        for i, chunk in enumerate(self._split_list(tdrops, chunk_size)):
-                            for j, tdrop in enumerate(chunk):
-                                # only link drops in the first loop iteration
-                                if j % loop_iter == 0:
-                                    self._link_drops(slgn, tlgn, sdrops[i], tdrop, lk)
-
-                    elif slgn.h_level >= tlgn.h_level:
-                        for i, chunk in enumerate(self._split_list(sdrops, chunk_size)):
-                            # distribute slgn evenly to tlgn
-                            for sdrop in chunk:
-                                self._link_drops(slgn, tlgn, sdrop, tdrops[i], lk)
-                    else:
-                        for i, chunk in enumerate(self._split_list(tdrops, chunk_size)):
-                            # distribute tlgn evenly to slgn
-                            for tdrop in chunk:
-                                self._link_drops(slgn, tlgn, sdrops[i], tdrop, lk)
-            else:  # slgn is not group, but tlgn is group
-                if tlgn.is_groupby():
-                    grpby_dict = collections.defaultdict(list)
-                    layer_index = tlgn.group_by_scatter_layers[1]
-                    for gdd in sdrops:
-                        src_ctx = gdd["iid"].split("/")
-                        if tlgn.group_keys is None:
-                            # the last bit of iid (current h id) is the local GrougBy key, i.e. inner most loop context id
-                            gby = src_ctx[-1]
-                            if (
-                                    slgn.h_level - 2 == tlgn.h_level and tlgn.h_level > 0
-                            ):  # groupby itself is nested inside a scatter
-                                # group key consists of group context id + inner most loop context id
-                                gctx = "/".join(src_ctx[0:-2])
-                                gby = gctx + "/" + gby
-                        else:
-                            # find the "group by" scatter level
-                            gbylist = []
-                            if slgn.group.is_groupby():  # a chain of group bys
-                                try:
-                                    src_ctx = gdd["iid"].split("$")[1].split("-")
-                                except IndexError:
-                                    raise GraphException(
-                                        "The group by hiearchy in the multi-key group by '{0}' is not specified for node '{1}'".format(
-                                            slgn.group.text, slgn.text
-                                        )
-                                    )
-                            else:
-                                src_ctx.reverse()
-                            for lid in layer_index:
-                                gbylist.append(src_ctx[lid])
-                            gby = "/".join(gbylist)
-                        grpby_dict[gby].append(gdd)
-                    grp_keys = grpby_dict.keys()
-                    if len(grp_keys) != len(tdrops):
-                        # this happens when groupby itself is nested inside a scatter
-                        raise GraphException(
-                            "# of Group keys {0} != # of Group Drops {1} for LGN {2}".format(
-                                len(grp_keys), len(tdrops), tlgn.id
-                            )
-                        )
-                    grp_keys = sorted(grp_keys)
-                    for i, gk in enumerate(grp_keys):
-                        grpby_drop = tdrops[i]
-                        drop_list = grpby_dict[gk]
-                        for drp in drop_list:
-                            self._link_drops(slgn, tlgn, drp, grpby_drop, lk)
-                            """
-                            drp.addOutput(grpby_drop)
-                            grpby_drop.addInput(drp)
-                            """
-                elif tlgn.is_gather():
-                    self._unroll_gather_as_output(
-                        slgn, tlgn, sdrops, tdrops, chunk_size, lk
-                    )
-                elif tlgn.is_service():
-                    # Only the service node's inputApplication will be translated
-                    # to the physical graph as a node of type SERVICE_APP instead of APP
-                    # per compute instance
-                    tlgn["type"] = DropType.SERVICE_APP
-                else:
-                    raise GraphException(
-                        "Unsupported target group {0}".format(tlgn.jd["category"])
-                    )
-
-        for _, v in self._gather_cache.items():
-            input_list = v[1]
-            try:
-                output_drop = v[2][0]  # "peek" the first element of the output list
-            except:
-                continue  # the gather hasn't got output drops, just move on
-            llink = v[-1]
-            for data_drop in input_list:
-                # TODO merge this code into the function
-                # def _link_drops(self, slgn, tlgn, src_drop, tgt_drop, llink)
-                if llink.get("is_stream", False):
-                    logger.debug(
-                        "link stream connection %s to %s"
-                        % (data_drop["oid"], output_drop["oid"])
-                    )
-                    data_drop.addStreamingConsumer(output_drop)
-                    output_drop.addStreamingInput(data_drop)
-                else:
-                    data_drop.addConsumer(output_drop)
-                    output_drop.addInput(data_drop)
-                # print(data_drop['nm'], data_drop['oid'], '-->', output_drop['nm'], output_drop['oid'])
-
-        logger.info(
-            "Unroll progress - links done {0} for session {1}".format(
-                len(self._lg_links), self._session_id
-            )
-        )
-
-        # clean up extra drops
-        for lid, lgn in self._done_dict.items():
-            if (lgn.is_start_node()) and lid in self._drop_dict:
-                del self._drop_dict[lid]
-            elif lgn.is_start_listener():
-                for sl_drop in self._drop_dict[lid]:
-                    if "listener_drop" in sl_drop:
-                        del sl_drop["listener_drop"]
-            elif lgn.is_groupby():
-                for sl_drop in self._drop_dict[lid]:
-                    if "grp-data_drop" in sl_drop:
-                        del sl_drop["grp-data_drop"]
-            elif lgn.is_gather():
-                # lid_sub = "{0}-gather-data".format(lid)
-                del self._drop_dict[lid]
-                # for sl_drop in self._drop_dict[lid]:
-                #     if 'gather-data_drop' in sl_drop:
-                #         del sl_drop['gather-data_drop']
-
-        logger.info(
-            "Unroll progress - extra drops done for session {0}".format(
-                self._session_id
-            )
-        )
-        ret = []
-        for drop_list in self._drop_dict.values():
-            ret += drop_list
-
-        for drop in ret:
-            if drop["type"] == DropType.APP and drop["app"].endswith(
-                Categories.BASH_SHELL_APP
-            ):
-                bc = drop["command"]
-                drop["command"] = bc.to_real_command()
-
-        return ret
-
-    @property
-    def reprodata(self):
-        return self._reprodata
-
-
-=======
->>>>>>> a84e326b
 class _LGTemplate(string.Template):
     delimiter = "~"
     idpattern = r"[_a-z][_a-z0-9\.]*"
@@ -2848,7 +254,8 @@
 def resource_map(pgt, nodes, num_islands=1, co_host_dim=True):
     """Maps a Physical Graph Template `pgt` to `nodes`"""
 
-    logger.info(f"Resource mapping called with nodes: {nodes}, islands: {num_islands} and co_host_dim: {co_host_dim}")
+    logger.info(
+        f"Resource mapping called with nodes: {nodes}, islands: {num_islands} and co_host_dim: {co_host_dim}")
     if not nodes:
         err_info = "Empty node_list, cannot map the PG template"
         raise ValueError(err_info)
@@ -2864,4 +271,4 @@
         iidx = int(drop_spec["island"][1:])  # skip '#'
         drop_spec["island"] = dim_list[iidx]
 
-    return pgt  # now it's a PG
+    return pgt  # now it's a PG