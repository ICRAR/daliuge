--- conflicted
+++ resolved
@@ -64,26 +64,20 @@
 import numpy as np
 import six
 
-<<<<<<< HEAD
-=======
 from .scheduler import MySarkarScheduler, DAGUtil, MinNumPartsScheduler, PSOScheduler
 from .utils.bash_parameter import BashCommand
 from ..common import dropdict
 from ..common import Categories
 from ..common import STORAGE_TYPES, APP_DROP_TYPES
->>>>>>> 6197db67
 from .dm_utils import (
     get_lg_ver_type,
     convert_construct,
     convert_fields,
     convert_mkn,
     LG_VER_EAGLE,
+    LG_VER_OLD,
     LG_VER_EAGLE_CONVERTED,
 )
-from .scheduler import MySarkarScheduler, DAGUtil, MinNumPartsScheduler, PSOScheduler
-from .utils.bash_parameter import BashCommand
-from ..common import STORAGE_TYPES
-from ..common import dropdict
 
 logger = logging.getLogger(__name__)
 
@@ -322,15 +316,9 @@
 
     def is_start_listener(self):
         return (
-<<<<<<< HEAD
-                len(self.inputs) == 1
-                and self.inputs[0].jd["category"] == "Start"
-                and self.jd["category"] in STORAGE_TYPES
-=======
             len(self.inputs) == 1
             and self.inputs[0].jd["category"] == Categories.START
             and self.jd["category"] in STORAGE_TYPES
->>>>>>> 6197db67
         )
 
     def is_group_start(self):
@@ -343,7 +331,7 @@
     def is_group_end(self):
         return (
                 self.has_group()
-                and "group_end" in self.jdreprodata
+                and "group_end" in self.jd
                 and 1 == int(self.jd["group_end"])
         )
 
@@ -616,11 +604,7 @@
                 if fp:
                     kwargs["filepath"] = fp
         elif (
-<<<<<<< HEAD
-                drop_type == "Component"
-=======
             drop_type == Categories.COMPONENT
->>>>>>> 6197db67
         ):  # default generic component becomes "sleep and copy"
             if "appclass" not in self.jd or len(self.jd["appclass"]) == 0:
                 app_class = "dlg.apps.simple.SleepApp"
@@ -700,7 +684,7 @@
                 if v is not None and len(str(v)) > 0:
                     cmds.append(str(v))
             # kwargs['command'] = ' '.join(cmds)
-            if drop_type == 'mpi':
+            if drop_type == Categories.MPI:
                 kwargs["command"] = BashCommand(cmds).to_real_command()
             else:
                 kwargs["command"] = BashCommand(cmds)  # TODO: Check if this actually solves a problem.
@@ -1927,15 +1911,9 @@
 
         for lgn in all_list:
             if (
-<<<<<<< HEAD
-                    lgn.is_start()
-                    and lgn.jd["category"] != "Comment"
-                    and lgn.jd["category"] != "Description"
-=======
                 lgn.is_start()
                 and lgn.jd["category"] != Categories.COMMENT
                 and lgn.jd["category"] != Categories.DESCRIPTION
->>>>>>> 6197db67
             ):
                 if lgn.jd["category"] == Categories.VARIABLES:
                     self._g_var.append(lgn)
@@ -1966,7 +1944,7 @@
         self._reprodata = lg["reprodata"]
 
     def validate_link(self, src, tgt):
-        #print("validate_link()", src.id, src.is_scatter(), tgt.id, tgt.is_scatter())
+        # print("validate_link()", src.id, src.is_scatter(), tgt.id, tgt.is_scatter())
         if src.is_scatter() or tgt.is_scatter():
             prompt = "Remember to specify Input App Type for the Scatter construct!"
             raise GInvalidLink(
