#
#    ICRAR - International Centre for Radio Astronomy Research
#    (c) UWA - The University of Western Australia, 2016
#    Copyright by UWA (in the framework of the ICRAR)
#    All rights reserved
#
#    This library is free software; you can redistribute it and/or
#    modify it under the terms of the GNU Lesser General Public
#    License as published by the Free Software Foundation; either
#    version 2.1 of the License, or (at your option) any later version.
#
#    This library is distributed in the hope that it will be useful,
#    but WITHOUT ANY WARRANTY; without even the implied warranty of
#    MERCHANTABILITY or FITNESS FOR A PARTICULAR PURPOSE.  See the GNU
#    Lesser General Public License for more details.
#
#    You should have received a copy of the GNU Lesser General Public
#    License along with this library; if not, write to the Free Software
#    Foundation, Inc., 59 Temple Place, Suite 330, Boston,
#    MA 02111-1307  USA
#
#    chen.wu@icrar.org

import datetime
import json
import logging
import optparse
import os
import signal
import sys
import threading
import time
import traceback
import warnings
from json import JSONDecodeError
from urllib.parse import parse_qs, urlparse

import bottle
import pkg_resources
from bottle import (
    route,
    request,
    get,
    post,
    static_file,
    template,
    redirect,
    response,
    HTTPResponse,
)
from dlg import common, restutils
from dlg.clients import CompositeManagerClient
from dlg.common.reproducibility.constants import REPRO_DEFAULT
from dlg.common.reproducibility.reproducibility import (
    init_lgt_repro_data,
    init_lg_repro_data,
    init_pgt_unroll_repro_data,
    init_pgt_partition_repro_data,
)
from dlg.dropmake.lg import GraphException, load_lg
from dlg.dropmake.pg_generator import unroll, partition
from dlg.dropmake.pg_manager import PGManager
from dlg.dropmake.scheduler import SchedulerException
from jsonschema import validate, ValidationError

logger = logging.getLogger(__name__)

# Patched to be larger to accomodate large config drops
bottle.BaseRequest.MEMFILE_MAX = 1024 * 512


def file_as_string(fname, enc="utf8"):
    b = pkg_resources.resource_string(__name__, fname)  # @UndefinedVariable
    return common.b2s(b, enc)


# lg_dir = None
post_sem = threading.Semaphore(1)
gen_pgt_sem = threading.Semaphore(1)

err_prefix = "[Error]"
MAX_PGT_FN_CNT = 300
pgt_fn_count = 0

ALGO_PARAMS = [
    ("min_goal", int),
    ("ptype", int),
    ("max_load_imb", int),
    ("max_cpu", int),
    ("time_greedy", float),
    ("deadline", int),
    ("topk", int),
    ("swarm_size", int),
    ("max_mem", int),
]  # max_mem is only relevant for the old editor, not used in EAGLE

LG_SCHEMA_PATH = "/daliuge/dlg-lg.graph.schema"


def lg_path(lg_name):
    return "{0}/{1}".format(lg_dir, lg_name)


def lg_exists(lg_name):
    return os.path.exists(lg_path(lg_name))


def pgt_path(pgt_name):
    return "{0}/{1}".format(pgt_dir, pgt_name)


def pgt_exists(pgt_name):
    return os.path.exists(pgt_path(pgt_name))


def lg_repo_contents():
    return _repo_contents(lg_dir)


def pgt_repo_contents():
    return _repo_contents(pgt_dir)


def _repo_contents(root_dir):
    # We currently allow only one depth level
    b = os.path.basename
    contents = {}
    for dirpath, dirnames, fnames in os.walk(root_dir):
        if ".git" in dirnames:
            dirnames.remove(".git")
        if dirpath == root_dir:
            continue

        # Not great yet -- we should do a full second step pruning branches
        # of the tree that are empty
        files = [f for f in fnames if f.endswith(".graph")]
        if files:
            contents[b(dirpath)] = files

    return contents


@route("/static/<filepath:path>")
def server_static(filepath):
    staticRoot = pkg_resources.resource_filename(
        __name__, resource_name="."
    )  # @UndefinedVariable
    return static_file(filepath, root=staticRoot)


@route("/jsonbody", method="POST")
def jsonbody_post():
    """
    Post graph JSON representation to LG or PG manager
    """
    # see the table in http://bottlepy.org/docs/dev/tutorial.html#html-form-handling
    lg_name = request.forms["lg_name"]
    if lg_exists(lg_name):
        rmode = request.forms.get("rmode", str(REPRO_DEFAULT.value))
        lg_content = request.forms["lg_content"]
        try:
            lg_content = json.loads(lg_content)
        except JSONDecodeError:
            logger.warning(f"Could not decode lgt {lg_content}")
        lg_content = init_lg_repro_data(init_lgt_repro_data(lg_content, rmode))
        lg_path = "{0}/{1}".format(lg_dir, lg_name)
        post_sem.acquire()
        try:
            # overwrite file on disks
            # print "writing to {0}".format(lg_path)
            with open(lg_path, "w") as f:
                if isinstance(lg_content, dict):
                    lg_content = json.dumps(lg_content)
                f.write(lg_content)
        except Exception as excmd2:
            response.status = 500
            return "Fail to save logical graph {0}:{1}".format(lg_name, str(excmd2))
        finally:
            post_sem.release()
    else:
        response.status = 404
        return "{0}: logical graph {1} not found\n".format(err_prefix, lg_name)


@get("/jsonbody")
def jsonbody_get():
    """
    Return JSON representation of the logical graph
    """
    # print "get jsonbody is called"
    lg_name = request.query.get("lg_name")
    if lg_name is None or len(lg_name) == 0:
        all_lgs = lg_repo_contents()
        try:
            first_dir = next(iter(all_lgs))
            first_lg = first_dir + "/" + all_lgs[first_dir][0]
            lg_name = first_lg
        except StopIteration:
            return "Nothing found in dir {0}\n".format(lg_path)
            lg_name = None

    if lg_exists(lg_name):
        # print "Loading {0}".format(lg_name)
        lgp = lg_path(lg_name)
        with open(lgp, "r") as f:
            data = f.read()
        return data
    else:
        response.status = 404
        return "{0}: JSON graph {1} not found\n".format(err_prefix, lg_name)


@get("/pgt_jsonbody")
def pgtjsonbody_get():
    """
    Return JSON representation of the logical graph
    """
    # print "get jsonbody is called"
    pgt_name = request.query.get("pgt_name")
    if pgt_exists(pgt_name):
        # print "Loading {0}".format(lg_name)
        pgt = pgt_path(pgt_name)
        with open(pgt, "r") as f:
            data = f.read()
        return data
    else:
        response.status = 404
        return "{0}: JSON graph {1} not found\n".format(err_prefix, pgt_name)


@get("/pg_viewer")
def load_pg_viewer():
    """
    RESTful interface for loading the Physical Graph Viewer
    """
    pgt_name = request.query.get("pgt_view_name")
    if pgt_name is None or len(pgt_name) == 0:
        all_pgts = pgt_repo_contents()
        # print(all_pgts)
        try:
            first_dir = next(iter(all_pgts))
            pgt_name = first_dir + "/" + all_pgts[first_dir][0]
        except StopIteration:
            pgt_name = None
    if pgt_exists(pgt_name):
        tpl = file_as_string("pg_viewer.html")
        return template(
            tpl,
            pgt_view_json_name=pgt_name,
            title="Physical Graph Template",
            partition_info="",
        )
    else:
        response.status = 404
        return "{0}: physical graph template (view) {1} not found {2}\n".format(
            err_prefix, pgt_name, pgt_dir
        )


@get("/show_gantt_chart")
def show_gantt_chart():
    """
    Restful interface to show the gantt chart
    """
    pgt_id = request.query.get("pgt_id")
    tpl = file_as_string("matrix_vis.html")
    return template(tpl, pgt_view_json_name=pgt_id, vis_action="pgt_gantt_chart")


@get("/pgt_gantt_chart")
def get_gantt_chart():
    """
    RESTful interface to retrieve a Gantt Chart matrix associated with a PGT
    """
    pgt_id = request.query.get("pgt_id")
    try:
        ret = pg_mgr.get_gantt_chart(pgt_id)
        return ret
    except GraphException as ge:
        response.status = 500
        return "Failt to get Gantt chart for {0}: {1}".format(pgt_id, ge)


@get("/show_schedule_mat")
def show_schedule_mat():
    """
    Restful interface to show the gantt chart
    """
    pgt_id = request.query.get("pgt_id")
    tpl = file_as_string("matrix_vis.html")
    return template(tpl, pgt_view_json_name=pgt_id, vis_action="pgt_schedule_mat")


@get("/pgt_schedule_mat")
def get_schedule_mat():
    """
    RESTful interface to retrieve a list of schedule matrices
    associated with a PGT
    """
    pgt_id = request.query.get("pgt_id")
    try:
        ret = pg_mgr.get_schedule_matrices(pgt_id)
        return ret
    except GraphException as ge:
        response.status = "500 {0}".format(ge)
        return "Failt to get schedule matrices for {0}: {1}".format(pgt_id, ge)
    except Exception as ex:
        response.status = "500 {0}".format(ex)
        return "Failed to get schedule matrices for {0}: {1}".format(pgt_id, ex)


<<<<<<< HEAD
@get("/gen_pg_helm")
def gen_pg_helm():
    """
    RESTful interface to deploy a PGT as a K8s helm chart.
    """
    # Get pgt_data
    from ...deploy.start_helm_cluster import start_helm

    pgt_id = request.query.get("pgt_id")
    pgtp = pg_mgr.get_pgt(pgt_id)
    if pgtp is None:
        response.status = 404
        return "PGT(P) with id {0} not found in the Physical Graph Manager".format(
            pgt_id
        )

    pgtpj = pgtp._gojs_json_obj
    logger.info("PGTP: %s" % pgtpj)
    num_partitions = len(list(filter(lambda n: "isGroup" in n, pgtpj["nodeDataArray"])))
    # Send pgt_data to helm_start
    try:
        start_helm(pgtp, num_partitions, pgt_dir)
    except restutils.RestClientException as ex:
        response.status = 500
        print(traceback.format_exc())
        return "Fail to deploy physical graph: {0}".format(ex)
    # TODO: Not sure what to redirect to yet
    response.status = 200
    return "Inspect your k8s dashboard for deployment status"


=======
>>>>>>> 09cb6681
@get("/gen_pg")
def gen_pg():
    """
    RESTful interface to convert a PGT(P) into PG by mapping
    PGT(P) onto a given set of available resources
    """
    # if the 'deploy' checkbox is not checked, then the form submission will NOT contain a 'dlg_mgr_deploy' field
    deploy = request.query.get("dlg_mgr_deploy") is not None
    mprefix = ""
    pgt_id = request.query.get("pgt_id")
    pgtp = pg_mgr.get_pgt(pgt_id)
    if pgtp is None:
        response.status = 404
        return "PGT(P) with id {0} not found in the Physical Graph Manager".format(
            pgt_id
        )

    pgtpj = pgtp._gojs_json_obj
    reprodata = pgtp.reprodata
    logger.info("PGTP: %s" % pgtpj)
    num_partitions = 0
    num_partitions = len(list(filter(lambda n: "isGroup" in n, pgtpj["nodeDataArray"])))
    surl = urlparse(request.url)

    mhost = ""
    mport = -1
    mprefix = ""
    q = parse_qs(surl.query)
    if "dlg_mgr_url" in q:
        murl = q["dlg_mgr_url"][0]
        mparse = urlparse(murl)
        try:
            (mhost, mport) = mparse.netloc.split(":")
            mport = int(mport)
        except:
            mhost = mparse.netloc
            if mparse.scheme == "http":
                mport = 80
            elif mparse.scheme == "https":
                mport = 443
        mprefix = mparse.path
        if mprefix.endswith("/"):
            mprefix = mprefix[:-1]
    else:
        mhost = request.query.get("dlg_mgr_host")
        if request.query.get("dlg_mgr_port"):
            mport = int(request.query.get("dlg_mgr_port"))

    logger.debug("Manager host: %s" % mhost)
    logger.debug("Manager port: %s" % mport)
    logger.debug("Manager prefix: %s" % mprefix)

    if mhost is None:
        if request.query.get("tpl_nodes_len"):
            nnodes = int(request.query.get("tpl_nodes_len"))
            nnodes = num_partitions
        else:
            response.status = 500
            return "Must specify DALiUGE manager host or tpl_nodes_len"

        pg_spec = pgtp.to_pg_spec([], ret_str=False, tpl_nodes_len=nnodes)
        pg_spec.append(reprodata)
        response.content_type = "application/json"
        response.set_header(
            "Content-Disposition", 'attachment; filename="%s"' % (pgt_id)
        )
        return json.dumps(pg_spec)
    try:
        mgr_client = CompositeManagerClient(
            host=mhost, port=mport, url_prefix=mprefix, timeout=30
        )
        # 1. get a list of nodes
        node_list = mgr_client.nodes()
        # 2. mapping PGTP to resources (node list)
        pg_spec = pgtp.to_pg_spec(node_list, ret_str=False)

        if deploy:
            dt = datetime.datetime.now().strftime("%Y-%m-%dT%H-%M-%S.%f")
            ssid = "{0}_{1}".format(
                pgt_id.split(".graph")[0].split("_pgt")[0].split("/")[-1], dt
            )
            mgr_client.create_session(ssid)
            # print "session created"
            completed_uids = common.get_roots(pg_spec)
            pg_spec.append(reprodata)
            mgr_client.append_graph(ssid, pg_spec)
            # print "graph appended"
            mgr_client.deploy_session(ssid, completed_uids=completed_uids)
            # mgr_client.deploy_session(ssid, completed_uids=[])
            # print "session deployed"
            # 3. redirect to the master drop manager
            redirect(
                "http://{0}:{1}{2}/session?sessionId={3}".format(
                    mhost, mport, mprefix, ssid
                )
            )
        else:
            response.content_type = "application/json"
            return json.dumps(pg_spec)
    except restutils.RestClientException as re:
        response.status = 500
        return "Fail to interact with DALiUGE Drop Manager: {0}".format(re)
    except HTTPResponse:
        raise
    except Exception as ex:
        response.status = 500
        print(traceback.format_exc())
        return "Fail to deploy physical graph: {0}".format(ex)


@post("/gen_pg_spec")
def gen_pg_spec():
    """
    RESTful interface to convert a PGT(P) into pg_spec
    """
    try:
        pgt_id = request.json.get("pgt_id")
        node_list = request.json.get("node_list")
        manager_host = request.json.get("manager_host")
        if manager_host == 'localhost':
            manager_host = '127.0.0.1'
        # try:
        #     manager_port   = int(request.json.get("manager_port"));
        # except:
        #     manager_port = None
        # manager_prefix = request.json.get("manager_prefix");
        print("pgt_id:" + str(pgt_id))
        print("node_list:" + str(node_list))
        # print("manager_port:" + str(manager_port))
        # print("manager_prefix:" + str(manager_prefix))
    except Exception as ex:
        response.status = 500
        print(traceback.format_exc())
        return "Unable to parse json body of request for pg_spec: {0}".format(ex)

    pgtp = pg_mgr.get_pgt(pgt_id)
    if pgtp is None:
        response.status = 404
        return "PGT(P) with id {0} not found in the Physical Graph Manager".format(
            pgt_id
        )

    if node_list is None:
        response.status = 500
        return "Must specify DALiUGE nodes list"
    try:
        # mgr_client = CompositeManagerClient(host=manager_host, port=manager_port, url_prefix=manager_prefix, timeout=30)
        # # 1. get a list of nodes
        # node_list = mgr_client.nodes()
        # # 2. mapping PGTP to resources (node list)
        pg_spec = pgtp.to_pg_spec([manager_host] + node_list, ret_str=False)
        # 3. get list of root nodes
        root_uids = common.get_roots(pg_spec)
        response.content_type = "application/json"
        return json.dumps({"pg_spec": pg_spec, "root_uids": list(root_uids)})
    except Exception as ex:
        response.status = 500
        print(traceback.format_exc())
        return "Fail to generate pg_spec: {0}".format(ex)


def prepare_lgt(filename, rmode: str):
    return init_lg_repro_data(init_lgt_repro_data(load_lg(filename), rmode))


@get("/gen_pgt")
def gen_pgt():
    """
    RESTful interface for translating Logical Graphs to Physical Graphs
    """

    query = request.query
    lg_name = query.get("lg_name")
    # Retrieve rmode value
    rmode = query.get("rmode", str(REPRO_DEFAULT.value))
    if not lg_exists(lg_name):
        response.status = 404
        return "{0}: logical graph {1} not found\n".format(err_prefix, lg_name)

    try:
        lgt = prepare_lgt(lg_path(lg_name), rmode)
        # LG -> PGT
        pgt = unroll_and_partition_with_params(lgt, query)

        num_partitions = 0  # pgt._num_parts;

        pgt_id = pg_mgr.add_pgt(pgt, lg_name)

        part_info = " - ".join(
            ["{0}:{1}".format(k, v) for k, v in pgt.result().items()]
        )
        tpl = file_as_string("pg_viewer.html")
        return template(
            tpl,
            pgt_view_json_name=pgt_id,
            partition_info=part_info,
            title="Physical Graph Template%s"
            % ("" if num_partitions == 0 else "Partitioning"),
        )
    except GraphException as ge:
        response.status = 500
        return "Invalid Logical Graph {1}: {0}".format(str(ge), lg_name)
    except SchedulerException as se:
        response.status = 500
        return "Graph scheduling exception {1}: {0}".format(str(se), lg_name)
    except Exception:
        response.status = 500
        trace_msg = traceback.format_exc()
        return "Graph partition exception {1}: {0}".format(trace_msg, lg_name)


@route("/gen_pgt", method="POST")
def gen_pgt_post():
    """
    Translating Logical Graphs to Physical Graphs.
    Differs from get_pgt above by the fact that the logical graph data is POSTed
    to this route in a HTTP form, whereas gen_pgt loads the logical graph data
    from a local file
    """
    # Retrieve the graph name.
    reqform = request.forms
    lg_name = reqform.get("lg_name")

    # Retrieve rmode value
    rmode = reqform.get("rmode", str(REPRO_DEFAULT.value))

    # Retrieve json data.
    json_string = reqform.get("json_data")
    try:
        logical_graph = json.loads(json_string)

        # load LG schema
        lg_schema = None
        if os.path.exists(LG_SCHEMA_PATH):
            with open(LG_SCHEMA_PATH, "r") as schema_file:
                lg_schema = json.load(schema_file)

        # validate JSON (if schema was found)
        if lg_schema is not None:
            validate(logical_graph, lg_schema)
        logical_graph = prepare_lgt(logical_graph, rmode)
        # LG -> PGT
        pgt = unroll_and_partition_with_params(logical_graph, reqform)
        par_algo = reqform.get("algo", "none")
        pgt_id = pg_mgr.add_pgt(pgt, lg_name)

        part_info = " - ".join(
            ["{0}:{1}".format(k, v) for k, v in pgt.result().items()]
        )
        tpl = file_as_string("pg_viewer.html")
        return template(
            tpl,
            pgt_view_json_name=pgt_id,
            partition_info=part_info,
            title="Physical Graph Template {}".format(
                "" if par_algo == "none" else "Partitioning"
            ),
        )
    except ValidationError as ve:
        return "Validation Error {1}: {0}".format(str(ve), lg_name)
    except GraphException as ge:
        trace_msg = traceback.format_exc()
        print(trace_msg)
        return "Invalid Logical Graph {1}: {0}".format(str(ge), lg_name)
    except SchedulerException as se:
        return "Graph scheduling exception {1}: {0}".format(str(se), lg_name)
    except Exception:
        trace_msg = traceback.format_exc()
        print(trace_msg)
        raise
        # return "Graph partition exception {1}: {0}".format(trace_msg, lg_name)


def unroll_and_partition_with_params(lg, algo_params_source):
    # Get the 'test' parameter
    # NB: the test parameter is a string, so convert to boolean
    test = algo_params_source.get("test", "false")
    test = test.lower() == "true"

    # Based on 'test' parameter, decide whether to use a replacement app
    app = "dlg.apps.simple.SleepApp" if test else None

    # Unrolling LG to PGT.
    pgt = init_pgt_unroll_repro_data(unroll(lg, app=app))
    # Define partitioning parameters.
    algo = algo_params_source.get("algo", "none")
    num_partitions = algo_params_source.get("num_par", default=1, type=int)
    num_islands = algo_params_source.get("num_islands", default=0, type=int)
    par_label = algo_params_source.get("par_label", "Partition")

    # Build a map with extra parameters, more specific to some par_algoithms.
    algo_params = {}
    for name, typ in ALGO_PARAMS:
        if name in algo_params_source:
            algo_params[name] = algo_params_source.get(name, type=typ)
    reprodata = pgt.pop()
    # Partition the PGT
    pgt = partition(
        pgt,
        algo=algo,
        num_partitions=num_partitions,
        num_islands=num_islands,
        partition_label=par_label,
        show_gojs=True,
        **algo_params,
    )

    pgt_spec = pgt.to_pg_spec(
        [],
        ret_str=False,
        num_islands=num_islands,
        tpl_nodes_len=num_partitions + num_islands,
    )
    pgt_spec.append(reprodata)
    init_pgt_partition_repro_data(pgt_spec)
    reprodata = pgt_spec.pop()
    pgt.reprodata = reprodata
    logger.info(reprodata)
    return pgt


def save(lg_name, logical_graph):
    """
    Saves graph.
    """
    try:
        new_path = os.path.join(lg_dir, lg_name)

        # Overwrite file on disks.
        with open(new_path, "w") as outfile:
            json.dump(logical_graph, outfile, sort_keys=True, indent=4)
    except Exception as exp:
        raise GraphException(
            "Failed to save a pretranslated graph {0}:{1}".format(lg_name, str(exp))
        )
    finally:
        pass

    return new_path


@get("/")
@get("/")
def root():
    tpl = file_as_string("pg_viewer.html")
    return template(
        tpl,
        pgt_view_json_name=None,
        partition_info=None,
        title="Physical Graph Template",
    )


def run(parser, args):
    warnings.warn(
        "Running the translator from daliuge is deprecated", DeprecationWarning
    )
    epilog = """
If you have no Logical Graphs yet and want to see some you can grab a copy
of those maintained at:

https://github.com/ICRAR/daliuge-logical-graphs

"""

    class NoFormattedEpilogParser(optparse.OptionParser):
        def format_epilog(self, formatter):
            return self.epilog

    # Ignore the previous parser, it's only passed down for convenience
    # and to avoid duplicate descriptions (which in this case we'll have)
    parser = NoFormattedEpilogParser(
        description="A Web server for the Logical Graph Editor", epilog=epilog
    )
    parser.add_option(
        "-d",
        "--lgdir",
        action="store",
        type="string",
        dest="lg_path",
        help="A path that contains at least one sub-directory, which contains logical graph files",
    )
    parser.add_option(
        "-t",
        "--pgtdir",
        action="store",
        type="string",
        dest="pgt_path",
        help="physical graph template path (output)",
    )
    parser.add_option(
        "-H",
        "--host",
        action="store",
        type="string",
        dest="host",
        default="0.0.0.0",
        help="logical graph editor host (all by default)",
    )
    parser.add_option(
        "-p",
        "--port",
        action="store",
        type="int",
        dest="port",
        default=8084,
        help="logical graph editor port (8084 by default)",
    )
    parser.add_option(
        "-v",
        "--verbose",
        action="store_true",
        dest="verbose",
        default=False,
        help="Enable more logging",
    )

    (options, args) = parser.parse_args(args)

    if options.lg_path is None or options.pgt_path is None:
        parser.error("Graph paths missing (-d/-t)")
    elif not os.path.exists(options.lg_path):
        parser.error("{0} does not exist.".format(options.lg_path))

    if options.verbose:
        fmt = logging.Formatter(
            "%(asctime)-15s [%(levelname)5.5s] [%(threadName)15.15s] %(name)s#%(funcName)s:%(lineno)s %(message)s"
        )
        fmt.converter = time.gmtime
        streamHdlr = logging.StreamHandler(sys.stdout)
        streamHdlr.setFormatter(fmt)
        logging.root.addHandler(streamHdlr)
        logging.root.setLevel(logging.DEBUG)

    try:
        os.makedirs(options.pgt_path)
    except:
        pass

    global lg_dir
    lg_dir = options.lg_path
    global pgt_dir
    pgt_dir = options.pgt_path
    global pg_mgr
    pg_mgr = PGManager(pgt_dir)

    # Simple and easy
    def handler(*_args):
        raise KeyboardInterrupt

    signal.signal(signal.SIGTERM, handler)
    signal.signal(signal.SIGINT, handler)

    bottle.run(
        host=options.host,
        server="wsgiref",
        port=options.port,
        debug=options.verbose,
        server_class=restutils.ThreadingWSGIServer,
        handler_class=restutils.LoggingWSGIRequestHandler,
    )<|MERGE_RESOLUTION|>--- conflicted
+++ resolved
@@ -309,7 +309,6 @@
         return "Failed to get schedule matrices for {0}: {1}".format(pgt_id, ex)
 
 
-<<<<<<< HEAD
 @get("/gen_pg_helm")
 def gen_pg_helm():
     """
@@ -341,8 +340,6 @@
     return "Inspect your k8s dashboard for deployment status"
 
 
-=======
->>>>>>> 09cb6681
 @get("/gen_pg")
 def gen_pg():
     """
