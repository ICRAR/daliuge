#
#    ICRAR - International Centre for Radio Astronomy Research
#    (c) UWA - The University of Western Australia, 2016
#    Copyright by UWA (in the framework of the ICRAR)
#    All rights reserved
#
#    This library is free software; you can redistribute it and/or
#    modify it under the terms of the GNU Lesser General Public
#    License as published by the Free Software Foundation; either
#    version 2.1 of the License, or (at your option) any later version.
#
#    This library is distributed in the hope that it will be useful,
#    but WITHOUT ANY WARRANTY; without even the implied warranty of
#    MERCHANTABILITY or FITNESS FOR A PARTICULAR PURPOSE.  See the GNU
#    Lesser General Public License for more details.
#
#    You should have received a copy of the GNU Lesser General Public
#    License along with this library; if not, write to the Free Software
#    Foundation, Inc., 59 Temple Place, Suite 330, Boston,
#    MA 02111-1307  USA
#
#    chen.wu@icrar.org

import datetime
import json
import logging
import optparse
import os
import re
import signal
import subprocess
import sys
import threading
import time
import traceback
import warnings
from json import JSONDecodeError
from urllib.parse import parse_qs, urlparse

import bottle
import pkg_resources
from bottle import (
    route,
    request,
    get,
    post,
    static_file,
    template,
    redirect,
    response,
    HTTPResponse,
)
from dlg import common, restutils
from dlg.clients import CompositeManagerClient
from dlg.common.reproducibility.constants import REPRO_DEFAULT
from dlg.common.reproducibility.reproducibility import (
    init_lgt_repro_data,
    init_lg_repro_data,
    init_pgt_unroll_repro_data,
    init_pgt_partition_repro_data,
)
from dlg.dropmake.lg import GraphException, load_lg
from dlg.dropmake.pg_generator import unroll, partition
from dlg.dropmake.pg_manager import PGManager
from dlg.dropmake.pgt import GPGTException
from dlg.dropmake.scheduler import SchedulerException
from jsonschema import validate, ValidationError
from translator_utils import lg_path, lg_exists, pgt_path, pgt_exists, lg_repo_contents, \
    pgt_repo_contents, file_as_string, prepare_lgt

logger = logging.getLogger(__name__)

# Patched to be larger to accomodate large config drops
bottle.BaseRequest.MEMFILE_MAX = 1024 * 512

# lg_dir = None
post_sem = threading.Semaphore(1)
gen_pgt_sem = threading.Semaphore(1)

err_prefix = "[Error]"
MAX_PGT_FN_CNT = 300
pgt_fn_count = 0

ALGO_PARAMS = [
    ("min_goal", int),
    ("ptype", int),
    ("max_load_imb", int),
    ("max_cpu", int),
    ("time_greedy", float),
    ("deadline", int),
    ("topk", int),
    ("swarm_size", int),
    ("max_mem", int),
]  # max_mem is only relevant for the old editor, not used in EAGLE


LG_SCHEMA = json.loads(file_as_string("lg.graph.schema", package="dlg.dropmake"))


<<<<<<< HEAD
def lg_path(lg_name):
    return "{0}/{1}".format(lg_dir, lg_name)


def lg_exists(lg_name):
    return os.path.exists(lg_path(lg_name))


def pgt_path(pgt_name):
    return "{0}/{1}".format(pgt_dir, pgt_name)


def pgt_exists(pgt_name):
    return os.path.exists(pgt_path(pgt_name))


def lg_repo_contents():
    return _repo_contents(lg_dir)


def pgt_repo_contents():
    return _repo_contents(pgt_dir)


def _repo_contents(root_dir):
    # We currently allow only one depth level
    b = os.path.basename
    contents = {}
    for dirpath, dirnames, fnames in os.walk(root_dir):
        if ".git" in dirnames:
            dirnames.remove(".git")
        if dirpath == root_dir:
            continue

        # Not great yet -- we should do a full second step pruning branches
        # of the tree that are empty
        files = [f for f in fnames if f.endswith(".graph")]
        if files:
            contents[b(dirpath)] = files

    return contents


def _check_k8s_avail() -> bool:
    """
    Checks if this process has access to a k8s interface.
    """
    try:
        output = subprocess.run(
            ["kubectl version"], capture_output=True, shell=True
        ).stdout
        output = output.decode(encoding="utf-8").replace("\n", "")
        pattern = re.compile(r"^Client Version:.*Server Version:.*")
        return bool(re.match(pattern, output))
    except subprocess.SubprocessError:
        return False


def _check_mgr_avail(mhost, mport, mprefix):
    mgr_client = CompositeManagerClient(
        host=mhost, port=mport, url_prefix=mprefix, timeout=15
    )
    response = mgr_client.get_submission_method()
    return response


def enable_cors(fn):
    def _enable_cors(*args, **kwargs):
        # set CORS headers
        response.headers['Access-Control-Allow-Origin'] = '*'  # TODO: change to be restrictive
        response.headers['Access-Control-Allow-Methods'] = 'GET, POST, PUT, OPTIONS'
        response.headers['Access-Control-Allow-Headers'] = 'Origin, Accept, Content-Type, X-Requested-With, X-CSRF-Token'

        if bottle.request.method != 'OPTIONS':
            # actual request; reply with the actual response
            return fn(*args, **kwargs)

    return _enable_cors


=======
>>>>>>> 20da21bb
@route("/static/<filepath:path>")
def server_static(filepath):
    staticRoot = pkg_resources.resource_filename(
        __name__, resource_name="."
    )  # @UndefinedVariable
    return static_file(filepath, root=staticRoot)


@route("/jsonbody", method="POST")
def jsonbody_post():
    """
    Post graph JSON representation to LG or PG manager
    """
    # see the table in http://bottlepy.org/docs/dev/tutorial.html#html-form-handling
    lg_name = request.forms["lg_name"]
    if lg_exists(lg_name):
        rmode = request.forms.get("rmode", str(REPRO_DEFAULT.value))
        lg_content = request.forms["lg_content"]
        try:
            lg_content = json.loads(lg_content)
        except JSONDecodeError:
            logger.warning(f"Could not decode lgt {lg_content}")
        lg_content = init_lg_repro_data(init_lgt_repro_data(lg_content, rmode))
        lg_path = "{0}/{1}".format(lg_dir, lg_name)
        post_sem.acquire()
        try:
            # overwrite file on disks
            # print "writing to {0}".format(lg_path)
            with open(lg_path, "w") as f:
                if isinstance(lg_content, dict):
                    lg_content = json.dumps(lg_content)
                f.write(lg_content)
        except Exception as excmd2:
            response.status = 500
            return "Fail to save logical graph {0}:{1}".format(lg_name, str(excmd2))
        finally:
            post_sem.release()
    else:
        response.status = 404
        return "{0}: logical graph {1} not found\n".format(err_prefix, lg_name)


@get("/jsonbody")
def jsonbody_get():
    """
    Return JSON representation of the logical graph
    """
    # print "get jsonbody is called"
    lg_name = request.query.get("lg_name")
    if lg_name is None or len(lg_name) == 0:
        all_lgs = lg_repo_contents()
        try:
            first_dir = next(iter(all_lgs))
            first_lg = first_dir + "/" + all_lgs[first_dir][0]
            lg_name = first_lg
        except StopIteration:
            return "Nothing found in dir {0}\n".format(lg_path)
            lg_name = None

    if lg_exists(lg_name):
        # print "Loading {0}".format(lg_name)
        lgp = lg_path(lg_name)
        with open(lgp, "r") as f:
            data = f.read()
        return data
    else:
        response.status = 404
        return "{0}: JSON graph {1} not found\n".format(err_prefix, lg_name)


@get("/pgt_jsonbody")
def pgtjsonbody_get():
    """
    Return JSON representation of the logical graph
    """
    # print "get jsonbody is called"
    pgt_name = request.query.get("pgt_name")
    if pgt_exists(pgt_name):
        # print "Loading {0}".format(lg_name)
        pgt = pgt_path(pgt_name)
        with open(pgt, "r") as f:
            data = f.read()
        return data
    else:
        response.status = 404
        return "{0}: JSON graph {1} not found\n".format(err_prefix, pgt_name)


@get("/pg_viewer")
def load_pg_viewer():
    """
    RESTful interface for loading the Physical Graph Viewer
    """
    pgt_name = request.query.get("pgt_view_name")
    if pgt_name is None or len(pgt_name) == 0:
        all_pgts = pgt_repo_contents()
        # print(all_pgts)
        try:
            first_dir = next(iter(all_pgts))
            pgt_name = first_dir + "/" + all_pgts[first_dir][0]
        except StopIteration:
            pgt_name = None
    if pgt_exists(pgt_name):
        tpl = file_as_string("pg_viewer.html")
        return template(
            tpl,
            pgt_view_json_name=pgt_name,
            title="Physical Graph Template",
            partition_info="",
            error=None
        )
    else:
        response.status = 404
        return "{0}: physical graph template (view) {1} not found {2}\n".format(
            err_prefix, pgt_name, pgt_dir
        )


@get("/show_gantt_chart")
def show_gantt_chart():
    """
    Restful interface to show the gantt chart
    """
    pgt_id = request.query.get("pgt_id")
    tpl = file_as_string("matrix_vis.html")
    return template(tpl, pgt_view_json_name=pgt_id, vis_action="pgt_gantt_chart")


@get("/pgt_gantt_chart")
def get_gantt_chart():
    """
    RESTful interface to retrieve a Gantt Chart matrix associated with a PGT
    """
    pgt_id = request.query.get("pgt_id")
    try:
        ret = pg_mgr.get_gantt_chart(pgt_id)
        return ret
    except GraphException as ge:
        response.status = 500
        return "Failt to get Gantt chart for {0}: {1}".format(pgt_id, ge)


@get("/show_schedule_mat")
def show_schedule_mat():
    """
    Restful interface to show the gantt chart
    """
    pgt_id = request.query.get("pgt_id")
    tpl = file_as_string("matrix_vis.html")
    return template(tpl, pgt_view_json_name=pgt_id, vis_action="pgt_schedule_mat")


@get("/pgt_schedule_mat")
def get_schedule_mat():
    """
    RESTful interface to retrieve a list of schedule matrices
    associated with a PGT
    """
    pgt_id = request.query.get("pgt_id")
    try:
        ret = pg_mgr.get_schedule_matrices(pgt_id)
        return ret
    except GraphException as ge:
        response.status = "500 {0}".format(ge)
        return "Failt to get schedule matrices for {0}: {1}".format(pgt_id, ge)
    except Exception as ex:
        response.status = "500 {0}".format(ex)
        return "Failed to get schedule matrices for {0}: {1}".format(pgt_id, ex)


@get("/gen_pg_helm")
def gen_pg_helm():
    """
    RESTful interface to deploy a PGT as a K8s helm chart.
    """
    # Get pgt_data
    # TODO: @pritchardn de-couple engine from translator - this is dirty
    from ...deploy.start_helm_cluster import start_helm

    pgt_id = request.query.get("pgt_id")
    pgtp = pg_mgr.get_pgt(pgt_id)
    if pgtp is None:
        response.status = 404
        return "PGT(P) with id {0} not found in the Physical Graph Manager".format(
            pgt_id
        )

    pgtpj = pgtp._gojs_json_obj
    logger.info("PGTP: %s", pgtpj)
    num_partitions = len(list(filter(lambda n: "isGroup" in n, pgtpj["nodeDataArray"])))
    # Send pgt_data to helm_start
    try:
        pg_spec = pgtp.to_pg_spec([], ret_str=True, tpl_nodes_len=num_partitions)
        start_helm(pg_spec, num_partitions, pgt_dir)
    except restutils.RestClientException as ex:
        response.status = 500
        print(traceback.format_exc())
        return "Fail to deploy physical graph: {0}".format(ex)
    # TODO: Not sure what to redirect to yet
    response.status = 200
    return "Inspect your k8s dashboard for deployment status"


def parse_mgr_url(query):
    mhost = ""
    mport = -1
    mprefix = ""
    if "dlg_mgr_url" in query:
        murl = query["dlg_mgr_url"][0]
        mparse = urlparse(murl)
        try:
            (mhost, mport) = mparse.netloc.split(":")
            mport = int(mport)
        except:
            mhost = mparse.netloc
            if mparse.scheme == "http":
                mport = 80
            elif mparse.scheme == "https":
                mport = 443
        mprefix = mparse.path
        if mprefix.endswith("/"):
            mprefix = mprefix[:-1]
    else:
        mhost = request.query.get("dlg_mgr_host")
        if request.query.get("dlg_mgr_port"):
            mport = int(request.query.get("dlg_mgr_port"))
    return mhost, mport, mprefix

@get("/gen_pg")
def gen_pg():
    """
    RESTful interface to convert a PGT(P) into PG by mapping
    PGT(P) onto a given set of available resources
    """
    # if the 'deploy' checkbox is not checked, then the form submission will NOT contain a 'dlg_mgr_deploy' field
    deploy = request.query.get("dlg_mgr_deploy") is not None
    mprefix = ""
    pgt_id = request.query.get("pgt_id")
    pgtp = pg_mgr.get_pgt(pgt_id)
    if pgtp is None:
        response.status = 404
        return "PGT(P) with id {0} not found in the Physical Graph Manager".format(
            pgt_id
        )

    pgtpj = pgtp._gojs_json_obj
    reprodata = pgtp.reprodata
    logger.info("PGTP: %s", pgtpj)
    num_partitions = 0
    num_partitions = len(list(filter(lambda n: "isGroup" in n, pgtpj["nodeDataArray"])))
    surl = urlparse(request.url)
    q = parse_qs(surl.query)

    mhost, mport, mprefix = parse_mgr_url(q)

    logger.debug("Manager host: %s", mhost)
    logger.debug("Manager port: %s", mport)
    logger.debug("Manager prefix: %s", mprefix)

    if mhost is None:
        if request.query.get("tpl_nodes_len"):
            nnodes = int(request.query.get("tpl_nodes_len"))
            nnodes = num_partitions
        else:
            response.status = 500
            return "Must specify DALiUGE manager host or tpl_nodes_len"

        pg_spec = pgtp.to_pg_spec([], ret_str=False, tpl_nodes_len=nnodes)
        pg_spec.append(reprodata)
        response.content_type = "application/json"
        response.set_header(
            "Content-Disposition", 'attachment; filename="%s"' % (pgt_id)
        )
        return json.dumps(pg_spec)
    try:
        mgr_client = CompositeManagerClient(
            host=mhost, port=mport, url_prefix=mprefix, timeout=30
        )
        # 1. get a list of nodes
        node_list = mgr_client.nodes()
        # 2. mapping PGTP to resources (node list)
        pg_spec = pgtp.to_pg_spec(node_list, ret_str=False)

        if deploy:
            dt = datetime.datetime.now().strftime("%Y-%m-%dT%H-%M-%S.%f")
            ssid = "{0}_{1}".format(
                pgt_id.split(".graph")[0].split("_pgt")[0].split("/")[-1], dt
            )
            mgr_client.create_session(ssid)
            # print "session created"
            completed_uids = common.get_roots(pg_spec)
            pg_spec.append(reprodata)
            mgr_client.append_graph(ssid, pg_spec)
            # print "graph appended"
            mgr_client.deploy_session(ssid, completed_uids=completed_uids)
            # mgr_client.deploy_session(ssid, completed_uids=[])
            # print "session deployed"
            # 3. redirect to the master drop manager
            redirect(
                "http://{0}:{1}{2}/session?sessionId={3}".format(
                    mhost, mport, mprefix, ssid
                )
            )
        else:
            response.content_type = "application/json"
            return json.dumps(pg_spec)
    except restutils.RestClientException as re:
        response.status = 500
        return "Fail to interact with DALiUGE Drop Manager: {0}".format(re)
    except HTTPResponse:
        raise
    except Exception as ex:
        response.status = 500
        print(traceback.format_exc())
        return "Fail to deploy physical graph: {0}".format(ex)


@post("/gen_pg_spec")
def gen_pg_spec():
    """
    RESTful interface to convert a PGT(P) into pg_spec
    """
    try:
        pgt_id = request.json.get("pgt_id")
        node_list = request.json.get("node_list")
        manager_host = request.json.get("manager_host")
        if manager_host == "localhost":
            manager_host = "127.0.0.1"
        # try:
        #     manager_port   = int(request.json.get("manager_port"));
        # except:
        #     manager_port = None
        # manager_prefix = request.json.get("manager_prefix");
        print("pgt_id:" + str(pgt_id))
        print("node_list:" + str(node_list))
        # print("manager_port:" + str(manager_port))
        # print("manager_prefix:" + str(manager_prefix))
    except Exception as ex:
        response.status = 500
        print(traceback.format_exc())
        return "Unable to parse json body of request for pg_spec: {0}".format(ex)

    pgtp = pg_mgr.get_pgt(pgt_id)
    if pgtp is None:
        response.status = 404
        return "PGT(P) with id {0} not found in the Physical Graph Manager".format(
            pgt_id
        )

    if node_list is None:
        response.status = 500
        return "Must specify DALiUGE nodes list"
    try:
        # mgr_client = CompositeManagerClient(host=manager_host, port=manager_port, url_prefix=manager_prefix, timeout=30)
        # # 1. get a list of nodes
        # node_list = mgr_client.nodes()
        # # 2. mapping PGTP to resources (node list)
        pg_spec = pgtp.to_pg_spec([manager_host] + node_list, ret_str=False)
        # 3. get list of root nodes
        root_uids = common.get_roots(pg_spec)
        response.content_type = "application/json"
        return json.dumps({"pg_spec": pg_spec, "root_uids": list(root_uids)})
    except Exception as ex:
        response.status = 500
        print(traceback.format_exc())
        return "Fail to generate pg_spec: {0}".format(ex)


@get("/gen_pgt")
def gen_pgt():
    """
    RESTful interface for translating Logical Graphs to Physical Graphs
    """

    query = request.query
    lg_name = query.get("lg_name")
    # Retrieve rmode value
    rmode = query.get("rmode", str(REPRO_DEFAULT.value))
    if not lg_exists(lg_name):
        response.status = 404
        return "{0}: logical graph {1} not found\n".format(err_prefix, lg_name)

    try:
        lgt = prepare_lgt(lg_path(lg_name), rmode)
        # LG -> PGT
        try:
            pgt = unroll_and_partition_with_params(lgt, query)
        except GPGTException as GE:
            response.status = 500
            return "{0}: logical graph {1} cannot be unrolled {2}".format(err_prefix, lg_name, GE)

        num_partitions = 0  # pgt._num_parts;

        pgt_id = pg_mgr.add_pgt(pgt, lg_name)

        part_info = " - ".join(
            ["{0}:{1}".format(k, v) for k, v in pgt.result().items()]
        )
        tpl = file_as_string("pg_viewer.html")
        return template(
            tpl,
            pgt_view_json_name=pgt_id,
            partition_info=part_info,
            title="Physical Graph Template%s"
            % ("" if num_partitions == 0 else "Partitioning"),
            error=None
        )
    except GraphException as ge:
        response.status = 500
        return "Invalid Logical Graph {1}: {0}".format(str(ge), lg_name)
    except SchedulerException as se:
        response.status = 500
        return "Graph scheduling exception {1}: {0}".format(str(se), lg_name)
    except Exception:
        response.status = 500
        trace_msg = traceback.format_exc()
        return "Graph partition exception {1}: {0}".format(trace_msg, lg_name)


@route("/gen_pgt", method="POST")
def gen_pgt_post():
    """
    Translating Logical Graphs to Physical Graphs.
    Differs from get_pgt above by the fact that the logical graph data is POSTed
    to this route in a HTTP form, whereas gen_pgt loads the logical graph data
    from a local file
    """
    # Retrieve the graph name.
    reqform = request.forms
    lg_name = reqform.get("lg_name")

    # Retrieve rmode value
    rmode = reqform.get("rmode", str(REPRO_DEFAULT.value))
    # Retrieve json data.
    json_string = reqform.get("json_data")
    try:
        logical_graph = json.loads(json_string)
        error = None

        # validate LG against schema
        try:
            validate(logical_graph, LG_SCHEMA)
        except ValidationError as ve:
            error = "Validation Error {1}: {0}".format(str(ve), lg_name)

        logical_graph = prepare_lgt(logical_graph, rmode)
        # LG -> PGT
        try:
            pgt = unroll_and_partition_with_params(logical_graph, reqform)
        except GPGTException as GE:
            response.status = 500
            return "{0}: logical graph {1} cannot be unrolled {2}".format(err_prefix, lg_name, GE)

        par_algo = reqform.get("algo", "none")
        pgt_id = pg_mgr.add_pgt(pgt, lg_name)

        part_info = " - ".join(
            ["{0}:{1}".format(k, v) for k, v in pgt.result().items()]
        )
        tpl = file_as_string("pg_viewer.html")
        return template(
            tpl,
            pgt_view_json_name=pgt_id,
            partition_info=part_info,
            title="Physical Graph Template {}".format(
                "" if par_algo == "none" else "Partitioning"
            ),
            error=error
        )
    except GraphException as ge:
        trace_msg = traceback.format_exc()
        print(trace_msg)
        return "Invalid Logical Graph {1}: {0}".format(str(ge), lg_name)
    except SchedulerException as se:
        return "Graph scheduling exception {1}: {0}".format(str(se), lg_name)
    except Exception:
        trace_msg = traceback.format_exc()
        print(trace_msg)
        raise
        # return "Graph partition exception {1}: {0}".format(trace_msg, lg_name)


@route("/api/submission_method", method="GET")
@enable_cors
def get_submission_method():
    logger.debug("Received submission_method request")
    surl = urlparse(request.url)
    query = parse_qs(surl.query)
    mhost, mport, mprefix = parse_mgr_url(query)
    # return {'mhost': mhost, 'mport': mport, 'mprefix': mprefix}
    available_methods = []
    if _check_k8s_avail():
        available_methods.append("HELM")
    if mhost is not None:
        host_available_methods = _check_mgr_avail(mhost, mport, mprefix)
        if host_available_methods:
            if "BROWSER" in host_available_methods["methods"]:
                available_methods.extend(["SERVER"])
    return {"methods": available_methods}


def unroll_and_partition_with_params(lg, algo_params_source):
    # Get the 'test' parameter
    # NB: the test parameter is a string, so convert to boolean
    test = algo_params_source.get("test", "false")
    test = test.lower() == "true"

    # Based on 'test' parameter, decide whether to use a replacement app
    app = "dlg.apps.simple.SleepApp" if test else None

    # Unrolling LG to PGT.
    pgt = init_pgt_unroll_repro_data(unroll(lg, app=app))
    # Define partitioning parameters.
    algo = algo_params_source.get("algo", "none")
    num_partitions = algo_params_source.get("num_par", default=1, type=int)
    num_islands = algo_params_source.get("num_islands", default=0, type=int)
    par_label = algo_params_source.get("par_label", "Partition")

    # Build a map with extra parameters, more specific to some par_algoithms.
    algo_params = {}
    for name, typ in ALGO_PARAMS:
        if name in algo_params_source:
            algo_params[name] = algo_params_source.get(name, type=typ)
    reprodata = pgt.pop()
    # Partition the PGT
    pgt = partition(
        pgt,
        algo=algo,
        num_partitions=num_partitions,
        num_islands=num_islands,
        partition_label=par_label,
        show_gojs=True,
        **algo_params,
    )

    pgt_spec = pgt.to_pg_spec(
        [],
        ret_str=False,
        num_islands=num_islands,
        tpl_nodes_len=num_partitions + num_islands,
    )
    pgt_spec.append(reprodata)
    init_pgt_partition_repro_data(pgt_spec)
    reprodata = pgt_spec.pop()
    pgt.reprodata = reprodata
    logger.info(reprodata)
    return pgt


def save(lg_name, logical_graph):
    """
    Saves graph.
    """
    try:
        new_path = os.path.join(lg_dir, lg_name)

        # Overwrite file on disks.
        with open(new_path, "w") as outfile:
            json.dump(logical_graph, outfile, sort_keys=True, indent=4)
    except Exception as exp:
        raise GraphException(
            "Failed to save a pretranslated graph {0}:{1}".format(lg_name, str(exp))
        )
    finally:
        pass

    return new_path


@get("/")
@get("/")
def root():
    tpl = file_as_string("pg_viewer.html")
    return template(
        tpl,
        pgt_view_json_name=None,
        partition_info=None,
        title="Physical Graph Template",
        error=None
    )


def run(parser, args):
    warnings.warn(
        "Running the translator from daliuge is deprecated", DeprecationWarning
    )
    epilog = """
If you have no Logical Graphs yet and want to see some you can grab a copy
of those maintained at:

https://github.com/ICRAR/daliuge-logical-graphs

"""

    class NoFormattedEpilogParser(optparse.OptionParser):
        def format_epilog(self, formatter):
            return self.epilog

    # Ignore the previous parser, it's only passed down for convenience
    # and to avoid duplicate descriptions (which in this case we'll have)
    parser = NoFormattedEpilogParser(
        description="A Web server for the Logical Graph Editor", epilog=epilog
    )
    parser.add_option(
        "-d",
        "--lgdir",
        action="store",
        type="string",
        dest="lg_path",
        help="A path that contains at least one sub-directory, which contains logical graph files",
    )
    parser.add_option(
        "-t",
        "--pgtdir",
        action="store",
        type="string",
        dest="pgt_path",
        help="physical graph template path (output)",
    )
    parser.add_option(
        "-H",
        "--host",
        action="store",
        type="string",
        dest="host",
        default="0.0.0.0",
        help="logical graph editor host (all by default)",
    )
    parser.add_option(
        "-p",
        "--port",
        action="store",
        type="int",
        dest="port",
        default=8084,
        help="logical graph editor port (8084 by default)",
    )
    parser.add_option(
        "-v",
        "--verbose",
        action="store_true",
        dest="verbose",
        default=False,
        help="Enable more logging",
    )

    (options, args) = parser.parse_args(args)

    if options.lg_path is None or options.pgt_path is None:
        parser.error("Graph paths missing (-d/-t)")
    elif not os.path.exists(options.lg_path):
        parser.error("{0} does not exist.".format(options.lg_path))

    if options.verbose:
        fmt = logging.Formatter(
            "%(asctime)-15s [%(levelname)5.5s] [%(threadName)15.15s] %(name)s#%(funcName)s:%(lineno)s %(message)s"
        )
        fmt.converter = time.gmtime
        streamHdlr = logging.StreamHandler(sys.stdout)
        streamHdlr.setFormatter(fmt)
        logging.root.addHandler(streamHdlr)
        logging.root.setLevel(logging.DEBUG)

    try:
        os.makedirs(options.pgt_path)
    except:
        pass

    global lg_dir
    lg_dir = options.lg_path
    global pgt_dir
    pgt_dir = options.pgt_path
    global pg_mgr
    pg_mgr = PGManager(pgt_dir)

    # Simple and easy
    def handler(*_args):
        raise KeyboardInterrupt

    signal.signal(signal.SIGTERM, handler)
    signal.signal(signal.SIGINT, handler)

    bottle.run(
        host=options.host,
        server="wsgiref",
        port=options.port,
        debug=options.verbose,
        server_class=restutils.ThreadingWSGIServer,
        handler_class=restutils.LoggingWSGIRequestHandler,
    )<|MERGE_RESOLUTION|>--- conflicted
+++ resolved
@@ -97,31 +97,6 @@
 LG_SCHEMA = json.loads(file_as_string("lg.graph.schema", package="dlg.dropmake"))
 
 
-<<<<<<< HEAD
-def lg_path(lg_name):
-    return "{0}/{1}".format(lg_dir, lg_name)
-
-
-def lg_exists(lg_name):
-    return os.path.exists(lg_path(lg_name))
-
-
-def pgt_path(pgt_name):
-    return "{0}/{1}".format(pgt_dir, pgt_name)
-
-
-def pgt_exists(pgt_name):
-    return os.path.exists(pgt_path(pgt_name))
-
-
-def lg_repo_contents():
-    return _repo_contents(lg_dir)
-
-
-def pgt_repo_contents():
-    return _repo_contents(pgt_dir)
-
-
 def _repo_contents(root_dir):
     # We currently allow only one depth level
     b = os.path.basename
@@ -178,8 +153,6 @@
     return _enable_cors
 
 
-=======
->>>>>>> 20da21bb
 @route("/static/<filepath:path>")
 def server_static(filepath):
     staticRoot = pkg_resources.resource_filename(
