#
#    ICRAR - International Centre for Radio Astronomy Research
#    (c) UWA - The University of Western Australia, 2016
#    Copyright by UWA (in the framework of the ICRAR)
#    All rights reserved
#
#    This library is free software; you can redistribute it and/or
#    modify it under the terms of the GNU Lesser General Public
#    License as published by the Free Software Foundation; either
#    version 2.1 of the License, or (at your option) any later version.
#
#    This library is distributed in the hope that it will be useful,
#    but WITHOUT ANY WARRANTY; without even the implied warranty of
#    MERCHANTABILITY or FITNESS FOR A PARTICULAR PURPOSE.  See the GNU
#    Lesser General Public License for more details.
#
#    You should have received a copy of the GNU Lesser General Public
#    License along with this library; if not, write to the Free Software
#    Foundation, Inc., 59 Temple Place, Suite 330, Boston,
#    MA 02111-1307  USA
#
#    chen.wu@icrar.org

import datetime
import json
import logging
import optparse
import os
import signal
import sys
import threading
import time
import traceback
import warnings
from json import JSONDecodeError
from urllib.parse import parse_qs, urlparse

import bottle
import pkg_resources
from bottle import (
    route,
    request,
    get,
    post,
    static_file,
    template,
    redirect,
    response,
    HTTPResponse,
)
from dlg import common, restutils
from dlg.clients import CompositeManagerClient
from dlg.common.reproducibility.constants import REPRO_DEFAULT
from dlg.common.reproducibility.reproducibility import (
    init_lgt_repro_data,
    init_lg_repro_data,
    init_pgt_unroll_repro_data,
    init_pgt_partition_repro_data,
)
from dlg.dropmake.lg import GraphException, load_lg
from dlg.dropmake.pg_generator import unroll, partition
from dlg.dropmake.pg_manager import PGManager
from dlg.dropmake.scheduler import SchedulerException
from jsonschema import validate, ValidationError

logger = logging.getLogger(__name__)

# Patched to be larger to accomodate large config drops
bottle.BaseRequest.MEMFILE_MAX = 1024 * 512


def file_as_string(fname, enc="utf8"):
    b = pkg_resources.resource_string(__name__, fname)  # @UndefinedVariable
    return common.b2s(b, enc)


# lg_dir = None
post_sem = threading.Semaphore(1)
gen_pgt_sem = threading.Semaphore(1)

err_prefix = "[Error]"
MAX_PGT_FN_CNT = 300
pgt_fn_count = 0

ALGO_PARAMS = [
    ("min_goal", int),
    ("ptype", int),
    ("max_load_imb", int),
    ("max_cpu", int),
    ("time_greedy", float),
    ("deadline", int),
    ("topk", int),
    ("swarm_size", int),
    ("max_mem", int),
]  # max_mem is only relevant for the old editor, not used in EAGLE

LG_SCHEMA_PATH = "/daliuge/dlg-lg.graph.schema"


def lg_path(lg_name):
    return "{0}/{1}".format(lg_dir, lg_name)


def lg_exists(lg_name):
    return os.path.exists(lg_path(lg_name))


def pgt_path(pgt_name):
    return "{0}/{1}".format(pgt_dir, pgt_name)


def pgt_exists(pgt_name):
    return os.path.exists(pgt_path(pgt_name))


def lg_repo_contents():
    return _repo_contents(lg_dir)


def pgt_repo_contents():
    return _repo_contents(pgt_dir)


def _repo_contents(root_dir):
    # We currently allow only one depth level
    b = os.path.basename
    contents = {}
    for dirpath, dirnames, fnames in os.walk(root_dir):
        if ".git" in dirnames:
            dirnames.remove(".git")
        if dirpath == root_dir:
            continue

        # Not great yet -- we should do a full second step pruning branches
        # of the tree that are empty
        files = [f for f in fnames if f.endswith(".graph")]
        if files:
            contents[b(dirpath)] = files

    return contents


@route("/static/<filepath:path>")
def server_static(filepath):
    staticRoot = pkg_resources.resource_filename(
        __name__, resource_name="."
    )  # @UndefinedVariable
    return static_file(filepath, root=staticRoot)


@route("/jsonbody", method="POST")
def jsonbody_post():
    """
    Post graph JSON representation to LG or PG manager
    """
    # see the table in http://bottlepy.org/docs/dev/tutorial.html#html-form-handling
    lg_name = request.forms["lg_name"]
    if lg_exists(lg_name):
        rmode = request.forms.get("rmode", str(REPRO_DEFAULT.value))
        lg_content = request.forms["lg_content"]
        try:
            lg_content = json.loads(lg_content)
        except JSONDecodeError:
            logger.warning(f"Could not decode lgt {lg_content}")
        lg_content = init_lg_repro_data(init_lgt_repro_data(lg_content, rmode))
        lg_path = "{0}/{1}".format(lg_dir, lg_name)
        post_sem.acquire()
        try:
            # overwrite file on disks
            # print "writing to {0}".format(lg_path)
            with open(lg_path, "w") as f:
                if isinstance(lg_content, dict):
                    lg_content = json.dumps(lg_content)
                f.write(lg_content)
        except Exception as excmd2:
            response.status = 500
            return "Fail to save logical graph {0}:{1}".format(lg_name, str(excmd2))
        finally:
            post_sem.release()
    else:
        response.status = 404
        return "{0}: logical graph {1} not found\n".format(err_prefix, lg_name)


@get("/jsonbody")
def jsonbody_get():
    """
    Return JSON representation of the logical graph
    """
    # print "get jsonbody is called"
    lg_name = request.query.get("lg_name")
    if lg_name is None or len(lg_name) == 0:
        all_lgs = lg_repo_contents()
        try:
            first_dir = next(iter(all_lgs))
            first_lg = first_dir + "/" + all_lgs[first_dir][0]
            lg_name = first_lg
        except StopIteration:
            return "Nothing found in dir {0}\n".format(lg_path)
            lg_name = None

    if lg_exists(lg_name):
        # print "Loading {0}".format(lg_name)
        lgp = lg_path(lg_name)
        with open(lgp, "r") as f:
            data = f.read()
        return data
    else:
        response.status = 404
        return "{0}: JSON graph {1} not found\n".format(err_prefix, lg_name)


@get("/pgt_jsonbody")
def pgtjsonbody_get():
    """
    Return JSON representation of the logical graph
    """
    # print "get jsonbody is called"
    pgt_name = request.query.get("pgt_name")
    if pgt_exists(pgt_name):
        # print "Loading {0}".format(lg_name)
        pgt = pgt_path(pgt_name)
        with open(pgt, "r") as f:
            data = f.read()
        return data
    else:
        response.status = 404
        return "{0}: JSON graph {1} not found\n".format(err_prefix, pgt_name)


@get("/pg_viewer")
def load_pg_viewer():
    """
    RESTful interface for loading the Physical Graph Viewer
    """
    pgt_name = request.query.get("pgt_view_name")
    if pgt_name is None or len(pgt_name) == 0:
        all_pgts = pgt_repo_contents()
        # print(all_pgts)
        try:
            first_dir = next(iter(all_pgts))
            pgt_name = first_dir + "/" + all_pgts[first_dir][0]
        except StopIteration:
            pgt_name = None
    if pgt_exists(pgt_name):
        tpl = file_as_string("pg_viewer.html")
        return template(
            tpl,
            pgt_view_json_name=pgt_name,
            title="Physical Graph Template",
            partition_info="",
            error=None
        )
    else:
        response.status = 404
        return "{0}: physical graph template (view) {1} not found {2}\n".format(
            err_prefix, pgt_name, pgt_dir
        )


@get("/show_gantt_chart")
def show_gantt_chart():
    """
    Restful interface to show the gantt chart
    """
    pgt_id = request.query.get("pgt_id")
    tpl = file_as_string("matrix_vis.html")
    return template(tpl, pgt_view_json_name=pgt_id, vis_action="pgt_gantt_chart")


@get("/pgt_gantt_chart")
def get_gantt_chart():
    """
    RESTful interface to retrieve a Gantt Chart matrix associated with a PGT
    """
    pgt_id = request.query.get("pgt_id")
    try:
        ret = pg_mgr.get_gantt_chart(pgt_id)
        return ret
    except GraphException as ge:
        response.status = 500
        return "Failt to get Gantt chart for {0}: {1}".format(pgt_id, ge)


@get("/show_schedule_mat")
def show_schedule_mat():
    """
    Restful interface to show the gantt chart
    """
    pgt_id = request.query.get("pgt_id")
    tpl = file_as_string("matrix_vis.html")
    return template(tpl, pgt_view_json_name=pgt_id, vis_action="pgt_schedule_mat")


@get("/pgt_schedule_mat")
def get_schedule_mat():
    """
    RESTful interface to retrieve a list of schedule matrices
    associated with a PGT
    """
    pgt_id = request.query.get("pgt_id")
    try:
        ret = pg_mgr.get_schedule_matrices(pgt_id)
        return ret
    except GraphException as ge:
        response.status = "500 {0}".format(ge)
        return "Failt to get schedule matrices for {0}: {1}".format(pgt_id, ge)
    except Exception as ex:
        response.status = "500 {0}".format(ex)
        return "Failed to get schedule matrices for {0}: {1}".format(pgt_id, ex)


@get("/gen_pg_helm")
def gen_pg_helm():
    """
    RESTful interface to deploy a PGT as a K8s helm chart.
    """
    # Get pgt_data
    from ...deploy.start_helm_cluster import start_helm

    pgt_id = request.query.get("pgt_id")
    pgtp = pg_mgr.get_pgt(pgt_id)
    if pgtp is None:
        response.status = 404
        return "PGT(P) with id {0} not found in the Physical Graph Manager".format(
            pgt_id
        )

    pgtpj = pgtp._gojs_json_obj
    logger.info("PGTP: %s" % pgtpj)
    num_partitions = len(list(filter(lambda n: "isGroup" in n, pgtpj["nodeDataArray"])))
    # Send pgt_data to helm_start
    try:
        start_helm(pgtp, num_partitions, pgt_dir)
    except restutils.RestClientException as ex:
        response.status = 500
        print(traceback.format_exc())
        return "Fail to deploy physical graph: {0}".format(ex)
    # TODO: Not sure what to redirect to yet
    response.status = 200
    return "Inspect your k8s dashboard for deployment status"


@get("/gen_pg")
def gen_pg():
    """
    RESTful interface to convert a PGT(P) into PG by mapping
    PGT(P) onto a given set of available resources
    """
    # if the 'deploy' checkbox is not checked, then the form submission will NOT contain a 'dlg_mgr_deploy' field
    deploy = request.query.get("dlg_mgr_deploy") is not None
    mprefix = ""
    pgt_id = request.query.get("pgt_id")
    pgtp = pg_mgr.get_pgt(pgt_id)
    if pgtp is None:
        response.status = 404
        return "PGT(P) with id {0} not found in the Physical Graph Manager".format(
            pgt_id
        )

    pgtpj = pgtp._gojs_json_obj
    reprodata = pgtp.reprodata
    logger.info("PGTP: %s" % pgtpj)
    num_partitions = 0
    num_partitions = len(list(filter(lambda n: "isGroup" in n, pgtpj["nodeDataArray"])))
    surl = urlparse(request.url)

    mhost = ""
    mport = -1
    mprefix = ""
    q = parse_qs(surl.query)
    if "dlg_mgr_url" in q:
        murl = q["dlg_mgr_url"][0]
        mparse = urlparse(murl)
        try:
            (mhost, mport) = mparse.netloc.split(":")
            mport = int(mport)
        except:
            mhost = mparse.netloc
            if mparse.scheme == "http":
                mport = 80
            elif mparse.scheme == "https":
                mport = 443
        mprefix = mparse.path
        if mprefix.endswith("/"):
            mprefix = mprefix[:-1]
    else:
        mhost = request.query.get("dlg_mgr_host")
        if request.query.get("dlg_mgr_port"):
            mport = int(request.query.get("dlg_mgr_port"))

    logger.debug("Manager host: %s" % mhost)
    logger.debug("Manager port: %s" % mport)
    logger.debug("Manager prefix: %s" % mprefix)

    if mhost is None:
        if request.query.get("tpl_nodes_len"):
            nnodes = int(request.query.get("tpl_nodes_len"))
            nnodes = num_partitions
        else:
            response.status = 500
            return "Must specify DALiUGE manager host or tpl_nodes_len"

        pg_spec = pgtp.to_pg_spec([], ret_str=False, tpl_nodes_len=nnodes)
        pg_spec.append(reprodata)
        response.content_type = "application/json"
        response.set_header(
            "Content-Disposition", 'attachment; filename="%s"' % (pgt_id)
        )
        return json.dumps(pg_spec)
    try:
        mgr_client = CompositeManagerClient(
            host=mhost, port=mport, url_prefix=mprefix, timeout=30
        )
        # 1. get a list of nodes
        node_list = mgr_client.nodes()
        # 2. mapping PGTP to resources (node list)
        pg_spec = pgtp.to_pg_spec(node_list, ret_str=False)

        if deploy:
            dt = datetime.datetime.now().strftime("%Y-%m-%dT%H-%M-%S.%f")
            ssid = "{0}_{1}".format(
                pgt_id.split(".graph")[0].split("_pgt")[0].split("/")[-1], dt
            )
            mgr_client.create_session(ssid)
            # print "session created"
            completed_uids = common.get_roots(pg_spec)
            pg_spec.append(reprodata)
            mgr_client.append_graph(ssid, pg_spec)
            # print "graph appended"
            mgr_client.deploy_session(ssid, completed_uids=completed_uids)
            # mgr_client.deploy_session(ssid, completed_uids=[])
            # print "session deployed"
            # 3. redirect to the master drop manager
            redirect(
                "http://{0}:{1}{2}/session?sessionId={3}".format(
                    mhost, mport, mprefix, ssid
                )
            )
        else:
            response.content_type = "application/json"
            return json.dumps(pg_spec)
    except restutils.RestClientException as re:
        response.status = 500
        return "Fail to interact with DALiUGE Drop Manager: {0}".format(re)
    except HTTPResponse:
        raise
    except Exception as ex:
        response.status = 500
        print(traceback.format_exc())
        return "Fail to deploy physical graph: {0}".format(ex)


@post("/gen_pg_spec")
def gen_pg_spec():
    """
    RESTful interface to convert a PGT(P) into pg_spec
    """
    try:
        pgt_id = request.json.get("pgt_id")
        node_list = request.json.get("node_list")
        manager_host = request.json.get("manager_host")
        if manager_host == "localhost":
            manager_host = "127.0.0.1"
        # try:
        #     manager_port   = int(request.json.get("manager_port"));
        # except:
        #     manager_port = None
        # manager_prefix = request.json.get("manager_prefix");
        print("pgt_id:" + str(pgt_id))
        print("node_list:" + str(node_list))
        # print("manager_port:" + str(manager_port))
        # print("manager_prefix:" + str(manager_prefix))
    except Exception as ex:
        response.status = 500
        print(traceback.format_exc())
        return "Unable to parse json body of request for pg_spec: {0}".format(ex)

    pgtp = pg_mgr.get_pgt(pgt_id)
    if pgtp is None:
        response.status = 404
        return "PGT(P) with id {0} not found in the Physical Graph Manager".format(
            pgt_id
        )

    if node_list is None:
        response.status = 500
        return "Must specify DALiUGE nodes list"
    try:
        # mgr_client = CompositeManagerClient(host=manager_host, port=manager_port, url_prefix=manager_prefix, timeout=30)
        # # 1. get a list of nodes
        # node_list = mgr_client.nodes()
        # # 2. mapping PGTP to resources (node list)
        pg_spec = pgtp.to_pg_spec([manager_host] + node_list, ret_str=False)
        # 3. get list of root nodes
        root_uids = common.get_roots(pg_spec)
        response.content_type = "application/json"
        return json.dumps({"pg_spec": pg_spec, "root_uids": list(root_uids)})
    except Exception as ex:
        response.status = 500
        print(traceback.format_exc())
        return "Fail to generate pg_spec: {0}".format(ex)


def prepare_lgt(filename, rmode: str):
    return init_lg_repro_data(init_lgt_repro_data(load_lg(filename), rmode))


@get("/gen_pgt")
def gen_pgt():
    """
    RESTful interface for translating Logical Graphs to Physical Graphs
    """

    query = request.query
    lg_name = query.get("lg_name")
    # Retrieve rmode value
    rmode = query.get("rmode", str(REPRO_DEFAULT.value))
    if not lg_exists(lg_name):
        response.status = 404
        return "{0}: logical graph {1} not found\n".format(err_prefix, lg_name)

    try:
        lgt = prepare_lgt(lg_path(lg_name), rmode)
        # LG -> PGT
        pgt = unroll_and_partition_with_params(lgt, query)

        num_partitions = 0  # pgt._num_parts;

        pgt_id = pg_mgr.add_pgt(pgt, lg_name)

        part_info = " - ".join(
            ["{0}:{1}".format(k, v) for k, v in pgt.result().items()]
        )
        tpl = file_as_string("pg_viewer.html")
        return template(
            tpl,
            pgt_view_json_name=pgt_id,
            partition_info=part_info,
            title="Physical Graph Template%s"
<<<<<<< HEAD
            % ("" if num_partitions == 0 else "Partitioning"),
=======
                  % ("" if num_partitions == 0 else "Partitioning"),
            error=None
>>>>>>> 3068a2f8
        )
    except GraphException as ge:
        response.status = 500
        return "Invalid Logical Graph {1}: {0}".format(str(ge), lg_name)
    except SchedulerException as se:
        response.status = 500
        return "Graph scheduling exception {1}: {0}".format(str(se), lg_name)
    except Exception:
        response.status = 500
        trace_msg = traceback.format_exc()
        return "Graph partition exception {1}: {0}".format(trace_msg, lg_name)


@route("/gen_pgt", method="POST")
def gen_pgt_post():
    """
    Translating Logical Graphs to Physical Graphs.
    Differs from get_pgt above by the fact that the logical graph data is POSTed
    to this route in a HTTP form, whereas gen_pgt loads the logical graph data
    from a local file
    """
    # Retrieve the graph name.
    reqform = request.forms
    lg_name = reqform.get("lg_name")

    # Retrieve rmode value
    rmode = reqform.get("rmode", str(REPRO_DEFAULT.value))

    # Retrieve json data.
    json_string = reqform.get("json_data")
    try:
        logical_graph = json.loads(json_string)
        error = None

        # load LG schema
        lg_schema = None
        if os.path.exists(LG_SCHEMA_PATH):
            with open(LG_SCHEMA_PATH, "r") as schema_file:
                lg_schema = json.load(schema_file)

        # validate JSON (if schema was found)
        if lg_schema is not None:
<<<<<<< HEAD
            validate(logical_graph, lg_schema)
        logical_graph = prepare_lgt(logical_graph, rmode)
=======
            try:
                validate(logical_graph, lg_schema)
            except ValidationError as ve:
                error = "Validation Error {1}: {0}".format(str(ve), lg_name)

>>>>>>> 3068a2f8
        # LG -> PGT
        pgt = unroll_and_partition_with_params(logical_graph, reqform)
        par_algo = reqform.get("algo", "none")
        pgt_id = pg_mgr.add_pgt(pgt, lg_name)

        part_info = " - ".join(
            ["{0}:{1}".format(k, v) for k, v in pgt.result().items()]
        )
        tpl = file_as_string("pg_viewer.html")
        return template(
            tpl,
            pgt_view_json_name=pgt_id,
            partition_info=part_info,
            title="Physical Graph Template {}".format(
                "" if par_algo == "none" else "Partitioning"
            ),
            error=error
        )
    except GraphException as ge:
        trace_msg = traceback.format_exc()
        print(trace_msg)
        return "Invalid Logical Graph {1}: {0}".format(str(ge), lg_name)
    except SchedulerException as se:
        return "Graph scheduling exception {1}: {0}".format(str(se), lg_name)
    except Exception:
        trace_msg = traceback.format_exc()
        print(trace_msg)
        raise
        # return "Graph partition exception {1}: {0}".format(trace_msg, lg_name)


def unroll_and_partition_with_params(lg, algo_params_source):
    # Get the 'test' parameter
    # NB: the test parameter is a string, so convert to boolean
    test = algo_params_source.get("test", "false")
    test = test.lower() == "true"

    # Based on 'test' parameter, decide whether to use a replacement app
    app = "dlg.apps.simple.SleepApp" if test else None

    # Unrolling LG to PGT.
    pgt = init_pgt_unroll_repro_data(unroll(lg, app=app))
    # Define partitioning parameters.
    algo = algo_params_source.get("algo", "none")
    num_partitions = algo_params_source.get("num_par", default=1, type=int)
    num_islands = algo_params_source.get("num_islands", default=0, type=int)
    par_label = algo_params_source.get("par_label", "Partition")

    # Build a map with extra parameters, more specific to some par_algoithms.
    algo_params = {}
    for name, typ in ALGO_PARAMS:
        if name in algo_params_source:
            algo_params[name] = algo_params_source.get(name, type=typ)
    reprodata = pgt.pop()
    # Partition the PGT
    pgt = partition(
        pgt,
        algo=algo,
        num_partitions=num_partitions,
        num_islands=num_islands,
        partition_label=par_label,
        show_gojs=True,
        **algo_params,
    )

    pgt_spec = pgt.to_pg_spec(
        [],
        ret_str=False,
        num_islands=num_islands,
        tpl_nodes_len=num_partitions + num_islands,
    )
    pgt_spec.append(reprodata)
    init_pgt_partition_repro_data(pgt_spec)
    reprodata = pgt_spec.pop()
    pgt.reprodata = reprodata
    logger.info(reprodata)
    return pgt


def save(lg_name, logical_graph):
    """
    Saves graph.
    """
    try:
        new_path = os.path.join(lg_dir, lg_name)

        # Overwrite file on disks.
        with open(new_path, "w") as outfile:
            json.dump(logical_graph, outfile, sort_keys=True, indent=4)
    except Exception as exp:
        raise GraphException(
            "Failed to save a pretranslated graph {0}:{1}".format(lg_name, str(exp))
        )
    finally:
        pass

    return new_path


@get("/")
@get("/")
def root():
    tpl = file_as_string("pg_viewer.html")
    return template(
        tpl,
        pgt_view_json_name=None,
        partition_info=None,
        title="Physical Graph Template",
        error=None
    )


def run(parser, args):
    warnings.warn(
        "Running the translator from daliuge is deprecated", DeprecationWarning
    )
    epilog = """
If you have no Logical Graphs yet and want to see some you can grab a copy
of those maintained at:

https://github.com/ICRAR/daliuge-logical-graphs

"""

    class NoFormattedEpilogParser(optparse.OptionParser):
        def format_epilog(self, formatter):
            return self.epilog

    # Ignore the previous parser, it's only passed down for convenience
    # and to avoid duplicate descriptions (which in this case we'll have)
    parser = NoFormattedEpilogParser(
        description="A Web server for the Logical Graph Editor", epilog=epilog
    )
    parser.add_option(
        "-d",
        "--lgdir",
        action="store",
        type="string",
        dest="lg_path",
        help="A path that contains at least one sub-directory, which contains logical graph files",
    )
    parser.add_option(
        "-t",
        "--pgtdir",
        action="store",
        type="string",
        dest="pgt_path",
        help="physical graph template path (output)",
    )
    parser.add_option(
        "-H",
        "--host",
        action="store",
        type="string",
        dest="host",
        default="0.0.0.0",
        help="logical graph editor host (all by default)",
    )
    parser.add_option(
        "-p",
        "--port",
        action="store",
        type="int",
        dest="port",
        default=8084,
        help="logical graph editor port (8084 by default)",
    )
    parser.add_option(
        "-v",
        "--verbose",
        action="store_true",
        dest="verbose",
        default=False,
        help="Enable more logging",
    )

    (options, args) = parser.parse_args(args)

    if options.lg_path is None or options.pgt_path is None:
        parser.error("Graph paths missing (-d/-t)")
    elif not os.path.exists(options.lg_path):
        parser.error("{0} does not exist.".format(options.lg_path))

    if options.verbose:
        fmt = logging.Formatter(
            "%(asctime)-15s [%(levelname)5.5s] [%(threadName)15.15s] %(name)s#%(funcName)s:%(lineno)s %(message)s"
        )
        fmt.converter = time.gmtime
        streamHdlr = logging.StreamHandler(sys.stdout)
        streamHdlr.setFormatter(fmt)
        logging.root.addHandler(streamHdlr)
        logging.root.setLevel(logging.DEBUG)

    try:
        os.makedirs(options.pgt_path)
    except:
        pass

    global lg_dir
    lg_dir = options.lg_path
    global pgt_dir
    pgt_dir = options.pgt_path
    global pg_mgr
    pg_mgr = PGManager(pgt_dir)

    # Simple and easy
    def handler(*_args):
        raise KeyboardInterrupt

    signal.signal(signal.SIGTERM, handler)
    signal.signal(signal.SIGINT, handler)

    bottle.run(
        host=options.host,
        server="wsgiref",
        port=options.port,
        debug=options.verbose,
        server_class=restutils.ThreadingWSGIServer,
        handler_class=restutils.LoggingWSGIRequestHandler,
    )<|MERGE_RESOLUTION|>--- conflicted
+++ resolved
@@ -538,12 +538,8 @@
             pgt_view_json_name=pgt_id,
             partition_info=part_info,
             title="Physical Graph Template%s"
-<<<<<<< HEAD
             % ("" if num_partitions == 0 else "Partitioning"),
-=======
-                  % ("" if num_partitions == 0 else "Partitioning"),
             error=None
->>>>>>> 3068a2f8
         )
     except GraphException as ge:
         response.status = 500
@@ -586,16 +582,10 @@
 
         # validate JSON (if schema was found)
         if lg_schema is not None:
-<<<<<<< HEAD
-            validate(logical_graph, lg_schema)
-        logical_graph = prepare_lgt(logical_graph, rmode)
-=======
             try:
                 validate(logical_graph, lg_schema)
             except ValidationError as ve:
                 error = "Validation Error {1}: {0}".format(str(ve), lg_name)
-
->>>>>>> 3068a2f8
         # LG -> PGT
         pgt = unroll_and_partition_with_params(logical_graph, reqform)
         par_algo = reqform.get("algo", "none")
