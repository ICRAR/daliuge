<!DOCTYPE html>
<html>
<head>
    <title>Physical Graph Template Viewer</title>
    <!-- Copyright 1998-2015 by Northwoods Software Corporation. -->
    <!-- ported by ICRAR 2015 -->
    <meta charset="UTF-8">
    <style type="text/css">
        #infoBoxHolder {
            z-index: 300;
            position: absolute;
            left: 5px;
        }

        #infoBox {
            border: 1px solid #999;
            padding: 8px;
            background-color: whitesmoke;
            opacity: 0.9;
            position: relative;
            width: 170px;
        / / height: 60 px;
            font-family: arial, helvetica, sans-serif;
            font-weight: bold;
            font-size: 11px;
        }

        /* this is known as the "clearfix" hack to allow
           floated objects to add to the height of a div */
        #infoBox:after {
            visibility: hidden;
            display: block;
            font-size: 0;
            content: " ";
            clear: both;
            height: 0;
        }

        div.infoTitle {
            width: 30px;
            font-weight: normal;
            color: #787878;
            float: left;
            margin-left: 4px;
        }

        div.infoValues {
            width: 100px;
            text-align: right;
            float: right;
        }

        .button {
            border-top: 1px solid #96d1f8;
            background: #7FB5DA;
            background: -webkit-gradient(linear, left top, left bottom, from(#3e779d), to(#65a9d7));
            background: -webkit-linear-gradient(top, #3e779d, #65a9d7);
            background: -moz-linear-gradient(top, #3e779d, #65a9d7);
            background: -ms-linear-gradient(top, #3e779d, #65a9d7);
            background: -o-linear-gradient(top, #3e779d, #65a9d7);
            padding: 10px 22px;
            -webkit-border-radius: 8px;
            -moz-border-radius: 8px;
            border-radius: 8px;
            -webkit-box-shadow: rgba(0, 0, 0, 1) 0 1px 0;
            -moz-box-shadow: rgba(0, 0, 0, 1) 0 1px 0;
            box-shadow: rgba(0, 0, 0, 1) 0 1px 0;
            text-shadow: rgba(0, 0, 0, .4) 0 1px 0;
            color: white;
            font-size: 16px;
            font-family: Helvetica, Arial, Sans-Serif;
            text-decoration: none;
            vertical-align: middle;
        }

        .button:hover {
            border-top-color: #28597a;
            background: #28597a;
            color: #ccc;
        }

        .button:active {
            border-top-color: #1b435e;
            background: #1b435e;
        }

        .button:disabled {
            border-top-color: #1b435e;
            background: #28597a;
            color: #809289;
        }
    </style>
    <script src="/static/go.js"></script>
    <script src="/static/jquery.min.js"></script>
    <script id="code">
        var lastStroked = null;  // this remembers the last highlit Shape
        function init() {
            var $ = go.GraphObject.make;  // for conciseness in defining templates

            myDiagram =
                $(go.Diagram, "myDiagram",  // must be the ID or reference to div
                    {
                        initialAutoScale: go.Diagram.UniformToFill,
                        layout: $(go.LayeredDigraphLayout),
                        // other Layout properties are set by the layout function, defined below
                        mouseOver: doMouseOver  // this event handler is defined below
                    });

            myDiagram.nodeTemplateMap.add("",
                $(go.Node, "Spot",
                    {locationSpot: go.Spot.Center},
                    $(go.Shape, "Circle",
                        {
                            fill: "lightgray",  // the initial value, but data-binding may provide different value
                            stroke: "black",
                            desiredSize: new go.Size(40, 40)
                        },
                        new go.Binding("fill", "fill")),
                    $(go.TextBlock,
                        new go.Binding("text", "text"))
                ));

            myDiagram.nodeTemplateMap.add("Component",
                $(go.Node, "Spot",
                    {locationSpot: go.Spot.Center},
                    $(go.Shape, "Rectangle",
                        {
                            name: "SHAPE",
                            fill: "#00A9C9",  // the initial value, but data-binding may provide different value
                            stroke: "#ffffff",
                            desiredSize: new go.Size(100, 30)
                        },
                        new go.Binding("fill", "fill")),
                    $(go.TextBlock,
                        {
                            stroke: "whitesmoke",
                            textAlign: "center"
                        },
                        new go.Binding("text", "text"))
                ));

            myDiagram.nodeTemplateMap.add("Data",
                $(go.Node, "Spot",
                    {locationSpot: go.Spot.Center},
                    $(go.Shape, "Parallelogram2",
                        {
                            name: "SHAPE",
                            fill: "#004080",  // the initial value, but data-binding may provide different value
                            stroke: "#ffffff",
                            desiredSize: new go.Size(100, 30)
                        },
                        new go.Binding("fill", "fill")),
                    $(go.TextBlock,
                        {
                            stroke: "whitesmoke",
                            textAlign: "center"
                        },
                        new go.Binding("text", "text"))
                ));

            // define the group template
            myDiagram.groupTemplate =
                $(go.Group, "Auto",
                    { // define the group's internal layout
                        layout: $(go.TreeLayout,
                            {angle: 90, arrangement: go.TreeLayout.ArrangementHorizontal, isRealtime: false}),
                        // the group begins unexpanded;
                        // upon expansion, a Diagram Listener will generate contents for the group
                        isSubGraphExpanded: false

                    },
                    $(go.Shape, "Rectangle",
                        {fill: null, stroke: "gray", strokeWidth: 2}),
                    $(go.Panel, "Vertical",
                        {defaultAlignment: go.Spot.Left, margin: 4},
                        $(go.Panel, "Horizontal",
                            {defaultAlignment: go.Spot.Top},
                            // the SubGraphExpanderButton is a panel that functions as a button to expand or collapse the subGraph
                            $("SubGraphExpanderButton"),
                            $(go.TextBlock,
                                {font: "Bold 18px Sans-Serif", margin: 4},
                                new go.Binding("text", "text"))
                        ),
                        // create a placeholder to represent the area where the contents of the group are
                        $(go.Placeholder,
                            {padding: new go.Margin(0, 10)})
                    )  // end Vertical Panel
                );  // end Group


            // define the Link template to be minimal
            myDiagram.linkTemplate =
                $(go.Link,
                    {selectable: false},
                    $(go.Shape,  // the link path shape
                        {isPanelMain: true, stroke: "gray", strokeWidth: 2}),
                    $(go.Shape,  // the arrowhead
                        {toArrow: "standard", stroke: null, fill: "gray"})
                );

            // generate a tree with the default values
            //rebuildGraph();
            loadFromRemoteJson();

            // Make sure the infoBox is momentarily hidden if the user tries to mouse over it
            var infoBoxH = document.getElementById("infoBoxHolder");
            infoBoxH.addEventListener("mousemove", function () {
                var box = document.getElementById("infoBoxHolder");
                box.style.left = parseInt(box.style.left) + "px";
                box.style.top = parseInt(box.style.top) + 30 + "px";
            }, false);

            var diagramDiv = document.getElementById("myDiagram");

            // Make sure the infoBox is hidden when the mouse is not over the Diagram
            diagramDiv.addEventListener("mouseout", function (e) {
                if (lastStroked !== null) lastStroked.stroke = null;
                lastStroked = null;

                var infoBox = document.getElementById("infoBox");
                var elem = document.elementFromPoint(e.clientX, e.clientY);
                if (elem !== null && (elem === infoBox || elem.parentNode === infoBox)) {
                    var box = document.getElementById("infoBoxHolder");
                    box.style.left = parseInt(box.style.left) + "px";
                    box.style.top = parseInt(box.style.top) + 30 + "px";
                } else {
                    var box = document.getElementById("infoBoxHolder");
                    box.innerHTML = "";
                }
            }, false);
        } // end init

        // Called when the mouse is over the diagram's background
        function doMouseOver(e) {
            if (e === undefined) e = myDiagram.lastInput;
            var doc = e.documentPoint;
            // find all Nodes that are within 100 units
            var list = myDiagram.findObjectsNear(doc, 100, null, function (x) {
                return x instanceof go.Node;
            });
            // now find the one that is closest to e.documentPoint
            var closest = null;
            var closestDist = 999999999;
            list.each(function (node) {
                var dist = doc.distanceSquaredPoint(node.getDocumentPoint(go.Spot.Center));
                if (dist < closestDist) {
                    closestDist = dist;
                    closest = node;
                }
            });
            highlightNode(e, closest);
        }

        // Called with a Node (or null) that the mouse is over or near
        function highlightNode(e, node) {
            if (node !== null) {
                var shape = node.findObject("SHAPE");
                if (shape !== null) {
                    shape.stroke = "white";
                }
                if (lastStroked !== null && lastStroked !== shape) lastStroked.stroke = null;
                lastStroked = shape;
                updateInfoBox(e.viewPoint, node.data);
            } else {
                if (lastStroked !== null) lastStroked.stroke = null;
                lastStroked = null;
                document.getElementById("infoBoxHolder").innerHTML = "";
            }
        }

        function updateInfoBox(mousePt, data) {
            var x =
                "<div id='infoBox'>" +
                "<div>" + data.oid + "</div>" +
                "<div class='infoTitle'>Type</div>" +
                "<div class='infoValues'>" + data.category + "</div><br/>" +
                "<div class='infoTitle'>Name</div>" +
                "<div class='infoValues'>" + data.text + "</div><br/>" +
                "<div class='infoTitle'>Key</div>" +
                "<div class='infoValues'>" + data.key + "</div>" +
                "</div>"

            var box = document.getElementById("infoBoxHolder");
            box.innerHTML = x;
            box.style.left = mousePt.x + 70 + "px";
            box.style.top = mousePt.y + 20 + "px";
        }

        function loadFromRemoteJson() {
            //given a logical graph name, get its JSON from the server
            //alert("Previous lg name = " + window.curr_lg_name);
            //alert("Requesting " + pgtName.toString());
            $.ajax({
                url: "/pgt_jsonbody?pgt_name={{pgt_view_json_name}}",
                type: 'get',
                error: function (XMLHttpRequest, textStatus, errorThrown) {
                    if (404 == XMLHttpRequest.status) {
                        alert('Server cannot locate physical graph file ' + pgtName.toString())
                    } else {
                        alert('status:' + XMLHttpRequest.status + ', status text: ' + XMLHttpRequest.statusText);
                    }
                },
                success: function (data) {
                    //console.log(data);
                    myDiagram.model = go.Model.fromJson(data);
                }
            });
        }
<<<<<<< HEAD

        function rebuildGraph() {
            var minNodes = document.getElementById("minNodes").value;
            minNodes = parseInt(minNodes, 10);

            var maxNodes = document.getElementById("maxNodes").value;
            maxNodes = parseInt(maxNodes, 10);

            generateDigraph(minNodes, maxNodes);
        }

        function generateDigraph(minNodes, maxNodes) {
            myDiagram.startTransaction("generateDigraph");
            // replace the diagram's model's nodeDataArray
            generateNodes(minNodes, maxNodes);
            // replace the diagram's model's linkDataArray
            generateLinks();
            // force a diagram layout
            layout();
            myDiagram.commitTransaction("generateDigraph");
        }

        // Creates a random number of randomly colored nodes.
        function generateNodes(minNodes, maxNodes) {
            var nodeArray = [];
            // get the values from the fields and create a random number of nodes within the range
            var min = parseInt(minNodes, 10);
            var max = parseInt(maxNodes, 10);
            if (isNaN(min)) min = 0;
            if (isNaN(max) || max < min) max = min;
            var numNodes = Math.floor(Math.random() * (max - min + 1)) + min;
            var i;
            for (i = 0; i < numNodes; i++) {
                var cat;
                if (i % 2 == 0) {
                    cat = "Data"
                } else {
                    cat = "Component"
                }
                nodeArray.push({
                    key: i,
                    text: i.toString(),
                    //fill: go.Brush.randomColor(),
                    category: cat
                });
            }

            // randomize the node data
            for (i = 0; i < nodeArray.length; i++) {
                var swap = Math.floor(Math.random() * nodeArray.length);
                var temp = nodeArray[swap];
                nodeArray[swap] = nodeArray[i];
                nodeArray[i] = temp;
            }

            // set the nodeDataArray to this array of objects
            myDiagram.model.nodeDataArray = nodeArray;
        }

        // Create some link data
        function generateLinks() {
            if (myDiagram.nodes.count < 2) return;
            var linkArray = [];
            var nit = myDiagram.nodes;
            var nodes = new go.List(go.Node);
            nodes.addAll(nit);
            for (var i = 0; i < nodes.count - 1; i++) {
                var from = nodes.elt(i);
                var numto = Math.floor(1 + (Math.random() * 3) / 2);
                for (var j = 0; j < numto; j++) {
                    var idx = Math.floor(i + 5 + Math.random() * 10);
                    if (idx >= nodes.count) idx = i + (Math.random() * (nodes.count - i)) | 0;
                    var to = nodes.elt(idx);
                    linkArray.push({from: from.data.key, to: to.data.key});
                }
            }
            myDiagram.model.linkDataArray = linkArray;
        }

        function layout() {
            myDiagram.startTransaction("change Layout");
            var lay = myDiagram.layout;

            var direction = getRadioValue("direction");
            direction = parseFloat(direction, 10);
            lay.direction = direction;

            //var layerSpacing = document.getElementById("layerSpacing").value;
            var layerSpacing = 25; //parseFloat(layerSpacing, 10);
            lay.layerSpacing = layerSpacing;

            //var columnSpacing = document.getElementById("columnSpacing").value;
            var columnSpacing = 25; //parseFloat(columnSpacing, 10);
            lay.columnSpacing = columnSpacing;

            /*
            var cycleRemove = getRadioValue("cycleRemove");
            if (cycleRemove === "CycleDepthFirst") lay.cycleRemoveOption = go.LayeredDigraphLayout.CycleDepthFirst;
            else if (cycleRemove === "CycleGreedy") lay.cycleRemoveOption = go.LayeredDigraphLayout.CycleGreedy;
            */
            lay.cycleRemoveOption = go.LayeredDigraphLayout.CycleDepthFirst;

            /*
            var layering = getRadioValue("layering");
            if (layering === "LayerOptimalLinkLength") lay.layeringOption = go.LayeredDigraphLayout.LayerOptimalLinkLength;
            else if (layering === "LayerLongestPathSource") lay.layeringOption = go.LayeredDigraphLayout.LayerLongestPathSource;
            else if (layering === "LayerLongestPathSink") lay.layeringOption = go.LayeredDigraphLayout.LayerLongestPathSink;
            */
            lay.layeringOption = go.LayeredDigraphLayout.LayerOptimalLinkLength;

            /*
            var initialize = getRadioValue("initialize");
            if (initialize === "InitDepthFirstOut") lay.initializeOption = go.LayeredDigraphLayout.InitDepthFirstOut;
            else if (initialize === "InitDepthFirstIn") lay.initializeOption = go.LayeredDigraphLayout.InitDepthFirstIn;
            else if (initialize === "InitNaive") lay.initializeOption = go.LayeredDigraphLayout.InitNaive;
            */
            lay.initializeOption = go.LayeredDigraphLayout.InitDepthFirstIn;

            /*
            var aggressive = getRadioValue("aggressive");
            if (aggressive === "AggressiveLess") lay.aggressiveOption = go.LayeredDigraphLayout.AggressiveLess;
            else if (aggressive === "AggressiveNone") lay.aggressiveOption = go.LayeredDigraphLayout.AggressiveNone;
            else if (aggressive === "AggressiveMore") lay.aggressiveOption = go.LayeredDigraphLayout.AggressiveMore;
            */
            lay.aggressiveOption = go.LayeredDigraphLayout.AggressiveLess;

            //TODO implement pack option
            var pack = document.getElementsByName("pack");
            var packing = 0;
            for (var i = 0; i < pack.length; i++) {
                if (pack[i].checked) packing = packing | parseInt(pack[i].value, 10);
            }
            lay.packOption = packing;

            /*
            var setsPortSpots = document.getElementById("setsPortSpots");
            lay.setsPortSpots = setsPortSpots.checked;
            */
            lay.setsPortSpots = true;

            myDiagram.commitTransaction("change Layout");
        }

        function getRadioValue(name) {
            var radio = document.getElementsByName(name);
            for (var i = 0; i < radio.length; i++)
                if (radio[i].checked) return radio[i].value;
        }

        function genGanttChart() {
            url = "/show_gantt_chart?pgt_id={{pgt_view_json_name}}"
            window.open(url)
        }

        function genScheduleChart() {
            url = "/show_schedule_mat?pgt_id={{pgt_view_json_name}}"
            window.open(url)
        }

        function makePNG() {
            //zoomToFit();

            //var svg = myDiagram.makeSvg({
            var rect_w = myDiagram.viewportBounds.width;
            var rect_h = myDiagram.viewportBounds.height;
            var img_w = myDiagram.documentBounds.width;
            var img_h = myDiagram.documentBounds.height;

            w_ratio = rect_w / img_w;
            h_ratio = rect_h / img_h;

            var scale_f = Math.min(1.0, Math.min(w_ratio, h_ratio));

            var svg = myDiagram.makeImage({
                scale: scale_f,
                background: "White",
                details: 1.0
            });
            svg.style.border = "1px solid black";
            obj = document.getElementById("SVGArea");
            obj.appendChild(svg);
            if (obj.children.length > 0) {
                obj.replaceChild(svg, obj.children[0]);
            }
        }

        function zoomToFit() {
            myDiagram.zoomToFit()
            // console.log(myDiagram.viewportBounds.width.toString());
            // console.log('\n');
            // console.log(myDiagram.viewportBounds.height.toString());
            // console.log('\n -----');
            // console.log(myDiagram.documentBounds.width.toString());
            // console.log('\n');
            // console.log(myDiagram.documentBounds.height.toString());
        }

    </script>
=======
      });
      highlightNode(e, closest);
    }

    // Called with a Node (or null) that the mouse is over or near
  function highlightNode(e, node) {
    if (node !== null) {
      var shape = node.findObject("SHAPE");
      if (shape !== null) {
        shape.stroke = "white";
      }
      if (lastStroked !== null && lastStroked !== shape) lastStroked.stroke = null;
      lastStroked = shape;
      updateInfoBox(e.viewPoint, node.data);
    } else {
      if (lastStroked !== null) lastStroked.stroke = null;
      lastStroked = null;
      document.getElementById("infoBoxHolder").innerHTML = "";
    }
  }

  function updateInfoBox(mousePt, data) {
    var x =
    "<div id='infoBox'>" +
    "<div>" + data.oid + "</div>" +
    "<div class='infoTitle'>Type</div>" +
    "<div class='infoValues'>" + data.category + "</div><br/>" +
    "<div class='infoTitle'>Name</div>" +
    "<div class='infoValues'>" + data.text + "</div><br/>" +
    "<div class='infoTitle'>Key</div>" +
    "<div class='infoValues'>" + data.key + "</div>" +
    "</div>"

    var box = document.getElementById("infoBoxHolder");
    box.innerHTML = x;
    box.style.left = mousePt.x+70 + "px";
    box.style.top = mousePt.y+20 + "px";
  }

  function loadFromRemoteJson() {
    //given a logical graph name, get its JSON from the server
    //alert("Previous lg name = " + window.curr_lg_name);
    //alert("Requesting " + pgtName.toString());
    $.ajax({
      url: "/pgt_jsonbody?pgt_name={{pgt_view_json_name}}",
      type: 'get',
      error: function(XMLHttpRequest, textStatus, errorThrown) {
          if (404 == XMLHttpRequest.status) {
            alert('Server cannot locate physical graph file ' + pgtName.toString())
          } else {
            alert('status:' + XMLHttpRequest.status + ', status text: ' + XMLHttpRequest.statusText);
          }
      },
      success: function(data){
        //console.log(data);
        myDiagram.model = go.Model.fromJson(data);
      }
    });
  }

  function rebuildGraph() {
    var minNodes = document.getElementById("minNodes").value;
    minNodes = parseInt(minNodes, 10);

    var maxNodes = document.getElementById("maxNodes").value;
    maxNodes = parseInt(maxNodes, 10);

    generateDigraph(minNodes, maxNodes);
  }

  function generateDigraph(minNodes, maxNodes) {
    myDiagram.startTransaction("generateDigraph");
    // replace the diagram's model's nodeDataArray
    generateNodes(minNodes, maxNodes);
    // replace the diagram's model's linkDataArray
    generateLinks();
    // force a diagram layout
    layout();
    myDiagram.commitTransaction("generateDigraph");
  }

  // Creates a random number of randomly colored nodes.
  function generateNodes(minNodes, maxNodes) {
    var nodeArray = [];
    // get the values from the fields and create a random number of nodes within the range
    var min = parseInt(minNodes, 10);
    var max = parseInt(maxNodes, 10);
    if (isNaN(min)) min = 0;
    if (isNaN(max) || max < min) max = min;
    var numNodes = Math.floor(Math.random() * (max - min + 1)) + min;
    var i;
    for (i = 0; i < numNodes; i++) {
      var cat;
      if (i % 2 == 0) {
        cat = "Data"
      } else {
        cat = "Component"
      }
      nodeArray.push({
        key: i,
        text: i.toString(),
        //fill: go.Brush.randomColor(),
        category: cat
      });
    }

    // randomize the node data
    for (i = 0; i < nodeArray.length; i++) {
      var swap = Math.floor(Math.random() * nodeArray.length);
      var temp = nodeArray[swap];
      nodeArray[swap] = nodeArray[i];
      nodeArray[i] = temp;
    }

    // set the nodeDataArray to this array of objects
    myDiagram.model.nodeDataArray = nodeArray;
  }

  // Create some link data
  function generateLinks() {
    if (myDiagram.nodes.count < 2) return;
    var linkArray = [];
    var nit = myDiagram.nodes;
    var nodes = new go.List(go.Node);
    nodes.addAll(nit);
    for (var i = 0; i < nodes.count - 1; i++) {
      var from = nodes.elt(i);
      var numto = Math.floor(1 + (Math.random() * 3) / 2);
      for (var j = 0; j < numto; j++) {
        var idx = Math.floor(i + 5 + Math.random() * 10);
        if (idx >= nodes.count) idx = i + (Math.random() * (nodes.count - i)) | 0;
        var to = nodes.elt(idx);
        linkArray.push({ from: from.data.key, to: to.data.key });
      }
    }
    myDiagram.model.linkDataArray = linkArray;
  }

  function layout() {
    myDiagram.startTransaction("change Layout");
    var lay = myDiagram.layout;

    var direction = getRadioValue("direction");
    direction = parseFloat(direction, 10);
    lay.direction = direction;

    //var layerSpacing = document.getElementById("layerSpacing").value;
    var layerSpacing = 25; //parseFloat(layerSpacing, 10);
    lay.layerSpacing = layerSpacing;

    //var columnSpacing = document.getElementById("columnSpacing").value;
    var columnSpacing = 25; //parseFloat(columnSpacing, 10);
    lay.columnSpacing = columnSpacing;

    /*
    var cycleRemove = getRadioValue("cycleRemove");
    if (cycleRemove === "CycleDepthFirst") lay.cycleRemoveOption = go.LayeredDigraphLayout.CycleDepthFirst;
    else if (cycleRemove === "CycleGreedy") lay.cycleRemoveOption = go.LayeredDigraphLayout.CycleGreedy;
    */
    lay.cycleRemoveOption = go.LayeredDigraphLayout.CycleDepthFirst;

    /*
    var layering = getRadioValue("layering");
    if (layering === "LayerOptimalLinkLength") lay.layeringOption = go.LayeredDigraphLayout.LayerOptimalLinkLength;
    else if (layering === "LayerLongestPathSource") lay.layeringOption = go.LayeredDigraphLayout.LayerLongestPathSource;
    else if (layering === "LayerLongestPathSink") lay.layeringOption = go.LayeredDigraphLayout.LayerLongestPathSink;
    */
    lay.layeringOption = go.LayeredDigraphLayout.LayerOptimalLinkLength;

    /*
    var initialize = getRadioValue("initialize");
    if (initialize === "InitDepthFirstOut") lay.initializeOption = go.LayeredDigraphLayout.InitDepthFirstOut;
    else if (initialize === "InitDepthFirstIn") lay.initializeOption = go.LayeredDigraphLayout.InitDepthFirstIn;
    else if (initialize === "InitNaive") lay.initializeOption = go.LayeredDigraphLayout.InitNaive;
    */
    lay.initializeOption = go.LayeredDigraphLayout.InitDepthFirstIn;

    /*
    var aggressive = getRadioValue("aggressive");
    if (aggressive === "AggressiveLess") lay.aggressiveOption = go.LayeredDigraphLayout.AggressiveLess;
    else if (aggressive === "AggressiveNone") lay.aggressiveOption = go.LayeredDigraphLayout.AggressiveNone;
    else if (aggressive === "AggressiveMore") lay.aggressiveOption = go.LayeredDigraphLayout.AggressiveMore;
    */
    lay.aggressiveOption = go.LayeredDigraphLayout.AggressiveLess;

    //TODO implement pack option
    var pack = document.getElementsByName("pack");
    var packing = 0;
    for (var i = 0; i < pack.length; i++) {
      if (pack[i].checked) packing = packing | parseInt(pack[i].value, 10);
    }
    lay.packOption = packing;

    /*
    var setsPortSpots = document.getElementById("setsPortSpots");
    lay.setsPortSpots = setsPortSpots.checked;
    */
    lay.setsPortSpots = true;

    myDiagram.commitTransaction("change Layout");
  }

  function getRadioValue(name) {
    var radio = document.getElementsByName(name);
    for (var i = 0; i < radio.length; i++)
      if (radio[i].checked) return radio[i].value;
  }

  function genGanttChart() {
    url = "/show_gantt_chart?pgt_id={{pgt_view_json_name}}"
    window.open(url)
  }

  function genScheduleChart() {
    url = "/show_schedule_mat?pgt_id={{pgt_view_json_name}}"
    window.open(url)
  }

  function makePNG() {
    //zoomToFit();

    //var svg = myDiagram.makeSvg({
    var rect_w = myDiagram.viewportBounds.width;
    var rect_h = myDiagram.viewportBounds.height;
    var img_w = myDiagram.documentBounds.width;
    var img_h = myDiagram.documentBounds.height;

    w_ratio = rect_w / img_w;
    h_ratio = rect_h / img_h;

    var scale_f = Math.min(1.0, Math.min(w_ratio, h_ratio));

    var svg = myDiagram.makeImage({
        scale: scale_f,
        background: "White",
        details: 1.0
      });
    svg.style.border = "1px solid black";
    obj = document.getElementById("SVGArea");
    obj.appendChild(svg);
    if (obj.children.length > 0) {
      obj.replaceChild(svg, obj.children[0]);
    }
  }

  function getCWLZipFilenameFromResponseURL(url){
      const FILE_NAME_PREFIX = "pgt_name=";
      return url.substring(url.lastIndexOf(FILE_NAME_PREFIX) + FILE_NAME_PREFIX.length, url.lastIndexOf('.graph')) + ".zip";
  }

  function makeCWL() {
    var fileName = "";
    var error = "";

    fetch('/pgt_cwl?pgt_name={{pgt_view_json_name}}')
      .then(async resp => {

        // if fetch was not successful, await the error message in the body of the response
        if (resp.status !== 200){
            error = await resp.text();
            return;
        }

        // otherwise, re-generate a filename for the download
        filename = getCWLZipFilenameFromResponseURL(resp.url);

        return resp.blob();
      })
      .then(blob => {
        // build an object URL from the response and 'download' it
        const url = window.URL.createObjectURL(blob);
        const a = document.createElement('a');
        a.style.display = 'none';
        a.href = url;
        a.download = filename;
        document.body.appendChild(a);
        a.click();
        window.URL.revokeObjectURL(url);
      })
      .catch(() => alert(error)); // present error, if it occurred
  }

  function zoomToFit() {
    myDiagram.zoomToFit()
    // console.log(myDiagram.viewportBounds.width.toString());
    // console.log('\n');
    // console.log(myDiagram.viewportBounds.height.toString());
    // console.log('\n -----');
    // console.log(myDiagram.documentBounds.width.toString());
    // console.log('\n');
    // console.log(myDiagram.documentBounds.height.toString());
  }

</script>
>>>>>>> 0c610291
</head>
<body onload="init()">
<div id="sample">
    <div style="margin-bottom: 5px; padding: 5px; background-color: aliceblue">
    <span style="display: inline-block; vertical-align: top; padding: 5px">
      <b>{{title}}</b><br/>{{partition_info}}<br/>
        <!--
        MinNodes: <input type="text" size="2" id="minNodes" value="20" /><br />
        MaxNodes: <input type="text" size="2" id="maxNodes" value="100" /><br />
        <button type="button" onclick="rebuildGraph()">Generate Digraph</button>
        -->
    </span>
        <span style="display: inline-block; vertical-align: top; padding: 5px; float:right">
      <!-- Options<br /> -->
      Rotate:
      <input checked="checked" name="direction" onclick="layout()" type="radio" value="0"/>Right (0)
      <input name="direction" onclick="layout()" type="radio" value="90"/>Down (90)
      <input name="direction" onclick="layout()" type="radio" value="180"/>Left (180)
      <input name="direction" onclick="layout()" type="radio" value="270"/>Up (270)<br/>
            <!--
            LayerSpacing:
            <input type="text" size="2" id="layerSpacing" value="25" onchange="layout()" style="clear: left;" /><br />
            ColumnSpacing:
            <input type="text" size="2" id="columnSpacing" value="25" onchange="layout()" /><br />
            CycleRemove:

            <input type="radio" name="cycleRemove" onclick="layout()" value="CycleDepthFirst" checked="checked" /> CycleDepthFirst
            <input type="radio" name="cycleRemove" onclick="layout()" value="CycleGreedy" /> CycleGreedy<br />

            Layering:
            <input type="radio" name="layering" onclick="layout()" value="LayerOptimalLinkLength" checked="checked" /> LayerOptimalLinkLength
            <input type="radio" name="layering" onclick="layout()" value="LayerLongestPathSource" /> LayerLongestPathSource
            <input type="radio" name="layering" onclick="layout()" value="LayerLongestPathSink" /> LayerLongestPathSink<br />

            Initialize:
            <input type="radio" name="initialize" onclick="layout()" value="InitDepthFirstOut" checked="checked" /> InitDepthFirstOut
            <input type="radio" name="initialize" onclick="layout()" value="InitDepthFirstIn" /> InitDepthFirstIn
            <input type="radio" name="initialize" onclick="layout()" value="InitNaive" /> InitNaive<br />
            Aggressive:
            <input type="radio" name="aggressive" onclick="layout()" value="AggressiveNone" /> AggressiveNone
            <input type="radio" name="aggressive" onclick="layout()" value="AggressiveLess" checked="checked" /> AggressiveLess
            <input type="radio" name="aggressive" onclick="layout()" value="AggressiveMore" /> AggressiveMore<br />
            -->
      Pack:
      <input checked="checked" name="pack" onclick="layout()" type="checkbox" value="4"/> PackMedian
      <input checked="checked" name="pack" onclick="layout()" type="checkbox" value="2"/> PackStraighten
      <input checked="checked" name="pack" onclick="layout()" type="checkbox" value="1"/> PackExpand<br/>
            <!-- SetsPortSpots: <input type="checkbox" id="setsPortSpots" onclick="layout()" checked="checked" />
            -->
    </span>
<<<<<<< HEAD
    </div>
    <div id="myDiagram" style="border: solid 1px black; background: white; width: 100%; height: 900px"></div>
    <div id="infoBoxHolder">
        <!-- Initially Empty, it is populated when updateInfoBox is called -->
    </div>
    <div>
        <button class="button" id="gantt_button" onclick="genGanttChart()">Produce Gantt Chart</button>
        <button class="button" id="schedule_button" onclick="genScheduleChart()">Produce Schedule Matrix</button>
        <button class="button" id="png_button" onclick="makePNG()">Export to PNG</button>
        <button class="button" id="zoom_button" onclick="zoomToFit()">Zoom to Fit</button>
    </div>
=======
  </div>
  <div id="myDiagram" style="border: solid 1px black; background: white; width: 100%; height: 900px"></div>
  <div id="infoBoxHolder">
      <!-- Initially Empty, it is populated when updateInfoBox is called -->
  </div>
  <div>
    <button id="gantt_button" class="button" onclick="genGanttChart()">Produce Gantt Chart</button>
    <button id="schedule_button" class="button" onclick="genScheduleChart()">Produce Schedule Matrix</button>
    <button id="png_button" class="button" onclick="makePNG()">Export to PNG</button>
    <button id="cwl_button" class="button" onclick="makeCWL()">Export to CWL</button>
    <button id="zoom_button" class="button" onclick="zoomToFit()">Zoom to Fit</button>
  </div>
>>>>>>> 0c610291
</div>
<div id="SVGArea"></div>
</div>
<div align="center">
    <br/>
    <br/>
    <form action="/gen_pg" id="pg_form" method="get" target="_blank">
        <!-- DALiuGE Manager host:<input type="text" name="dlg_mgr_host" value="sdp-dfms.ddns.net" size="40" style="font-size:16px;"> -->
        DALiuGE Manager host:<input name="dlg_mgr_host" size="40" style="font-size:16px;" type="text" value="localhost">
        <!-- DALiuGE Manager port:<input type="number" name="dlg_mgr_port" value="8097" style="font-size:16px;"> -->
        DALiuGE Manager port:<input name="dlg_mgr_port" style="font-size:16px;" type="number" value="8001">
        <br/>
        <input class="button" type="submit" value="Generate &amp; Deploy Physical Graph">
        <input name="pgt_id" type="hidden" value="{{pgt_view_json_name}}">
    </form>
</div>
</div>
</body>
</html><|MERGE_RESOLUTION|>--- conflicted
+++ resolved
@@ -1,511 +1,241 @@
 <!DOCTYPE html>
 <html>
 <head>
-    <title>Physical Graph Template Viewer</title>
-    <!-- Copyright 1998-2015 by Northwoods Software Corporation. -->
-    <!-- ported by ICRAR 2015 -->
-    <meta charset="UTF-8">
-    <style type="text/css">
-        #infoBoxHolder {
-            z-index: 300;
-            position: absolute;
-            left: 5px;
+<title>Physical Graph Template Viewer</title>
+<!-- Copyright 1998-2015 by Northwoods Software Corporation. -->
+<!-- ported by ICRAR 2015 -->
+<meta charset="UTF-8">
+<style type="text/css">
+#infoBoxHolder {
+    z-index: 300;
+    position: absolute;
+    left: 5px;
+  }
+
+  #infoBox {
+    border: 1px solid #999;
+    padding: 8px;
+    background-color: whitesmoke;
+    opacity:0.9;
+    position: relative;
+    width: 170px;
+    //height: 60px;
+    font-family: arial, helvetica, sans-serif;
+    font-weight: bold;
+    font-size: 11px;
+  }
+
+  /* this is known as the "clearfix" hack to allow
+     floated objects to add to the height of a div */
+  #infoBox:after {
+    visibility: hidden;
+    display: block;
+    font-size: 0;
+    content: " ";
+    clear: both;
+    height: 0;
+  }
+
+  div.infoTitle {
+    width: 30px;
+    font-weight: normal;
+    color:  #787878;
+    float: left;
+    margin-left: 4px;
+  }
+
+  div.infoValues {
+    width: 100px;
+    text-align: right;
+    float: right;
+  }
+
+  .button {
+   border-top: 1px solid #96d1f8;
+   background: #7FB5DA;
+   background: -webkit-gradient(linear, left top, left bottom, from(#3e779d), to(#65a9d7));
+   background: -webkit-linear-gradient(top, #3e779d, #65a9d7);
+   background: -moz-linear-gradient(top, #3e779d, #65a9d7);
+   background: -ms-linear-gradient(top, #3e779d, #65a9d7);
+   background: -o-linear-gradient(top, #3e779d, #65a9d7);
+   padding: 10px 22px;
+   -webkit-border-radius: 8px;
+   -moz-border-radius: 8px;
+   border-radius: 8px;
+   -webkit-box-shadow: rgba(0,0,0,1) 0 1px 0;
+   -moz-box-shadow: rgba(0,0,0,1) 0 1px 0;
+   box-shadow: rgba(0,0,0,1) 0 1px 0;
+   text-shadow: rgba(0,0,0,.4) 0 1px 0;
+   color: white;
+   font-size: 16px;
+   font-family: Helvetica, Arial, Sans-Serif;
+   text-decoration: none;
+   vertical-align: middle;
+   }
+.button:hover {
+   border-top-color: #28597a;
+   background: #28597a;
+   color: #ccc;
+   }
+.button:active {
+   border-top-color: #1b435e;
+   background: #1b435e;
+ }
+ .button:disabled {
+  border-top-color: #1b435e;
+  background: #28597a;
+  color: #809289;
+ }
+</style>
+<script src="/static/go.js"></script>
+<script src="/static/jquery.min.js"></script>
+<script id="code">
+  var lastStroked = null;  // this remembers the last highlit Shape
+  function init() {
+    var $ = go.GraphObject.make;  // for conciseness in defining templates
+
+    myDiagram =
+      $(go.Diagram, "myDiagram",  // must be the ID or reference to div
+        {
+          initialAutoScale: go.Diagram.UniformToFill,
+          layout: $(go.LayeredDigraphLayout),
+          // other Layout properties are set by the layout function, defined below
+          mouseOver: doMouseOver  // this event handler is defined below
+        });
+
+      myDiagram.nodeTemplateMap.add("",
+        $(go.Node, "Spot",
+          { locationSpot: go.Spot.Center },
+          $(go.Shape, "Circle",
+            { fill: "lightgray",  // the initial value, but data-binding may provide different value
+              stroke: "black",
+              desiredSize: new go.Size(40, 40) },
+            new go.Binding("fill", "fill")),
+          $(go.TextBlock,
+            new go.Binding("text", "text"))
+        ));
+
+        myDiagram.nodeTemplateMap.add("Component",
+          $(go.Node, "Spot",
+            { locationSpot: go.Spot.Center },
+            $(go.Shape, "Rectangle",
+              { name: "SHAPE",
+                fill: "#00A9C9",  // the initial value, but data-binding may provide different value
+                stroke: "#ffffff",
+                desiredSize: new go.Size(100, 30) },
+              new go.Binding("fill", "fill")),
+            $(go.TextBlock,
+              {
+                  stroke: "whitesmoke",
+                  textAlign: "center"
+              },
+              new go.Binding("text", "text"))
+          ));
+
+          myDiagram.nodeTemplateMap.add("Data",
+            $(go.Node, "Spot",
+              { locationSpot: go.Spot.Center },
+              $(go.Shape, "Parallelogram2",
+                { name: "SHAPE",
+                  fill: "#004080",  // the initial value, but data-binding may provide different value
+                  stroke: "#ffffff",
+                  desiredSize: new go.Size(100, 30) },
+                new go.Binding("fill", "fill")),
+              $(go.TextBlock,
+                {
+                    stroke: "whitesmoke",
+                    textAlign: "center"
+                },
+                new go.Binding("text", "text"))
+            ));
+
+            // define the group template
+        myDiagram.groupTemplate =
+          $(go.Group, "Auto",
+            { // define the group's internal layout
+              layout: $(go.TreeLayout,
+                        { angle: 90, arrangement: go.TreeLayout.ArrangementHorizontal, isRealtime: false }),
+              // the group begins unexpanded;
+              // upon expansion, a Diagram Listener will generate contents for the group
+              isSubGraphExpanded: false
+
+            },
+            $(go.Shape, "Rectangle",
+              { fill: null, stroke: "gray", strokeWidth: 2 }),
+            $(go.Panel, "Vertical",
+              { defaultAlignment: go.Spot.Left, margin: 4 },
+              $(go.Panel, "Horizontal",
+                { defaultAlignment: go.Spot.Top },
+                // the SubGraphExpanderButton is a panel that functions as a button to expand or collapse the subGraph
+                $("SubGraphExpanderButton"),
+                $(go.TextBlock,
+                  { font: "Bold 18px Sans-Serif", margin: 4 },
+                  new go.Binding("text", "text"))
+              ),
+              // create a placeholder to represent the area where the contents of the group are
+              $(go.Placeholder,
+                { padding: new go.Margin(0, 10) })
+            )  // end Vertical Panel
+          );  // end Group
+
+
+    // define the Link template to be minimal
+    myDiagram.linkTemplate =
+      $(go.Link,
+        { selectable: false },
+        $(go.Shape,  // the link path shape
+          { isPanelMain: true, stroke: "gray", strokeWidth: 2 }),
+          $(go.Shape,  // the arrowhead
+            { toArrow: "standard", stroke: null, fill: "gray"})
+        );
+
+    // generate a tree with the default values
+    //rebuildGraph();
+    loadFromRemoteJson();
+
+    // Make sure the infoBox is momentarily hidden if the user tries to mouse over it
+    var infoBoxH = document.getElementById("infoBoxHolder");
+    infoBoxH.addEventListener("mousemove", function() {
+      var box = document.getElementById("infoBoxHolder");
+      box.style.left = parseInt(box.style.left) + "px";
+      box.style.top = parseInt(box.style.top)+30 + "px";
+    }, false);
+
+    var diagramDiv = document.getElementById("myDiagram");
+
+    // Make sure the infoBox is hidden when the mouse is not over the Diagram
+    diagramDiv.addEventListener("mouseout", function(e) {
+      if (lastStroked !== null) lastStroked.stroke = null;
+      lastStroked = null;
+
+      var infoBox = document.getElementById("infoBox");
+      var elem = document.elementFromPoint(e.clientX, e.clientY);
+      if (elem !== null && (elem === infoBox || elem.parentNode === infoBox)) {
+        var box = document.getElementById("infoBoxHolder");
+        box.style.left = parseInt(box.style.left) + "px";
+        box.style.top = parseInt(box.style.top)+30 + "px";
+      } else {
+        var box = document.getElementById("infoBoxHolder");
+        box.innerHTML = "";
+      }
+    }, false);
+  } // end init
+
+  // Called when the mouse is over the diagram's background
+  function doMouseOver(e) {
+      if (e === undefined) e = myDiagram.lastInput;
+      var doc = e.documentPoint;
+      // find all Nodes that are within 100 units
+      var list = myDiagram.findObjectsNear(doc, 100, null, function(x) { return x instanceof go.Node; });
+      // now find the one that is closest to e.documentPoint
+      var closest = null;
+      var closestDist = 999999999;
+      list.each(function(node) {
+        var dist = doc.distanceSquaredPoint(node.getDocumentPoint(go.Spot.Center));
+        if (dist < closestDist) {
+          closestDist = dist;
+          closest = node;
         }
-
-        #infoBox {
-            border: 1px solid #999;
-            padding: 8px;
-            background-color: whitesmoke;
-            opacity: 0.9;
-            position: relative;
-            width: 170px;
-        / / height: 60 px;
-            font-family: arial, helvetica, sans-serif;
-            font-weight: bold;
-            font-size: 11px;
-        }
-
-        /* this is known as the "clearfix" hack to allow
-           floated objects to add to the height of a div */
-        #infoBox:after {
-            visibility: hidden;
-            display: block;
-            font-size: 0;
-            content: " ";
-            clear: both;
-            height: 0;
-        }
-
-        div.infoTitle {
-            width: 30px;
-            font-weight: normal;
-            color: #787878;
-            float: left;
-            margin-left: 4px;
-        }
-
-        div.infoValues {
-            width: 100px;
-            text-align: right;
-            float: right;
-        }
-
-        .button {
-            border-top: 1px solid #96d1f8;
-            background: #7FB5DA;
-            background: -webkit-gradient(linear, left top, left bottom, from(#3e779d), to(#65a9d7));
-            background: -webkit-linear-gradient(top, #3e779d, #65a9d7);
-            background: -moz-linear-gradient(top, #3e779d, #65a9d7);
-            background: -ms-linear-gradient(top, #3e779d, #65a9d7);
-            background: -o-linear-gradient(top, #3e779d, #65a9d7);
-            padding: 10px 22px;
-            -webkit-border-radius: 8px;
-            -moz-border-radius: 8px;
-            border-radius: 8px;
-            -webkit-box-shadow: rgba(0, 0, 0, 1) 0 1px 0;
-            -moz-box-shadow: rgba(0, 0, 0, 1) 0 1px 0;
-            box-shadow: rgba(0, 0, 0, 1) 0 1px 0;
-            text-shadow: rgba(0, 0, 0, .4) 0 1px 0;
-            color: white;
-            font-size: 16px;
-            font-family: Helvetica, Arial, Sans-Serif;
-            text-decoration: none;
-            vertical-align: middle;
-        }
-
-        .button:hover {
-            border-top-color: #28597a;
-            background: #28597a;
-            color: #ccc;
-        }
-
-        .button:active {
-            border-top-color: #1b435e;
-            background: #1b435e;
-        }
-
-        .button:disabled {
-            border-top-color: #1b435e;
-            background: #28597a;
-            color: #809289;
-        }
-    </style>
-    <script src="/static/go.js"></script>
-    <script src="/static/jquery.min.js"></script>
-    <script id="code">
-        var lastStroked = null;  // this remembers the last highlit Shape
-        function init() {
-            var $ = go.GraphObject.make;  // for conciseness in defining templates
-
-            myDiagram =
-                $(go.Diagram, "myDiagram",  // must be the ID or reference to div
-                    {
-                        initialAutoScale: go.Diagram.UniformToFill,
-                        layout: $(go.LayeredDigraphLayout),
-                        // other Layout properties are set by the layout function, defined below
-                        mouseOver: doMouseOver  // this event handler is defined below
-                    });
-
-            myDiagram.nodeTemplateMap.add("",
-                $(go.Node, "Spot",
-                    {locationSpot: go.Spot.Center},
-                    $(go.Shape, "Circle",
-                        {
-                            fill: "lightgray",  // the initial value, but data-binding may provide different value
-                            stroke: "black",
-                            desiredSize: new go.Size(40, 40)
-                        },
-                        new go.Binding("fill", "fill")),
-                    $(go.TextBlock,
-                        new go.Binding("text", "text"))
-                ));
-
-            myDiagram.nodeTemplateMap.add("Component",
-                $(go.Node, "Spot",
-                    {locationSpot: go.Spot.Center},
-                    $(go.Shape, "Rectangle",
-                        {
-                            name: "SHAPE",
-                            fill: "#00A9C9",  // the initial value, but data-binding may provide different value
-                            stroke: "#ffffff",
-                            desiredSize: new go.Size(100, 30)
-                        },
-                        new go.Binding("fill", "fill")),
-                    $(go.TextBlock,
-                        {
-                            stroke: "whitesmoke",
-                            textAlign: "center"
-                        },
-                        new go.Binding("text", "text"))
-                ));
-
-            myDiagram.nodeTemplateMap.add("Data",
-                $(go.Node, "Spot",
-                    {locationSpot: go.Spot.Center},
-                    $(go.Shape, "Parallelogram2",
-                        {
-                            name: "SHAPE",
-                            fill: "#004080",  // the initial value, but data-binding may provide different value
-                            stroke: "#ffffff",
-                            desiredSize: new go.Size(100, 30)
-                        },
-                        new go.Binding("fill", "fill")),
-                    $(go.TextBlock,
-                        {
-                            stroke: "whitesmoke",
-                            textAlign: "center"
-                        },
-                        new go.Binding("text", "text"))
-                ));
-
-            // define the group template
-            myDiagram.groupTemplate =
-                $(go.Group, "Auto",
-                    { // define the group's internal layout
-                        layout: $(go.TreeLayout,
-                            {angle: 90, arrangement: go.TreeLayout.ArrangementHorizontal, isRealtime: false}),
-                        // the group begins unexpanded;
-                        // upon expansion, a Diagram Listener will generate contents for the group
-                        isSubGraphExpanded: false
-
-                    },
-                    $(go.Shape, "Rectangle",
-                        {fill: null, stroke: "gray", strokeWidth: 2}),
-                    $(go.Panel, "Vertical",
-                        {defaultAlignment: go.Spot.Left, margin: 4},
-                        $(go.Panel, "Horizontal",
-                            {defaultAlignment: go.Spot.Top},
-                            // the SubGraphExpanderButton is a panel that functions as a button to expand or collapse the subGraph
-                            $("SubGraphExpanderButton"),
-                            $(go.TextBlock,
-                                {font: "Bold 18px Sans-Serif", margin: 4},
-                                new go.Binding("text", "text"))
-                        ),
-                        // create a placeholder to represent the area where the contents of the group are
-                        $(go.Placeholder,
-                            {padding: new go.Margin(0, 10)})
-                    )  // end Vertical Panel
-                );  // end Group
-
-
-            // define the Link template to be minimal
-            myDiagram.linkTemplate =
-                $(go.Link,
-                    {selectable: false},
-                    $(go.Shape,  // the link path shape
-                        {isPanelMain: true, stroke: "gray", strokeWidth: 2}),
-                    $(go.Shape,  // the arrowhead
-                        {toArrow: "standard", stroke: null, fill: "gray"})
-                );
-
-            // generate a tree with the default values
-            //rebuildGraph();
-            loadFromRemoteJson();
-
-            // Make sure the infoBox is momentarily hidden if the user tries to mouse over it
-            var infoBoxH = document.getElementById("infoBoxHolder");
-            infoBoxH.addEventListener("mousemove", function () {
-                var box = document.getElementById("infoBoxHolder");
-                box.style.left = parseInt(box.style.left) + "px";
-                box.style.top = parseInt(box.style.top) + 30 + "px";
-            }, false);
-
-            var diagramDiv = document.getElementById("myDiagram");
-
-            // Make sure the infoBox is hidden when the mouse is not over the Diagram
-            diagramDiv.addEventListener("mouseout", function (e) {
-                if (lastStroked !== null) lastStroked.stroke = null;
-                lastStroked = null;
-
-                var infoBox = document.getElementById("infoBox");
-                var elem = document.elementFromPoint(e.clientX, e.clientY);
-                if (elem !== null && (elem === infoBox || elem.parentNode === infoBox)) {
-                    var box = document.getElementById("infoBoxHolder");
-                    box.style.left = parseInt(box.style.left) + "px";
-                    box.style.top = parseInt(box.style.top) + 30 + "px";
-                } else {
-                    var box = document.getElementById("infoBoxHolder");
-                    box.innerHTML = "";
-                }
-            }, false);
-        } // end init
-
-        // Called when the mouse is over the diagram's background
-        function doMouseOver(e) {
-            if (e === undefined) e = myDiagram.lastInput;
-            var doc = e.documentPoint;
-            // find all Nodes that are within 100 units
-            var list = myDiagram.findObjectsNear(doc, 100, null, function (x) {
-                return x instanceof go.Node;
-            });
-            // now find the one that is closest to e.documentPoint
-            var closest = null;
-            var closestDist = 999999999;
-            list.each(function (node) {
-                var dist = doc.distanceSquaredPoint(node.getDocumentPoint(go.Spot.Center));
-                if (dist < closestDist) {
-                    closestDist = dist;
-                    closest = node;
-                }
-            });
-            highlightNode(e, closest);
-        }
-
-        // Called with a Node (or null) that the mouse is over or near
-        function highlightNode(e, node) {
-            if (node !== null) {
-                var shape = node.findObject("SHAPE");
-                if (shape !== null) {
-                    shape.stroke = "white";
-                }
-                if (lastStroked !== null && lastStroked !== shape) lastStroked.stroke = null;
-                lastStroked = shape;
-                updateInfoBox(e.viewPoint, node.data);
-            } else {
-                if (lastStroked !== null) lastStroked.stroke = null;
-                lastStroked = null;
-                document.getElementById("infoBoxHolder").innerHTML = "";
-            }
-        }
-
-        function updateInfoBox(mousePt, data) {
-            var x =
-                "<div id='infoBox'>" +
-                "<div>" + data.oid + "</div>" +
-                "<div class='infoTitle'>Type</div>" +
-                "<div class='infoValues'>" + data.category + "</div><br/>" +
-                "<div class='infoTitle'>Name</div>" +
-                "<div class='infoValues'>" + data.text + "</div><br/>" +
-                "<div class='infoTitle'>Key</div>" +
-                "<div class='infoValues'>" + data.key + "</div>" +
-                "</div>"
-
-            var box = document.getElementById("infoBoxHolder");
-            box.innerHTML = x;
-            box.style.left = mousePt.x + 70 + "px";
-            box.style.top = mousePt.y + 20 + "px";
-        }
-
-        function loadFromRemoteJson() {
-            //given a logical graph name, get its JSON from the server
-            //alert("Previous lg name = " + window.curr_lg_name);
-            //alert("Requesting " + pgtName.toString());
-            $.ajax({
-                url: "/pgt_jsonbody?pgt_name={{pgt_view_json_name}}",
-                type: 'get',
-                error: function (XMLHttpRequest, textStatus, errorThrown) {
-                    if (404 == XMLHttpRequest.status) {
-                        alert('Server cannot locate physical graph file ' + pgtName.toString())
-                    } else {
-                        alert('status:' + XMLHttpRequest.status + ', status text: ' + XMLHttpRequest.statusText);
-                    }
-                },
-                success: function (data) {
-                    //console.log(data);
-                    myDiagram.model = go.Model.fromJson(data);
-                }
-            });
-        }
-<<<<<<< HEAD
-
-        function rebuildGraph() {
-            var minNodes = document.getElementById("minNodes").value;
-            minNodes = parseInt(minNodes, 10);
-
-            var maxNodes = document.getElementById("maxNodes").value;
-            maxNodes = parseInt(maxNodes, 10);
-
-            generateDigraph(minNodes, maxNodes);
-        }
-
-        function generateDigraph(minNodes, maxNodes) {
-            myDiagram.startTransaction("generateDigraph");
-            // replace the diagram's model's nodeDataArray
-            generateNodes(minNodes, maxNodes);
-            // replace the diagram's model's linkDataArray
-            generateLinks();
-            // force a diagram layout
-            layout();
-            myDiagram.commitTransaction("generateDigraph");
-        }
-
-        // Creates a random number of randomly colored nodes.
-        function generateNodes(minNodes, maxNodes) {
-            var nodeArray = [];
-            // get the values from the fields and create a random number of nodes within the range
-            var min = parseInt(minNodes, 10);
-            var max = parseInt(maxNodes, 10);
-            if (isNaN(min)) min = 0;
-            if (isNaN(max) || max < min) max = min;
-            var numNodes = Math.floor(Math.random() * (max - min + 1)) + min;
-            var i;
-            for (i = 0; i < numNodes; i++) {
-                var cat;
-                if (i % 2 == 0) {
-                    cat = "Data"
-                } else {
-                    cat = "Component"
-                }
-                nodeArray.push({
-                    key: i,
-                    text: i.toString(),
-                    //fill: go.Brush.randomColor(),
-                    category: cat
-                });
-            }
-
-            // randomize the node data
-            for (i = 0; i < nodeArray.length; i++) {
-                var swap = Math.floor(Math.random() * nodeArray.length);
-                var temp = nodeArray[swap];
-                nodeArray[swap] = nodeArray[i];
-                nodeArray[i] = temp;
-            }
-
-            // set the nodeDataArray to this array of objects
-            myDiagram.model.nodeDataArray = nodeArray;
-        }
-
-        // Create some link data
-        function generateLinks() {
-            if (myDiagram.nodes.count < 2) return;
-            var linkArray = [];
-            var nit = myDiagram.nodes;
-            var nodes = new go.List(go.Node);
-            nodes.addAll(nit);
-            for (var i = 0; i < nodes.count - 1; i++) {
-                var from = nodes.elt(i);
-                var numto = Math.floor(1 + (Math.random() * 3) / 2);
-                for (var j = 0; j < numto; j++) {
-                    var idx = Math.floor(i + 5 + Math.random() * 10);
-                    if (idx >= nodes.count) idx = i + (Math.random() * (nodes.count - i)) | 0;
-                    var to = nodes.elt(idx);
-                    linkArray.push({from: from.data.key, to: to.data.key});
-                }
-            }
-            myDiagram.model.linkDataArray = linkArray;
-        }
-
-        function layout() {
-            myDiagram.startTransaction("change Layout");
-            var lay = myDiagram.layout;
-
-            var direction = getRadioValue("direction");
-            direction = parseFloat(direction, 10);
-            lay.direction = direction;
-
-            //var layerSpacing = document.getElementById("layerSpacing").value;
-            var layerSpacing = 25; //parseFloat(layerSpacing, 10);
-            lay.layerSpacing = layerSpacing;
-
-            //var columnSpacing = document.getElementById("columnSpacing").value;
-            var columnSpacing = 25; //parseFloat(columnSpacing, 10);
-            lay.columnSpacing = columnSpacing;
-
-            /*
-            var cycleRemove = getRadioValue("cycleRemove");
-            if (cycleRemove === "CycleDepthFirst") lay.cycleRemoveOption = go.LayeredDigraphLayout.CycleDepthFirst;
-            else if (cycleRemove === "CycleGreedy") lay.cycleRemoveOption = go.LayeredDigraphLayout.CycleGreedy;
-            */
-            lay.cycleRemoveOption = go.LayeredDigraphLayout.CycleDepthFirst;
-
-            /*
-            var layering = getRadioValue("layering");
-            if (layering === "LayerOptimalLinkLength") lay.layeringOption = go.LayeredDigraphLayout.LayerOptimalLinkLength;
-            else if (layering === "LayerLongestPathSource") lay.layeringOption = go.LayeredDigraphLayout.LayerLongestPathSource;
-            else if (layering === "LayerLongestPathSink") lay.layeringOption = go.LayeredDigraphLayout.LayerLongestPathSink;
-            */
-            lay.layeringOption = go.LayeredDigraphLayout.LayerOptimalLinkLength;
-
-            /*
-            var initialize = getRadioValue("initialize");
-            if (initialize === "InitDepthFirstOut") lay.initializeOption = go.LayeredDigraphLayout.InitDepthFirstOut;
-            else if (initialize === "InitDepthFirstIn") lay.initializeOption = go.LayeredDigraphLayout.InitDepthFirstIn;
-            else if (initialize === "InitNaive") lay.initializeOption = go.LayeredDigraphLayout.InitNaive;
-            */
-            lay.initializeOption = go.LayeredDigraphLayout.InitDepthFirstIn;
-
-            /*
-            var aggressive = getRadioValue("aggressive");
-            if (aggressive === "AggressiveLess") lay.aggressiveOption = go.LayeredDigraphLayout.AggressiveLess;
-            else if (aggressive === "AggressiveNone") lay.aggressiveOption = go.LayeredDigraphLayout.AggressiveNone;
-            else if (aggressive === "AggressiveMore") lay.aggressiveOption = go.LayeredDigraphLayout.AggressiveMore;
-            */
-            lay.aggressiveOption = go.LayeredDigraphLayout.AggressiveLess;
-
-            //TODO implement pack option
-            var pack = document.getElementsByName("pack");
-            var packing = 0;
-            for (var i = 0; i < pack.length; i++) {
-                if (pack[i].checked) packing = packing | parseInt(pack[i].value, 10);
-            }
-            lay.packOption = packing;
-
-            /*
-            var setsPortSpots = document.getElementById("setsPortSpots");
-            lay.setsPortSpots = setsPortSpots.checked;
-            */
-            lay.setsPortSpots = true;
-
-            myDiagram.commitTransaction("change Layout");
-        }
-
-        function getRadioValue(name) {
-            var radio = document.getElementsByName(name);
-            for (var i = 0; i < radio.length; i++)
-                if (radio[i].checked) return radio[i].value;
-        }
-
-        function genGanttChart() {
-            url = "/show_gantt_chart?pgt_id={{pgt_view_json_name}}"
-            window.open(url)
-        }
-
-        function genScheduleChart() {
-            url = "/show_schedule_mat?pgt_id={{pgt_view_json_name}}"
-            window.open(url)
-        }
-
-        function makePNG() {
-            //zoomToFit();
-
-            //var svg = myDiagram.makeSvg({
-            var rect_w = myDiagram.viewportBounds.width;
-            var rect_h = myDiagram.viewportBounds.height;
-            var img_w = myDiagram.documentBounds.width;
-            var img_h = myDiagram.documentBounds.height;
-
-            w_ratio = rect_w / img_w;
-            h_ratio = rect_h / img_h;
-
-            var scale_f = Math.min(1.0, Math.min(w_ratio, h_ratio));
-
-            var svg = myDiagram.makeImage({
-                scale: scale_f,
-                background: "White",
-                details: 1.0
-            });
-            svg.style.border = "1px solid black";
-            obj = document.getElementById("SVGArea");
-            obj.appendChild(svg);
-            if (obj.children.length > 0) {
-                obj.replaceChild(svg, obj.children[0]);
-            }
-        }
-
-        function zoomToFit() {
-            myDiagram.zoomToFit()
-            // console.log(myDiagram.viewportBounds.width.toString());
-            // console.log('\n');
-            // console.log(myDiagram.viewportBounds.height.toString());
-            // console.log('\n -----');
-            // console.log(myDiagram.documentBounds.width.toString());
-            // console.log('\n');
-            // console.log(myDiagram.documentBounds.height.toString());
-        }
-
-    </script>
-=======
       });
       highlightNode(e, closest);
     }
@@ -800,70 +530,56 @@
   }
 
 </script>
->>>>>>> 0c610291
 </head>
 <body onload="init()">
 <div id="sample">
-    <div style="margin-bottom: 5px; padding: 5px; background-color: aliceblue">
+  <div style="margin-bottom: 5px; padding: 5px; background-color: aliceblue">
     <span style="display: inline-block; vertical-align: top; padding: 5px">
-      <b>{{title}}</b><br/>{{partition_info}}<br/>
-        <!--
-        MinNodes: <input type="text" size="2" id="minNodes" value="20" /><br />
-        MaxNodes: <input type="text" size="2" id="maxNodes" value="100" /><br />
-        <button type="button" onclick="rebuildGraph()">Generate Digraph</button>
-        -->
+      <b>{{title}}</b><br />{{partition_info}}<br />
+      <!--
+      MinNodes: <input type="text" size="2" id="minNodes" value="20" /><br />
+      MaxNodes: <input type="text" size="2" id="maxNodes" value="100" /><br />
+      <button type="button" onclick="rebuildGraph()">Generate Digraph</button>
+      -->
     </span>
-        <span style="display: inline-block; vertical-align: top; padding: 5px; float:right">
+    <span style="display: inline-block; vertical-align: top; padding: 5px; float:right">
       <!-- Options<br /> -->
       Rotate:
-      <input checked="checked" name="direction" onclick="layout()" type="radio" value="0"/>Right (0)
-      <input name="direction" onclick="layout()" type="radio" value="90"/>Down (90)
-      <input name="direction" onclick="layout()" type="radio" value="180"/>Left (180)
-      <input name="direction" onclick="layout()" type="radio" value="270"/>Up (270)<br/>
-            <!--
-            LayerSpacing:
-            <input type="text" size="2" id="layerSpacing" value="25" onchange="layout()" style="clear: left;" /><br />
-            ColumnSpacing:
-            <input type="text" size="2" id="columnSpacing" value="25" onchange="layout()" /><br />
-            CycleRemove:
-
-            <input type="radio" name="cycleRemove" onclick="layout()" value="CycleDepthFirst" checked="checked" /> CycleDepthFirst
-            <input type="radio" name="cycleRemove" onclick="layout()" value="CycleGreedy" /> CycleGreedy<br />
-
-            Layering:
-            <input type="radio" name="layering" onclick="layout()" value="LayerOptimalLinkLength" checked="checked" /> LayerOptimalLinkLength
-            <input type="radio" name="layering" onclick="layout()" value="LayerLongestPathSource" /> LayerLongestPathSource
-            <input type="radio" name="layering" onclick="layout()" value="LayerLongestPathSink" /> LayerLongestPathSink<br />
-
-            Initialize:
-            <input type="radio" name="initialize" onclick="layout()" value="InitDepthFirstOut" checked="checked" /> InitDepthFirstOut
-            <input type="radio" name="initialize" onclick="layout()" value="InitDepthFirstIn" /> InitDepthFirstIn
-            <input type="radio" name="initialize" onclick="layout()" value="InitNaive" /> InitNaive<br />
-            Aggressive:
-            <input type="radio" name="aggressive" onclick="layout()" value="AggressiveNone" /> AggressiveNone
-            <input type="radio" name="aggressive" onclick="layout()" value="AggressiveLess" checked="checked" /> AggressiveLess
-            <input type="radio" name="aggressive" onclick="layout()" value="AggressiveMore" /> AggressiveMore<br />
-            -->
+      <input type="radio" name="direction" onclick="layout()" value="0" checked="checked" />Right (0)
+      <input type="radio" name="direction" onclick="layout()" value="90" />Down (90)
+      <input type="radio" name="direction" onclick="layout()" value="180" />Left (180)
+      <input type="radio" name="direction" onclick="layout()" value="270" />Up (270)<br />
+      <!--
+      LayerSpacing:
+      <input type="text" size="2" id="layerSpacing" value="25" onchange="layout()" style="clear: left;" /><br />
+      ColumnSpacing:
+      <input type="text" size="2" id="columnSpacing" value="25" onchange="layout()" /><br />
+      CycleRemove:
+
+      <input type="radio" name="cycleRemove" onclick="layout()" value="CycleDepthFirst" checked="checked" /> CycleDepthFirst
+      <input type="radio" name="cycleRemove" onclick="layout()" value="CycleGreedy" /> CycleGreedy<br />
+
+      Layering:
+      <input type="radio" name="layering" onclick="layout()" value="LayerOptimalLinkLength" checked="checked" /> LayerOptimalLinkLength
+      <input type="radio" name="layering" onclick="layout()" value="LayerLongestPathSource" /> LayerLongestPathSource
+      <input type="radio" name="layering" onclick="layout()" value="LayerLongestPathSink" /> LayerLongestPathSink<br />
+
+      Initialize:
+      <input type="radio" name="initialize" onclick="layout()" value="InitDepthFirstOut" checked="checked" /> InitDepthFirstOut
+      <input type="radio" name="initialize" onclick="layout()" value="InitDepthFirstIn" /> InitDepthFirstIn
+      <input type="radio" name="initialize" onclick="layout()" value="InitNaive" /> InitNaive<br />
+      Aggressive:
+      <input type="radio" name="aggressive" onclick="layout()" value="AggressiveNone" /> AggressiveNone
+      <input type="radio" name="aggressive" onclick="layout()" value="AggressiveLess" checked="checked" /> AggressiveLess
+      <input type="radio" name="aggressive" onclick="layout()" value="AggressiveMore" /> AggressiveMore<br />
+      -->
       Pack:
-      <input checked="checked" name="pack" onclick="layout()" type="checkbox" value="4"/> PackMedian
-      <input checked="checked" name="pack" onclick="layout()" type="checkbox" value="2"/> PackStraighten
-      <input checked="checked" name="pack" onclick="layout()" type="checkbox" value="1"/> PackExpand<br/>
-            <!-- SetsPortSpots: <input type="checkbox" id="setsPortSpots" onclick="layout()" checked="checked" />
-            -->
+      <input type="checkbox" name="pack" onclick="layout()" value="4" checked="checked" /> PackMedian
+      <input type="checkbox" name="pack" onclick="layout()" value="2" checked="checked" /> PackStraighten
+      <input type="checkbox" name="pack" onclick="layout()" value="1" checked="checked"/> PackExpand<br />
+      <!-- SetsPortSpots: <input type="checkbox" id="setsPortSpots" onclick="layout()" checked="checked" />
+      -->
     </span>
-<<<<<<< HEAD
-    </div>
-    <div id="myDiagram" style="border: solid 1px black; background: white; width: 100%; height: 900px"></div>
-    <div id="infoBoxHolder">
-        <!-- Initially Empty, it is populated when updateInfoBox is called -->
-    </div>
-    <div>
-        <button class="button" id="gantt_button" onclick="genGanttChart()">Produce Gantt Chart</button>
-        <button class="button" id="schedule_button" onclick="genScheduleChart()">Produce Schedule Matrix</button>
-        <button class="button" id="png_button" onclick="makePNG()">Export to PNG</button>
-        <button class="button" id="zoom_button" onclick="zoomToFit()">Zoom to Fit</button>
-    </div>
-=======
   </div>
   <div id="myDiagram" style="border: solid 1px black; background: white; width: 100%; height: 900px"></div>
   <div id="infoBoxHolder">
@@ -876,23 +592,22 @@
     <button id="cwl_button" class="button" onclick="makeCWL()">Export to CWL</button>
     <button id="zoom_button" class="button" onclick="zoomToFit()">Zoom to Fit</button>
   </div>
->>>>>>> 0c610291
 </div>
-<div id="SVGArea"></div>
+  <div id="SVGArea"></div>
 </div>
-<div align="center">
+    <div align="center">
     <br/>
     <br/>
-    <form action="/gen_pg" id="pg_form" method="get" target="_blank">
-        <!-- DALiuGE Manager host:<input type="text" name="dlg_mgr_host" value="sdp-dfms.ddns.net" size="40" style="font-size:16px;"> -->
-        DALiuGE Manager host:<input name="dlg_mgr_host" size="40" style="font-size:16px;" type="text" value="localhost">
-        <!-- DALiuGE Manager port:<input type="number" name="dlg_mgr_port" value="8097" style="font-size:16px;"> -->
-        DALiuGE Manager port:<input name="dlg_mgr_port" style="font-size:16px;" type="number" value="8001">
-        <br/>
-        <input class="button" type="submit" value="Generate &amp; Deploy Physical Graph">
-        <input name="pgt_id" type="hidden" value="{{pgt_view_json_name}}">
+    <form action="/gen_pg" method="get" id="pg_form" target="_blank">
+      <!-- DALiuGE Manager host:<input type="text" name="dlg_mgr_host" value="sdp-dfms.ddns.net" size="40" style="font-size:16px;"> -->
+      DALiuGE Manager host:<input type="text" name="dlg_mgr_host" value="localhost" size="40" style="font-size:16px;">
+      <!-- DALiuGE Manager port:<input type="number" name="dlg_mgr_port" value="8097" style="font-size:16px;"> -->
+      DALiuGE Manager port:<input type="number" name="dlg_mgr_port" value="8001" style="font-size:16px;">
+      <br/>
+      <input type="submit" value="Generate &amp; Deploy Physical Graph" class="button">
+      <input type="hidden" name="pgt_id" value="{{pgt_view_json_name}}">
     </form>
-</div>
+  </div>
 </div>
 </body>
 </html>