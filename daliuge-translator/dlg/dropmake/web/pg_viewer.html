﻿<html lang="en">
<head>
<title>Translator</title>
 <!-- Required bootstrap meta tags -->
 <meta charset="utf-8">
 <meta name="viewport" content="width=device-width, initial-scale=1, shrink-to-fit=no">
 <meta name="viewport" content="width=device-width, maximum-scale=1.0">
 <link rel="shortcut icon" type="image/jpg" href="/static/src/icons/liuFavIcon.svg"/>

 <script src="/static/src/d3/d3.v5.min.js"></script>
 <script src="/static/src/d3/dagre-d3.min.js"></script>
 <script src="/static/src/jquery.min.js"></script>
 <script src="/static/src/bootstrap/js/bootstrap.bundle.min.js"></script>
 <script src="/static/src/html2canvas.min.js"></script>
 <script src="/static/src/FileSaver.js"></script>
 <script src="https://cdnjs.cloudflare.com/ajax/libs/echarts/5.2.2/echarts.min.js"></script>
 <script src="/static/src/echarts-dagre.min.js"></script>
 <script src="/static/src/lib/fflate/index.js"></script>
 <script src="/static/src/require.js"></script>

 <!-- CSS -->
<link rel="stylesheet" href="/static/src/bootstrap/css/bootstrap.min.css">
<link type="text/css" rel="stylesheet" href="/static/src/main.css" />

<!-- Global Variables -->
<script>
    var pgtName = "{{pgt_view_json_name}}"
</script>
</head>

<body>


    <!-- custom bootstrap navbar -->
    <nav class="navbar fixed-top navbar-expand-lg navbar-dark" style="background-color: #004085;">
            <!-- Navbar content -->
            <a href="javascript:void(0)" class="navbar-brand inactiveLink" href="#" disabled>
                <object data="/static/src/icons/liu.svg" type="image/svg+xml" width="30" height="30" class="d-inline-block align-top" alt="LiuIcon"></object>
			    <img src="/static/src/icons/translate_green.png" width="30" height="30" class="d-inline-block align-top" alt="">
                <span> Translator </span>
            </a>
            <button class="navbar-toggler" type="button" data-toggle="collapse" data-target="#navbarNav" aria-controls="navbarNav" aria-expanded="false" aria-label="Toggle navigation">
                <span class="navbar-toggler-icon"></span>
            </button>
            <div class="collapse navbar-collapse" id="navbarNav">
                <ul class="nav navbar-nav navbar-center">
                    <!--    zoom not supported for this type of echart, buttons removed for now
                        <li class="nav-item">
                        <a href="javascript:void(0)" href="javascript:void(0)" class="nav-link tooltip" id="zoom_button" onclick="zoomToFit()"><img src="/static/src/icons/zoom_out_map_white_24dp.svg" alt="Zoom To Fit">
                            <span class="tooltiptext">Zoom To Fit</span>
                        </a>
                    </li>
                    <li class="nav-item">
                        <a href="javascript:void(0)" onclick="zoomOut()" class="nav-link tooltip"><img src="/static/src/icons/zoom_out_white_24dp.svg" alt="Zoom Out">
                            <span class="tooltiptext">Zoom Out</span>
                        </a>
                    </li>
                    <li class="nav-item">
                        <a href="javascript:void(0)" onclick="zoomIn()" class="nav-link tooltip"><img src="/static/src/icons/zoom_in_white_24dp.svg" alt="Zoom In">
                            <span class="tooltiptext">Zoom In</span>
                        </a>
                    </li> -->

                    <!-- unfinished, not needed until we change graph renderer -->
                    <!-- <li class="nav-item dropdown">
                        <a href="javascript:void(0)" class="nav-link tooltip" id="GraphOrientationDropdownBtn" role="button" data-toggle="dropdown" aria-haspopup="true" aria-expanded="false">
                            <img src="/static/src/icons/explore_white_24dp.svg" alt="Graph Orientation">
                            <span class="tooltiptext">Graph Orientation</span>
                        </a>
                        <div id="oriantationDropdown" class="dropdown-menu dropdown-menu-right" aria-labelledby="GraphOrientationDropdown">
                            <div class="orientationOptionContainer"><input type="radio" name="direction" onclick="layout()" value="0" checked="checked" /><a href="javascript:void(0)" class="inactiveLink nav-link">Right (0)</a></div>
                            <div class="orientationOptionContainer"><input type="radio" name="direction" onclick="layout()" value="90" /><a href="javascript:void(0)" class="inactiveLink nav-link">Down (90)</a></div>
                            <div class="orientationOptionContainer"><input type="radio" name="direction" onclick="layout()" value="180" /><a href="javascript:void(0)" class="inactiveLink nav-link">Left (180)</a></div>
                            <div class="orientationOptionContainer"><input type="radio" name="direction" onclick="layout()" value="270" /><a href="javascript:void(0)" class="inactiveLink nav-link">Up (270)</a></div>
                        </div>
                    </li> -->
                    <div class="btn-group" role="group" id="view-mode-buttons">
                        <button type="button" id="dagButton" onclick="graphInit('dag')" class="btn btn-secondary tooltip tooltipBottom graphChanger" data-text="Better For Small Graphs" >Dag</button>
                        <button type="button" id="sankeyButton" onclick="graphInit('sankey')" class="btn btn-secondary tooltip tooltipBottom graphChanger" data-text="Better For Big Graph" >Sankey</button>
                   </div>
                </ul>
                <ul class="nav navbar-nav  ml-auto">
<<<<<<< HEAD
                    <li class="nav-item">
                        <a href="javascript:void(0)" class="nav-link tooltip tooltipBottom" data-text="Deploy Physical Graph via HELM" id="helm_deploy_button" value="Deploy Physical Graph via HELM">HELM Deploy (Experimental)</a>
                    </li>
                    <li class="nav-item">
                        <a href="javascript:void(0)" class="nav-link tooltip tooltipBottom" data-text="Deploy Physical Graph via REST" id="rest_deploy_button" value="Deploy Physical Graph via REST">REST Deploy</a>
                    </li>
                    <li class="nav-item">
                        <a href="javascript:void(0)" class="nav-link tooltip tooltipBottom" data-text="Generate and deploy physical graph" id="deploy_button" value="Generate &amp; Deploy Physical Graph">Deploy</a>
=======
                    <li class="nav-item dropdown">
                        <div class="btn-group" id="deployDropdowns">
                                <a href="javascript:void(0)" onclick="deployAction()" class="dropdown-item tooltip tooltipBottom" data-text="Generate and deploy physical graph" id="deploy_button" value="Generate &amp; Deploy Physical Graph">Deploy</a>
                            <button type="button" class="btn btn-sm btn-secondary dropdown-toggle dropdown-toggle-split" data-toggle="dropdown" aria-haspopup="true" aria-expanded="false">
                              <span class="sr-only">Toggle Dropdown</span>
                            </button>
                            <div class="dropdown-menu">
                                <a href="javascript:void(0)" onclick="deployAction()" class="dropdown-item tooltip tooltipLeft" style="display: none;" data-text="Generate and deploy physical graph" id="deploy_button" value="Generate &amp; Deploy Physical Graph">Deploy</a>
                                <a href="javascript:void(0)" onclick="helmDeployAction()" class="dropdown-item tooltip tooltipLeft" data-text="Deploy Physical Graph via HELM" id="helm_deploy_button" value="Deploy Physical Graph via HELM">HELM Deploy</a>
                                <a href="javascript:void(0)" onclick="restDeployAction()" class="dropdown-item tooltip tooltipLeft" data-text="Deploy Physical Graph via REST" id="rest_deploy_button" value="Deploy Physical Graph via REST">REST Deploy</a>
                            </div>
                          </div>
>>>>>>> 3874e627
                    </li>
                   
                    <li class="nav-item dropdown">
                        <a href="javascript:void(0)" class="nav-link dropdown-toggle" id="navbarExportDropdown" role="button" data-toggle="dropdown" aria-haspopup="true" aria-expanded="false">
                            Export
                        </a>
                        <div class="dropdown-menu dropdown-menu-right" aria-labelledby="navbarExportDropdown">
                            <span id="exportJsonBtn" class="dropdown-item dropDropDownParent" href="#">JSON <img id="exportJsonIcon" src="/static/src/icons/arrow_right_white_24dp.svg" alt="">
                                <div class="dropDropDown">
                                    <a id="json_button" class="dropdown-item" onclick="makeJSON()">Physical Graph Template</a>
                                    <a id="Pysical_graph" class="dropdown-item" href="#">Physical Graph</a>
                                </div>
                            </span>
                            <div class="dropdown-divider"></div>
                            <a href="javascript:void(0)" id="png_button" class="dropdown-item" onclick="makePNG()">Screenshot</a>
                        </div>
                    </li>
                    <li class="nav-item">
                        <a href="javascript:void(0)" class="nav-link tooltip tooltipBottomLeft" data-text="Settings" data-toggle="modal" data-target="#settingsModal"><img src="/static/src/icons/settings_white_24dp.svg" alt="Settings"></a>
                    </li>
                </ul>
            </div>
    </nav>
    <div id="graphNameWrapper">
            <span id="graphName">{{pgt_view_json_name}}</span>
    </div>
    <div id="main"></div>
    <div id="runinfoWrapper">
        <span id="runinfo" >{{partition_info}}</span>
    </div>

    <div onload="init();" class="modal fade" id="settingsModal" tabindex="-1" role="dialog" aria-labelledby="settingsModalLabel" aria-hidden="true">
       <div class="modal-dialog modal-dialog-centered" role="document">
            <div class="modal-content">
                <div class="modal-header">
                    <h5 class="modal-title" id="settingsModalLabel">Settings</h5>
                    <button type="button" class="close" data-dismiss="modal" aria-label="Close">
                        <span aria-hidden="true">&times;</span>
                    </button>
                </div>
                <div class="modal-body">
                    <form action="/gen_pg" method="get" target="blank" name="deploy_target" id="pg_form" >
                        <div class="settingsSection">
                            <span>DALiuGE Manager URL:</span>
                            <input id="managerUrlInput" type="text" name="dlg_mgr_url" value="http://localhost:8001" size="40" style="font-size:16px;">
                        </div>
                        <input type="checkbox" id="dlg_mgr_deploy" style="visibility:hidden;" name="dlg_mgr_deploy" value="deploy" checked>
                        <input type="hidden" name="pgt_id" value="{{pgt_view_json_name}}">
                      </form>
<<<<<<< HEAD
=======
                    <form action="/gen_pg_helm" method="get" id="pg_helm_form" target="_blank" name="deploy_helm_target">
                        <input type="checkbox" id="dlg_helm_deploy" style="visibility:hidden;" name="dlg_helm_deploy" value="helm_deploy" checked>
                        <input type="hidden" name="pgt_id" value="{{pgt_view_json_name}}">
                    </form>
>>>>>>> 3874e627
                </div>
                <div class="modal-footer">
                    <button onClick="" type="button" class="btn btn-secondary" data-dismiss="modal">Cancel</button>
                    <button onClick="saveSettings()" type="button" class="btn btn-primary">Save changes</button>
                </div>
            </div>
        </div>
    </div>

    <!-- init script includes require, this links main js and echarts -->
    <script src="/static/graph_init.js"></script>
    <script>
        // initiating the graph for the first time
        graphInit("default")
    </script>
</body>
</html><|MERGE_RESOLUTION|>--- conflicted
+++ resolved
@@ -80,16 +80,6 @@
                    </div>
                 </ul>
                 <ul class="nav navbar-nav  ml-auto">
-<<<<<<< HEAD
-                    <li class="nav-item">
-                        <a href="javascript:void(0)" class="nav-link tooltip tooltipBottom" data-text="Deploy Physical Graph via HELM" id="helm_deploy_button" value="Deploy Physical Graph via HELM">HELM Deploy (Experimental)</a>
-                    </li>
-                    <li class="nav-item">
-                        <a href="javascript:void(0)" class="nav-link tooltip tooltipBottom" data-text="Deploy Physical Graph via REST" id="rest_deploy_button" value="Deploy Physical Graph via REST">REST Deploy</a>
-                    </li>
-                    <li class="nav-item">
-                        <a href="javascript:void(0)" class="nav-link tooltip tooltipBottom" data-text="Generate and deploy physical graph" id="deploy_button" value="Generate &amp; Deploy Physical Graph">Deploy</a>
-=======
                     <li class="nav-item dropdown">
                         <div class="btn-group" id="deployDropdowns">
                                 <a href="javascript:void(0)" onclick="deployAction()" class="dropdown-item tooltip tooltipBottom" data-text="Generate and deploy physical graph" id="deploy_button" value="Generate &amp; Deploy Physical Graph">Deploy</a>
@@ -102,9 +92,8 @@
                                 <a href="javascript:void(0)" onclick="restDeployAction()" class="dropdown-item tooltip tooltipLeft" data-text="Deploy Physical Graph via REST" id="rest_deploy_button" value="Deploy Physical Graph via REST">REST Deploy</a>
                             </div>
                           </div>
->>>>>>> 3874e627
                     </li>
-                   
+
                     <li class="nav-item dropdown">
                         <a href="javascript:void(0)" class="nav-link dropdown-toggle" id="navbarExportDropdown" role="button" data-toggle="dropdown" aria-haspopup="true" aria-expanded="false">
                             Export
@@ -152,13 +141,10 @@
                         <input type="checkbox" id="dlg_mgr_deploy" style="visibility:hidden;" name="dlg_mgr_deploy" value="deploy" checked>
                         <input type="hidden" name="pgt_id" value="{{pgt_view_json_name}}">
                       </form>
-<<<<<<< HEAD
-=======
                     <form action="/gen_pg_helm" method="get" id="pg_helm_form" target="_blank" name="deploy_helm_target">
                         <input type="checkbox" id="dlg_helm_deploy" style="visibility:hidden;" name="dlg_helm_deploy" value="helm_deploy" checked>
                         <input type="hidden" name="pgt_id" value="{{pgt_view_json_name}}">
                     </form>
->>>>>>> 3874e627
                 </div>
                 <div class="modal-footer">
                     <button onClick="" type="button" class="btn btn-secondary" data-dismiss="modal">Cancel</button>
