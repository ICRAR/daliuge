#
#    ICRAR - International Centre for Radio Astronomy Research
#    (c) UWA - The University of Western Australia, 2016
#    Copyright by UWA (in the framework of the ICRAR)
#    All rights reserved
#
#    This library is free software; you can redistribute it and/or
#    modify it under the terms of the GNU Lesser General Public
#    License as published by the Free Software Foundation; either
#    version 2.1 of the License, or (at your option) any later version.
#
#    This library is distributed in the hope that it will be useful,
#    but WITHOUT ANY WARRANTY; without even the implied warranty of
#    MERCHANTABILITY or FITNESS FOR A PARTICULAR PURPOSE.  See the GNU
#    Lesser General Public License for more details.
#
#    You should have received a copy of the GNU Lesser General Public
#    License along with this library; if not, write to the Free Software
#    Foundation, Inc., 59 Temple Place, Suite 330, Boston,
#    MA 02111-1307  USA
#
#    chen.wu@icrar.org

# pylint: disable=global-at-module-level

import argparse
import datetime
import json
import logging
import os
import pathlib
import signal
import sys
import threading
import time
import traceback
from enum import Enum
from json import JSONDecodeError
from typing import Union
from urllib.parse import urlparse

import uvicorn
from fastapi import FastAPI, Request, Body, Query, HTTPException, Form
from fastapi.responses import (
    HTMLResponse,
    JSONResponse,
    RedirectResponse,
)
from fastapi.staticfiles import StaticFiles
from fastapi.templating import Jinja2Templates
from jsonschema import validate, ValidationError
from pydantic import BaseModel

import dlg.constants as constants
import dlg.dropmake.pg_generator
from dlg import restutils, common
from dlg.clients import CompositeManagerClient
from dlg.common.reproducibility.constants import (
    REPRO_DEFAULT,
    ALL_RMODES,
    ReproducibilityFlags,
)
from dlg.common.reproducibility.reproducibility import (
    init_lgt_repro_data,
    init_lg_repro_data,
    init_pgt_partition_repro_data,
    init_pgt_unroll_repro_data,
    init_pg_repro_data,
)

from dlg import utils
from dlg.common.deployment_methods import DeploymentMethods
from dlg.common.k8s_utils import check_k8s_env
from dlg.dropmake.lg import GraphException
from dlg.dropmake.pg_manager import PGManager
from dlg.dropmake.scheduler import SchedulerException
from dlg.dropmake.web.translator_utils import (
    file_as_string,
    lg_repo_contents,
    lg_path,
    lg_exists,
    pgt_exists,
    pgt_path,
    pgt_repo_contents,
    prepare_lgt,
    unroll_and_partition_with_params,
    make_algo_param_dict,
    get_mgr_deployment_methods,
    parse_mgr_url,
)

APP_DESCRIPTION = """
DALiuGE LG Web interface translates and deploys logical graphs.

The interface is split into two parts, refer to the main DALiuGE documentation
[DALiuGE documentation](https://daliuge.readthedocs.io/) for more information

### Original API
A set of endpoints are maintained for backwards compatibility

### New API
The new API mirrors that of the command line interface with a focus on body parameters, rather
than query parameters.

However, a new API for deployment is yet to be implemented

Original author: chen.wu@icrar.org
"""
APP_TAGS_METADATA = [
    {
        "name": "Original",
        "description": "The original DALiuGE LG_web endpoints.",
    },
    {
        "name": "Updated",
        "description": "The new post-centric style mirror of CLI interface.",
    },
]

file_location = pathlib.Path(__file__).parent.absolute()
templates = Jinja2Templates(directory=file_location)

app = FastAPI(
    title="DALiuGE LG Web Interface",
    description=APP_DESCRIPTION,
    openapi_tags=APP_TAGS_METADATA,
    contact={"name": "pritchardn", "email": "nicholas.pritchard@icrar.org"},
    version=dlg.version.version,
    license_info={
        "name": "LGPLv2+",
        "url": "https://www.gnu.org/licenses/old-licenses/lgpl-2.1.en.html",
    },
)
app.mount("/static", StaticFiles(directory=file_location), name="static")
logger = logging.getLogger(f"dlg.{__name__}")

post_sem = threading.Semaphore(1)
gen_pgt_sem = threading.Semaphore(1)

global lg_dir
global pgt_dir
global pg_mgr
LG_SCHEMA = json.loads(file_as_string("lg.graph.schema", package="dlg.dropmake"))


@app.post("/jsonbody", tags=["Original"])
def jsonbody_post_lg(
    lg_name: str = Form(description="The name of the lg to use"),
    lg_content: str = Form(description="The content of the lg to save to file"),
    rmode: str = Form(default=str(REPRO_DEFAULT.value)),
):
    """
    Post a logical graph JSON.
    """
    if not lg_exists(lg_dir, lg_name):
        raise HTTPException(
            status_code=404,
            detail="Creating new graphs through this API is not supported",
        )
    try:
        lg_content = json.loads(lg_content)
    except JSONDecodeError:
        logger.warning("Could not decode lgt %s", lg_name)
    lg_content = init_lgt_repro_data(lg_content, rmode)
    logical_path = pathlib.Path(lg_dir, lg_name)
    post_sem.acquire()
    try:
        with open(logical_path, "w") as lg_file:
            lg_file.write(json.dumps(lg_content))
    except Exception as e:
        raise HTTPException(
            status_code=500,
            detail="Failed to save logical graph {0}:{1}".format(lg_name, str(e)),
        ) from e
    finally:
        post_sem.release()


@app.get("/jsonbody", tags=["Original"])
def jsonbody_get_lg(
    lg_name: str = Query(
        default=None, description="The name of the lg to load from file"
    )
):
    """
    Returns JSON representation of saved logical graph.
    """
    if lg_name is None or len(lg_name) == 0:
        all_lgs = lg_repo_contents(lg_dir)
        try:
            first_dir = next(iter(all_lgs))
            first_lg = first_dir + "/" + all_lgs[first_dir][0]
            lg_name = first_lg
        except StopIteration:
            return "Nothing found in dir {0}".format(lg_path)
    if lg_exists(lg_dir, lg_name):
        # print "Loading {0}".format(name)
        lgp = lg_path(lg_dir, lg_name)
        with open(lgp, "r") as f:
            data = json.load(f)
        return JSONResponse(data)
    else:
        raise HTTPException(
            status_code=404,
            detail="JSON graph {0} not found\n".format(lg_name),
        )


@app.get("/pgt_jsonbody", response_class=JSONResponse, tags=["Original"])
def jsonbody_get_pgt(
    pgt_name: str = Query(description="The name of the pgt to load from file"),
):
    """
    Return JSON representation of a physical graph template
    """
    if pgt_exists(pgt_dir, pgt_name):
        # print "Loading {0}".format(name)
        pgt = pgt_path(pgt_dir, pgt_name)
        with open(pgt, "r") as f:
            data = f.read()
        return JSONResponse(data)
    else:
        raise HTTPException(
            status_code=404, detail="JSON graph {0} not found".format(pgt_name)
        )


@app.get("/pg_viewer", response_class=HTMLResponse, tags=["Original"])
def load_pg_viewer(
    request: Request,
    pgt_view_name: str = Query(
        default=None, description="The string of the type of view to provide"
    ),
):
    """
    Loads the physical graph viewer
    """
    if pgt_view_name is None or len(pgt_view_name) == 0:
        all_pgts = pgt_repo_contents(pgt_dir)
        try:
            first_dir = next(iter(all_pgts))
            pgt_view_name = first_dir + os.sep + all_pgts[first_dir][0]
        except StopIteration:
            pgt_view_name = None
    if pgt_exists(pgt_dir, pgt_view_name):
        tpl = templates.TemplateResponse(
            "pg_viewer.html",
            {
                "request": request,
                "pgt_view_json_name": pgt_view_name,
                "partition_info": None,
                "title": "Physical Graph Template",
                "error": None,
            },
        )
        return tpl
    else:
        raise HTTPException(
            status_code=404,
            detail="Physical graph template view {0} not found {1}".format(
                pgt_view_name, pgt_dir
            ),
        )


@app.get("/show_gantt_chart", response_class=HTMLResponse, tags=["Original"])
def show_gantt_chart(
    request: Request,
    pgt_id: str = Query(
        description="The pgt_id used to internally reference this graph"
    ),
):
    """
    Interface to show the gantt chart
    """
    tpl = templates.TemplateResponse(
        "matrix_vis.html",
        {
            "request": request,
            "pgt_view_json_name": pgt_id,
            "vis_action": "pgt_gantt_chart",
        },
    )
    return tpl


@app.get("/pgt_gantt_chart", tags=["Original"])
def get_gantt_chart(
    pgt_id: str = Query(
        description="The pgt_id used to internally reference this graph"
    ),
):
    """
    Interface to retrieve a Gantt Chart matrix associated with a PGT
    """
    try:
        ret = pg_mgr.get_gantt_chart(pgt_id)
        return ret
    except GraphException as ge:
        raise HTTPException(
            status_code=500,
            detail="Failed to generate Gantt chart for {0}: {1}".format(pgt_id, ge),
        ) from ge


@app.get("/show_schedule_mat", response_class=HTMLResponse, tags=["Original"])
def show_schedule_matrix(
    request: Request,
    pgt_id: str = Query(
        description="The pgt_id used to internally reference this graph"
    ),
):
    """
    Interface to show the schedule mat
    """
    tpl = templates.TemplateResponse(
        "matrix_vis.html",
        {
            "request": request,
            "pgt_view_json_name": pgt_id,
            "vis_action": "pgt_schedule_mat",
        },
    )
    return tpl


@app.get("/get_schedule_matrices", tags=["Original"])
def get_schedule_matrices(
    pgt_id: str = Query(
        description="The pgt_id used to internally reference this graph"
    ),
):
    """
    Interface to return all schedule matrices for a single pgt_id
    """
    try:
        ret = pg_mgr.get_schedule_matrices(pgt_id)
        return ret
    except Exception as e:
        raise HTTPException(
            status_code=500,
            detail="Failed to get schedule matrices for {0}: {1}".format(pgt_id, e),
        ) from e


# ------ Graph deployment methods ------ #


@app.get("/gen_pgt", tags=["Original"])
def gen_pgt(
    request: Request,
    lg_name: str = Query(
        description="If present, translator will attempt to load this lg from file"
    ),
    rmode: str = Query(
        default=str(REPRO_DEFAULT.value),
        description="Reproducibility mode setting level of provenance tracking. Refer to main documentation for more information",
    ),
    test: str = Query(
        default="false",
        description="If 'true', will replace all apps with sleeps",
    ),
    num_par: int = Query(
        default=1, description="The number of data partitions in the graph"
    ),
    algo: str = Query(
        default="metis",
        description="The scheduling algorithm used when unrolling the graph",
    ),
    num_islands: int = Query(
        default=0, description="The number of data-islands to partition"
    ),
    par_label: str = Query(
        default="Partition",
        description="The label prefixed to each generated partition",
    ),
):
    if not lg_exists(lg_dir, lg_name):
        raise HTTPException(
            status_code=404,
            detail="Logical graph '{0}' not found".format(lg_name),
        )
    try:
        print("TESTING PRINT IN TEST")
        lgt = prepare_lgt(lg_path(lg_dir, lg_name), rmode)
        test = test.lower() == "true"
        pgt = unroll_and_partition_with_params(
            lgt,
            test,
            algo,
            num_par,
            num_islands,
            par_label,
            request.query_params.items(),
        )
        num_partitions = 0  # pgt._num_parts;

        pgt_id = pg_mgr.add_pgt(pgt, lg_name)

        part_info = " - ".join(
            ["{0}:{1}".format(k, v) for k, v in pgt.result().items()]
        )
        tpl = templates.TemplateResponse(
            "pg_viewer.html",
            {
                "request": request,
                "pgt_view_json_name": pgt_id,
                "partition_info": part_info,
                "title": "Physical Graph Template%s"
                % ("" if num_partitions == 0 else "Partitioning"),
                "error": None,
            },
        )
        return tpl
    except GraphException as ge:
        logger.info("Graph Exception")
        raise HTTPException(
            status_code=500,
            detail="Invalid Logical Graph {1}: {0}".format(str(ge), lg_name),
        ) from ge
    except SchedulerException as se:
        logger.info("Schedule Exception")
        raise HTTPException(
            status_code=500,
            detail="Graph scheduling exception {1}: {0}".format(str(se), lg_name),
        ) from se
    except Exception as e:
        logger.info("Partition / Other exception")
        trace_msg = traceback.format_exc()
        raise HTTPException(
            status_code=500,
            detail="Graph partition exception {1}: {0}".format(trace_msg, lg_name),
        ) from e


@app.post("/gen_pgt", response_class=HTMLResponse, tags=["Original"])
async def gen_pgt_post(
    request: Request,
    lg_name: str = Form(
        description="If present, translator will attempt to load this lg from file"
    ),
    json_data: str = Form(description="The graph data used as the graph if supplied"),
    rmode: str = Form(
        str(REPRO_DEFAULT.value),
        description="Reproducibility mode setting level of provenance tracking. Refer to main documentation for more information",
    ),
    test: str = Form(
        default="false",
        description="If 'true', will replace all apps with sleeps",
    ),
    algo: str = Form(
        default="metis",
        description="The scheduling algorithm used when unrolling the graph",
    ),
    num_par: int = Form(
        default=1, description="The number of data partitions in the graph"
    ),
    num_islands: int = Form(
        default=0, description="The number of data-islands to partition"
    ),
    par_label: str = Form(
        default="Partition",
        description="The label prefixed to each generated partition",
    ),
    min_goal: Union[int, None] = Form(default=None),
    ptype: Union[int, None] = Form(default=None),
    max_load_imb: Union[int, None] = Form(default=None),
    max_cpu: Union[int, None] = Form(default=None),
    time_greedy: Union[int, None] = Form(default=None),
    deadline: Union[int, None] = Form(default=None),
    topk: Union[int, None] = Form(default=None),
    swarm_size: Union[int, None] = Form(default=None),
    max_mem: Union[int, None] = Form(default=None),
):
    """
    Translating Logical Graphs to Physical Graphs.
    Differs from get_pgt above by the fact that the logical graph data is POSTed
    to this route in a HTTP form, whereas gen_pgt loads the logical graph data
    from a local file
    """
    test = test.lower() == "true"
    try:
        logical_graph = json.loads(json_data)
        try:
            validate(logical_graph, LG_SCHEMA)
        except ValidationError as ve:
            error = "Validation Error {1}: {0}".format(str(ve), lg_name)
            logger.error(error)
            # raise HTTPException(status_code=500, detail=error)
        logical_graph = prepare_lgt(logical_graph, rmode)
        # LG -> PGT
        # TODO: Warning: I dislike doing it this way with a passion, however without changing the tests/ usage of the api getting all form fields is difficult.
        algo_params = make_algo_param_dict(
            min_goal,
            ptype,
            max_load_imb,
            max_cpu,
            time_greedy,
            deadline,
            topk,
            swarm_size,
            max_mem,
        )
        pgt = unroll_and_partition_with_params(
            logical_graph,
            test,
            algo,
            num_par,
            num_islands,
            par_label,
            algo_params,
        )
        pgt_id = pg_mgr.add_pgt(pgt, lg_name)
        part_info = " - ".join(
            ["{0}:{1}".format(k, v) for k, v in pgt.result().items()]
        )
        tpl = templates.TemplateResponse(
            "pg_viewer.html",
            {
                "request": request,
                "pgt_view_json_name": pgt_id,
                "partition_info": part_info,
                "title": "Physical Graph Template%s"
                % ("" if num_par == 0 else "Partitioning"),
                "error": None,
            },
        )
        return tpl
    except GraphException as ge:
        logger.info("GRAPH EXCEPTION")
        raise HTTPException(
            status_code=500,
            detail="Invalid Logical Graph {1}: {0}".format(str(ge), lg_name),
        ) from ge
    except SchedulerException as se:
        logger.info("SCHEDULE EXCEPTION")
        raise HTTPException(
            status_code=500,
            detail="Graph scheduling exception {1}: {0}".format(str(se), lg_name),
        ) from se
    except Exception as e:
        logger.info("OTHER EXCEPTION")
        trace_msg = traceback.format_exc()
        raise HTTPException(
            status_code=500,
            detail="Graph partition exception {1}: {0}".format(trace_msg, lg_name),
        ) from e


@app.get("/gen_pg", response_class=JSONResponse, tags=["Original"])
def gen_pg(
    pgt_id: str = Query(
        description="The pgt_id used to internally reference this graph"
    ),
    dlg_mgr_deploy: Union[str, None] = Query(
        default=None,
        description="If supplied, this endpoint will attempt to deploy the graph is the dlg_pgt_url or dlg_mgr_host/port endpoint",
    ),
    dlg_mgr_url: Union[str, None] = Query(
        default=None, description="The DALiuGE manager to deploy the graph to"
    ),
    dlg_mgr_host: Union[str, None] = Query(
        default=None,
        description="The DALiuGE manager base IP to deploy the graph to",
    ),
    dlg_mgr_port: Union[int, None] = Query(
        default=None,
        description="The DALiuGE manager port to deploy the graph to",
    ),
    tpl_nodes_len: int = Query(
        default=0,
        description="The number of nodes to unroll the graph partition for",
    ),
):
    """
    RESTful interface to convert a PGT(P) into PG by mapping
    PGT(P) onto a given set of available resources
    """
    mprefix = ""
    mport = 443
    if dlg_mgr_url is not None:
        mparse = urlparse(dlg_mgr_url)
        try:
            (mhost, mport) = mparse.netloc.split(":")
            mport = int(mport)
        except ValueError as e:
            logger.debug("URL parsing error of: %s, %s", dlg_mgr_url, str(e))
            mhost = mparse.netloc
            if mparse.scheme == "http":
                mport = 80
            elif mparse.scheme == "https":
                mport = 443
        mprefix = mparse.path
        if mprefix.endswith("/"):
            mprefix = mprefix[:-1]
    else:
        mhost = dlg_mgr_host
        if dlg_mgr_port is not None:
            mport = dlg_mgr_port
        else:
            mport = 443

    logger.debug("Manager host: %s", mhost)
    logger.debug("Manager port: %s", mport)
    logger.debug("Manager prefix: %s", mprefix)
    # if the 'deploy' checkbox is not checked,
    # then the form submission will NOT contain a 'dlg_mgr_deploy' field
    deploy = dlg_mgr_deploy is not None
    pgtp = pg_mgr.get_pgt(pgt_id)
    if pgtp is None:
        raise HTTPException(
            status_code=404,
            detail="PGT(P) with id {0} not found in the Physical Graph Manager".format(
                pgt_id
            ),
        )

    pgtpj = pgtp.gojs_json_obj
    reprodata = pgtp.reprodata
    num_partitions = len(list(filter(lambda n: "isGroup" in n, pgtpj["nodeDataArray"])))

    if mhost is None:
        if tpl_nodes_len > 0:
            nnodes = num_partitions
        else:
            raise HTTPException(
                status_code=500,
                detail="Must specify DALiuGE manager host or tpl_nodes_len",
            )

        pg_spec = pgtp.to_pg_spec([], ret_str=False, tpl_nodes_len=nnodes)
        pg_spec.append(reprodata)
        return JSONResponse(pg_spec)
    try:
        mgr_client = CompositeManagerClient(
            host=mhost, port=mport, url_prefix=mprefix, timeout=30
        )
        # 1. get a list of nodes
        node_list = [f"{mhost}:{mport}"] + mgr_client.nodes()
        logger.debug("Calling mapping to nodes: %s", node_list)
        # 2. mapping PGTP to resources (node list)
        pg_spec = pgtp.to_pg_spec(node_list, ret_str=False)

        if deploy:
            dt = datetime.datetime.now().strftime("%Y-%m-%dT%H-%M-%S.%f")
            ssid = "{0}_{1}".format(
                pgt_id.split(".graph")[0].split("_pgt")[0].split("/")[-1], dt
            )
            mgr_client.create_session(ssid)
            # print "session created"
            completed_uids = common.get_roots(pg_spec)
            pg_spec.append(reprodata)
            mgr_client.append_graph(ssid, pg_spec)
            # print "graph appended"
            mgr_client.deploy_session(ssid, completed_uids=completed_uids)
            # mgr_client.deploy_session(ssid, completed_uids=[])
            # print "session deployed"
            # 3. redirect to the master drop manager
            return RedirectResponse(
                "http://{0}:{1}{2}/session?sessionId={3}".format(
                    mhost, mport, mprefix, ssid
                )
            )
        else:
            return JSONResponse(pg_spec)
    except restutils.RestClientException as re:
        raise HTTPException(
            status_code=500,
            detail="Failed to interact with DALiUGE Drop Manager: {0}".format(re),
        ) from re
    except Exception as ex:
        logger.error(traceback.format_exc())
        raise HTTPException(
            status_code=500,
            detail="Failed to deploy physical graph: {0}".format(ex),
        ) from ex


@app.post("/gen_pg_spec", tags=["Original"])
def gen_pg_spec(
    pgt_id: str = Body(
        description="The pgt_id used to internally reference this graph"
    ),
    node_list: list = Body(
        default=[],
        description="The list of daliuge nodes to submit the graph to",
    ),
    manager_host: str = Body(
        description="The address of the manager host where the graph will be deployed to."
    ),
    tpl_nodes_len: int = Body(
        default=1,
        description="The number of nodes requested by the graph",
    ),
):
    """
    Interface to convert a PGT(P) into pg_spec
    """
    try:
        if manager_host.find(":") == -1:
            manager_host = f"{manager_host}:{constants.ISLAND_DEFAULT_REST_PORT}"
        logger.debug("pgt_id: %s", str(pgt_id))
        # logger.debug("node_list: %s", str(node_list))
    except Exception as ex:
        logger.error("%s", traceback.format_exc())
        raise HTTPException(
            status_code=500,
            detail="Unable to parse json body of request for pg_spec: {0}".format(ex),
        ) from ex
    pgtp = pg_mgr.get_pgt(pgt_id)
    if pgtp is None:
        raise HTTPException(
            status_code=404,
            detail="PGT(P) with id {0} not found in the Physical Graph Manager".format(
                pgt_id
            ),
        )
    if node_list is None:
        raise HTTPException(status_code=500, detail="Must specify DALiuGE nodes list")

    try:
        logger.debug("Calling mapping to host: %s", [manager_host] + node_list)
        pg_spec = pgtp.to_pg_spec(
            [manager_host] + node_list,
            tpl_nodes_len=tpl_nodes_len,
            ret_str=False,
        )
        root_uids = common.get_roots(pg_spec)
        logger.debug("Root UIDs: %s", list(root_uids))
        response = JSONResponse(
            json.dumps(
                {"pg_spec": pg_spec, "root_uids": list(root_uids)},
            ),
        )
        return response
    except Exception as ex:
        logger.error("%s", traceback.format_exc())
        raise HTTPException(
            status_code=500,
            detail="Failed to generate pg_spec: {0}".format(ex),
        ) from ex


@app.get("/gen_pg_helm", tags=["Original"])
def gen_pg_helm(
    pgt_id: str = Body(
        description="The pgt_id used to internally reference this graph"
    ),
):
    """
    Deploys a PGT as a K8s helm chart.
    """
    # Get pgt_data
    from ...deploy.start_helm_cluster import start_helm

    pgtp = pg_mgr.get_pgt(pgt_id)
    if pgtp is None:
        raise HTTPException(
            status_code=404,
            detail="PGT(P) with id {0} not found in the Physical Graph Manager".format(
                pgt_id
            ),
        )

    pgtpj = pgtp.gojs_json_obj
    logger.info("PGTP: %s", pgtpj)
    num_partitions = len(list(filter(lambda n: "isGroup" in n, pgtpj["nodeDataArray"])))
    # Send pgt_data to helm_start
    try:
        start_helm(pgtp, num_partitions, pgt_dir)
    except restutils.RestClientException as ex:
        logger.error(traceback.format_exc())
        raise HTTPException(
            status_code=500,
            detail="Failed to deploy physical graph: {0}".format(ex),
        ) from ex
    # TODO: Not sure what to redirect to yet
    return "Inspect your k8s dashboard for deployment status"


# ------ Methods from translator CLI ------ #


class AlgoParams(BaseModel):
    """
    Set of scheduling algorithm parameters, not all apply to all algorithms.
    Refer to main documentation for more information.
    """

    min_goal: Union[int, None] = None
    ptype: Union[int, None] = None
    max_load_imb: Union[int, None] = None
    max_cpu: Union[int, None] = None
    time_greedy: Union[int, None] = None
    deadline: Union[int, None] = None
    topk: Union[int, None] = None
    swarm_size: Union[int, None] = None
    max_mem: Union[int, None] = None


class KnownAlgorithms(str, Enum):
    """
    List of known scheduling algorithms.
    Will need to be updated manually.
    """

    ALGO_NONE = ("none",)
    ALGO_METIS = ("metis",)
    ALGO_MY_SARKAR = ("mysarkar",)
    ALGO_MIN_NUM_PARTS = ("min_num_parts",)
    ALGO_PSO = "pso"


def load_graph(graph_content: str, graph_name: str):
    out_graph = {}
    if graph_content is not None and graph_name is not None:
        raise HTTPException(
            status_code=400,
            detail="Need to supply either an name or content but not both",
        )
    if not lg_exists(lg_dir, graph_name):
        if not graph_content:
            raise HTTPException(status_code=400, detail="LG content is nonexistent")
        else:
            try:
                out_graph = json.loads(graph_content)
            except JSONDecodeError as jerror:
                logger.error(jerror)
                raise HTTPException(status_code=400, detail="LG content is malformed") \
                    from jerror
    else:
        lgp = lg_path(lg_dir, graph_name)
        with open(lgp, "r") as f:
            try:
                out_graph = json.load(f)
            except JSONDecodeError as jerror:
                logger.error(jerror)
                raise HTTPException(
                    status_code=500, detail="LG graph on file cannot be loaded"
                ) from jerror
    return out_graph


@app.post("/lg_fill", response_class=JSONResponse, tags=["Updated"])
def lg_fill(
    lg_name: str = Form(
        default=None,
        description="If present, translator will attempt to load this lg from file",
    ),
    lg_content: str = Form(
        default=None,
        description="If present, translator will use this string as the graph content",
    ),
    parameters: str = Form(
        default="{}", description="JSON key: value store of graph paramter"
    ),
    rmode: str = Form(
        REPRO_DEFAULT.name,
        enum=[roption.name for roption in [ReproducibilityFlags.NOTHING] + ALL_RMODES],
        description="Reproducibility mode setting level of provenance tracking. Refer to main documentation for more information",
    ),
):
    """
    Will fill a logical graph by replacing fields with supplied parameters.

    One of lg_name or lg_content, but not both, must be specified.
    """
    lg_graph = load_graph(lg_content, lg_name)
    try:
        params = json.loads(parameters)
    except JSONDecodeError as jerror:
        logger.error(jerror)
        raise HTTPException(
            status_code=400,
            detail="Parameter string is invalid") from jerror
    output_graph = dlg.dropmake.pg_generator.fill(lg_graph, params)
    output_graph = init_lg_repro_data(init_lgt_repro_data(output_graph, rmode))
    return JSONResponse(output_graph)


@app.post("/unroll", response_class=JSONResponse, tags=["Updated"])
def lg_unroll(
    lg_name: str = Form(
        default=None,
        description="If present, translator will attempt to load this lg from file",
    ),
    lg_content: str = Form(
        default=None,
        description="If present, translator will use this string as the graph content",
    ),
    oid_prefix: str = Form(
        default=None, description="ID prefix appended to unrolled nodes"
    ),
    zero_run: bool = Form(
        default=None,
        description="If true, apps will be replaced with sleep apps",
    ),
    default_app: str = Form(
        default=None,
        description="If set, will change all apps to this app class",
    ),
):
    """
    Will unroll a logical graph into a physical graph template.

    One of lg_name or lg_content, but not both, needs to be specified.
    """
    lg_graph = load_graph(lg_content, lg_name)
    pgt = dlg.dropmake.pg_generator.unroll(lg_graph, oid_prefix, zero_run, default_app)
    pgt = init_pgt_unroll_repro_data(pgt)
    return JSONResponse(pgt)


@app.post("/partition", response_class=JSONResponse, tags=["Updated"])
def pgt_partition(
    pgt_name: str = Form(
        default=None,
        description="If specified, translator will attempt to load graph from file",
    ),
    pgt_content: str = Form(
        default=None,
        description="If present, translator will use this string as the graph content",
    ),
    num_partitions: int = Form(
        default=1,
        description="Number of partitions to unroll the graph across",
    ),
    num_islands: int = Form(
        default=1, description="Number of data islands to partition for"
    ),
    algorithm: KnownAlgorithms = Form(
        default="metis", description="The selected scheduling algorithm"
    ),
    algo_params: AlgoParams = Form(
        default=AlgoParams(),
        description="The parameter values passed to the scheduling algorithm. Required parameters varies per algorithm.",
    ),
):
    """
    Uses scheduling algorithms to partition an unrolled pgt across several partitions and data islands.

    One of pgt_name or pgt_content, but not both, must be specified.
    """
    graph = load_graph(pgt_content, pgt_name)
    reprodata = {}
    if not graph[-1].get("oid"):
        reprodata = graph.pop()
    pgt = dlg.dropmake.pg_generator.partition(
        graph, algorithm, num_partitions, num_islands, algo_params.dict()
    )
    pgt.append(reprodata)
    pgt = init_pgt_partition_repro_data(pgt)
    return JSONResponse(pgt)


@app.post("/unroll_and_partition", response_class=JSONResponse, tags=["Updated"])
def lg_unroll_and_partition(
    lg_name: str = Form(
        default=None,
        description="If present, translator will attempt to load this lg from file",
    ),
    lg_content: str = Form(
        default=None,
        description="If present, translator will use this string as the graph content",
    ),
    oid_prefix: str = Form(
        default=None, description="ID prefix appended to unrolled nodes"
    ),
    zero_run: bool = Form(
        default=None,
        description="If true, apps will be replaced with sleep apps",
    ),
    default_app: str = Form(
        default=None,
        description="If set, will change all apps to this app class",
    ),
    num_partitions: int = Form(
        default=1,
        description="Number of partitions to unroll the graph across",
    ),
    num_islands: int = Form(
        default=1, description="Number of data islands to partition for"
    ),
    algorithm: KnownAlgorithms = Form(
        default="metis", description="The selected scheduling algorithm"
    ),
    algo_params: AlgoParams = Form(
        default=AlgoParams(),
        description="The parameter values passed to the scheduling algorithm. Required parameters varies per algorithm.",
    ),
):
    """
    Unrolls and partitions a logical graph with the provided various parameters.

    One of lg_name and lg_content, but not both, must be specified.
    """
    lg_graph = load_graph(lg_content, lg_name)
    pgt = dlg.dropmake.pg_generator.unroll(lg_graph, oid_prefix, zero_run, default_app)
    pgt = init_pgt_unroll_repro_data(pgt)
    reprodata = pgt.pop()
    pgt = dlg.dropmake.pg_generator.partition(
        pgt, algorithm, num_partitions, num_islands, algo_params.dict()
    )
    pgt.append(reprodata)
    pgt = init_pgt_partition_repro_data(pgt)
    return JSONResponse(pgt)


@app.post("/map", response_class=JSONResponse, tags=["Updated"])
def pgt_map(
    pgt_name: str = Form(
        default=None,
        description="If supplied, this graph will attempted to be loaded from disk on the server",
    ),
    pgt_content: str = Form(
        default=None, description="If supplied, this is the graph content"
    ),
    nodes: str = Form(
        default=None,
        description="Comma separated list of IP addrs e.g. 'localhost, 127.0.0.2'",
    ),
    num_islands: int = Form(
        default=1, description="The number of data islands to launch"
    ),
    co_host_dim: bool = Form(
        default=True,
        description="Whether to launch data island manager processes alongside node-managers",
    ),
    host: str = Form(
        default=None,
        description="If present, will attempt to query this address for node-managers",
    ),
    port: int = Form(
        default=dlg.constants.ISLAND_DEFAULT_REST_PORT,
        description="Port used by HOST manager process",
    ),
):
    """
    Maps physical graph templates to node resources.
    """
    if not nodes:
        client = CompositeManagerClient(host, port, timeout=10)
        nodes = [f"{host}:{port}"] + client.nodes()
    if len(nodes) <= num_islands:
        logger.error("Not enough nodes to fill all islands")
        raise HTTPException(
            status_code=500,
            detail="#nodes (%d) should be larger than the number of islands (%d)"
            % (len(nodes), num_islands),
        )
    pgt = load_graph(pgt_content, pgt_name)
    reprodata = {}
    if not pgt[-1].get("oid"):
        reprodata = pgt.pop()
    logger.info(nodes)
    pg = dlg.dropmake.pg_generator.resource_map(pgt, nodes, num_islands, co_host_dim)
    pg.append(reprodata)
    pg = init_pg_repro_data(pg)
    return JSONResponse(pg)


@app.get("/api/submission_method")
def get_submission_method(
    dlg_mgr_url: str = Query(
        default=None,
        description="If present, translator will query this URL for its deployment options",
    ),
    dlg_mgr_host: str = Query(
        default=None,
        description="If present with mport and mprefix, will be the base host for deployment",
    ),
    dlg_mgr_port: int = Query(default=None, description=""),
):
    logger.debug("Received submission_method request")
    if dlg_mgr_url:
        mhost, mport, mprefix = parse_mgr_url(dlg_mgr_url)
    else:
        mhost = dlg_mgr_host
        mport = dlg_mgr_port
        mprefix = ""
    available_methods = []
    if check_k8s_env():
        available_methods.append(DeploymentMethods.HELM)
    if mhost is not None:
        available_methods = get_mgr_deployment_methods(mhost, mport, mprefix)
    logger.debug("Methods available: %s", available_methods)
    return {"methods": available_methods}


@app.get(
    "/",
    response_class=HTMLResponse,
    description="The page used to view physical graphs",
)
def index(request: Request):
    tpl = templates.TemplateResponse(
        "pg_viewer.html",
        {
            "request": request,
            "pgt_view_json_name": None,
            "partition_info": None,
            "title": "Physical Graph Template",
            "error": None,
        },
    )
    return tpl


@app.head("/")
def liveliness():
    return {}


def run(_, args):
    """
    FastAPI implementation of daliuge translator interface
    """
    parser = argparse.ArgumentParser()
    parser.add_argument(
        "-d",
        "--lgdir",
        action="store",
        type=str,
        dest="lg_path",
        default="/tmp",
        help="A path that contains at least one sub-directory, which contains logical graph files",
    )
    parser.add_argument(
        "-t",
        "--pgtdir",
        action="store",
        type=str,
        dest="pgt_path",
        default="/tmp",
        help="physical graph template path (output)",
    )
    parser.add_argument(
        "-H",
        "--host",
        action="store",
        type=str,
        dest="host",
        default="0.0.0.0",
        help="logical graph editor host (all by default)",
    )
    parser.add_argument(
        "-p",
        "--port",
        action="store",
        type=int,
        dest="port",
        default=8084,
        help="logical graph editor port (8084 by default)",
    )
    parser.add_argument(
        "-v",
        "--verbose",
        action="store_true",
        dest="verbose",
        default=False,
        help="Enable more logging",
    )
    parser.add_argument(
        "-l",
        "--log-dir",
        action="store",
        type=str,
        dest="logdir",
        help="The directory where the logging files will be stored",
        default=utils.getDlgLogsDir(),
    )

    options = parser.parse_args(args)

    if options.lg_path is None or options.pgt_path is None:
        parser.error("Graph paths missing (-d/-t)")
    elif not os.path.exists(options.lg_path):
        parser.error(f"{options.lg_path} does not exist")

    if options.verbose or options.logdir:
        fmt = logging.Formatter(
            "%(asctime)-15s [%(levelname)5.5s] [%(threadName)15.15s] "
            "%(name)s#%(funcName)s:%(lineno)s %(message)s"
        )
        fmt.converter = time.gmtime
        if options.verbose:
            stream_handler = logging.StreamHandler(sys.stdout)
            stream_handler.setFormatter(fmt)
            logging.root.addHandler(stream_handler)
            logging.root.setLevel(logging.DEBUG)
        if options.logdir:
            # This is the logfile we'll use from now on
            logdir = options.logdir
            utils.createDirIfMissing(logdir)
            logfile = os.path.join(logdir, "dlgTranslator.log")
            fileHandler = logging.FileHandler(logfile)
            fileHandler.setFormatter(fmt)
            logging.root.addHandler(fileHandler)

    try:
        os.makedirs(options.pgt_path, exist_ok=True)
    except OSError:
        logging.warning("Cannot create path %s", options.pgt_path)

    global lg_dir # pylint: disable=global-variable-undefined
    global pgt_dir # pylint: disable=global-variable-undefined
    global pg_mgr # pylint: disable=global-variable-undefined

    lg_dir = options.lg_path
    pgt_dir = options.pgt_path
    pg_mgr = PGManager(pgt_dir)

    def handler(*_args):
        raise KeyboardInterrupt

    signal.signal(signal.SIGTERM, handler)
    signal.signal(signal.SIGINT, handler)

    logging.debug("Starting uvicorn verbose %s", options.verbose)
<<<<<<< HEAD
    uvicorn.run(app=app, host=options.host, port=options.port)
=======
    uvicorn.run(app=app, host=options.host, port=options.port, log_level=options.verbose)
>>>>>>> fc75c068


if __name__ == "__main__":
    run(None, sys.argv[1:])<|MERGE_RESOLUTION|>--- conflicted
+++ resolved
@@ -1217,11 +1217,7 @@
     signal.signal(signal.SIGINT, handler)
 
     logging.debug("Starting uvicorn verbose %s", options.verbose)
-<<<<<<< HEAD
-    uvicorn.run(app=app, host=options.host, port=options.port)
-=======
     uvicorn.run(app=app, host=options.host, port=options.port, log_level=options.verbose)
->>>>>>> fc75c068
 
 
 if __name__ == "__main__":
