#
#    ICRAR - International Centre for Radio Astronomy Research
#    (c) UWA - The University of Western Australia, 2016
#    Copyright by UWA (in the framework of the ICRAR)
#    All rights reserved
#
#    This library is free software; you can redistribute it and/or
#    modify it under the terms of the GNU Lesser General Public
#    License as published by the Free Software Foundation; either
#    version 2.1 of the License, or (at your option) any later version.
#
#    This library is distributed in the hope that it will be useful,
#    but WITHOUT ANY WARRANTY; without even the implied warranty of
#    MERCHANTABILITY or FITNESS FOR A PARTICULAR PURPOSE.  See the GNU
#    Lesser General Public License for more details.
#
#    You should have received a copy of the GNU Lesser General Public
#    License along with this library; if not, write to the Free Software
#    Foundation, Inc., 59 Temple Place, Suite 330, Boston,
#    MA 02111-1307  USA
#
#    chen.wu@icrar.org
import argparse
import datetime
import json
import logging
import os
import pathlib
import signal
import sys
import threading
import time
import traceback
from enum import Enum
from json import JSONDecodeError
from typing import Union
from urllib.parse import urlparse

import uvicorn
from fastapi import FastAPI, Request, Body, Query, HTTPException, Form
from fastapi.responses import (
    HTMLResponse,
    StreamingResponse,
    JSONResponse,
    RedirectResponse,
)
from fastapi.staticfiles import StaticFiles
from fastapi.templating import Jinja2Templates
from jsonschema import validate, ValidationError
from pydantic import BaseModel

import dlg.constants
import dlg.dropmake.pg_generator
from dlg import restutils, common
from dlg.clients import CompositeManagerClient
from dlg.common.reproducibility.constants import (
    REPRO_DEFAULT,
    ALL_RMODES,
    ReproducibilityFlags,
)
from dlg.common.reproducibility.reproducibility import (
    init_lgt_repro_data,
    init_lg_repro_data,
    init_pgt_partition_repro_data,
    init_pgt_unroll_repro_data,
    init_pg_repro_data,
)
from dlg.common.deployment_methods import DeploymentMethods
from dlg.common.k8s_utils import check_k8s_env
from dlg.dropmake.lg import GraphException
from dlg.dropmake.pg_manager import PGManager
from dlg.dropmake.scheduler import SchedulerException
from dlg.dropmake.web.translator_utils import (
    file_as_string,
    lg_repo_contents,
    lg_path,
    lg_exists,
    pgt_exists,
    pgt_path,
    pgt_repo_contents,
    prepare_lgt,
    unroll_and_partition_with_params,
    make_algo_param_dict,
    get_mgr_deployment_methods,
    parse_mgr_url,
)

APP_DESCRIPTION = """
DALiuGE LG Web interface translates and deploys logical graphs.

The interface is split into two parts, refer to the main DALiuGE documentation 
[DALiuGE documentation](https://daliuge.readthedocs.io/) for more information

### Original API
A set of endpoints are maintained for backwards compatibility

### New API
The new API mirrors that of the command line interface with a focus on body parameters, rather
than query parameters.

However, a new API for deployment is yet to be implemented

Original author: chen.wu@icrar.org
"""
APP_TAGS_METADATA = [
    {
        "name": "Original",
        "description": "The original DALiuGE LG_web endpoints.",
    },
    {
        "name": "Updated",
        "description": "The new post-centric style mirror of CLI interface.",
    },
]

file_location = pathlib.Path(__file__).parent.absolute()
templates = Jinja2Templates(directory=file_location)

app = FastAPI(
    title="DALiuGE LG Web Interface",
    description=APP_DESCRIPTION,
    openapi_tags=APP_TAGS_METADATA,
    contact={"name": "pritchardn", "email": "nicholas.pritchard@icrar.org"},
    version=dlg.version.version,
    license_info={
        "name": "LGPLv2+",
        "url": "https://www.gnu.org/licenses/old-licenses/lgpl-2.1.en.html",
    },
)
app.mount("/static", StaticFiles(directory=file_location), name="static")
logger = logging.getLogger(__name__)

post_sem = threading.Semaphore(1)
gen_pgt_sem = threading.Semaphore(1)

global lg_dir
global pgt_dir
global pg_mgr
LG_SCHEMA = json.loads(
    file_as_string("lg.graph.schema", package="dlg.dropmake")
)


@app.post("/jsonbody", tags=["Original"])
def jsonbody_post_lg(
    lg_name: str = Form(description="The name of the lg to use"),
    lg_content: str = Form(
        description="The content of the lg to save to file"
    ),
    rmode: str = Form(default=str(REPRO_DEFAULT.value)),
):
    """
    Post a logical graph JSON.
    """
    if not lg_exists(lg_dir, lg_name):
        raise HTTPException(
            status_code=404,
            detail="Creating new graphs through this API is not supported",
        )
    try:
        lg_content = json.loads(lg_content)
    except JSONDecodeError:
        logger.warning("Could not decode lgt %s", lg_name)
    lg_content = init_lgt_repro_data(lg_content, rmode)
    lg_path = pathlib.Path(lg_dir, lg_name)
    post_sem.acquire()
    try:
        with open(lg_path, "w") as lg_file:
            lg_file.write(json.dumps(lg_content))
    except Exception as e:
        raise HTTPException(
            status_code=500,
            detail="Failed to save logical graph {0}:{1}".format(
                lg_name, str(e)
            ),
        )
    finally:
        post_sem.release()


@app.get("/jsonbody", tags=["Original"])
def jsonbody_get_lg(
    lg_name: str = Query(
        default=None, description="The name of the lg to load from file"
    )
):
    """
    Returns JSON representation of saved logical graph.
    """
    if lg_name is None or len(lg_name) == 0:
        all_lgs = lg_repo_contents(lg_dir)
        try:
            first_dir = next(iter(all_lgs))
            first_lg = first_dir + "/" + all_lgs[first_dir][0]
            lg_name = first_lg
        except StopIteration:
            return "Nothing found in dir {0}".format(lg_path)
    if lg_exists(lg_dir, lg_name):
        # print "Loading {0}".format(name)
        lgp = lg_path(lg_dir, lg_name)
        with open(lgp, "r") as f:
            data = json.load(f)
        return JSONResponse(data)
    else:
        raise HTTPException(
            status_code=404,
            detail="JSON graph {0} not found\n".format(lg_name),
        )


@app.get("/pgt_jsonbody", response_class=JSONResponse, tags=["Original"])
def jsonbody_get_pgt(
    pgt_name: str = Query(description="The name of the pgt to load from file"),
):
    """
    Return JSON representation of a physical graph template
    """
    if pgt_exists(pgt_dir, pgt_name):
        # print "Loading {0}".format(name)
        pgt = pgt_path(pgt_dir, pgt_name)
        with open(pgt, "r") as f:
            data = f.read()
        return JSONResponse(data)
    else:
        raise HTTPException(
            status_code=404, detail="JSON graph {0} not found".format(pgt_name)
        )


@app.get("/pg_viewer", response_class=HTMLResponse, tags=["Original"])
def load_pg_viewer(
    request: Request,
    pgt_view_name: str = Query(
        default=None, description="The string of the type of view to provide"
    ),
):
    """
    Loads the physical graph viewer
    """
    if pgt_view_name is None or len(pgt_view_name) == 0:
        all_pgts = pgt_repo_contents(pgt_dir)
        try:
            first_dir = next(iter(all_pgts))
            pgt_view_name = first_dir + os.sep + all_pgts[first_dir][0]
        except StopIteration:
            pgt_view_name = None
    if pgt_exists(pgt_dir, pgt_view_name):
        tpl = templates.TemplateResponse(
            "pg_viewer.html",
            {
                "request": request,
                "pgt_view_json_name": pgt_view_name,
                "partition_info": None,
                "title": "Physical Graph Template",
                "error": None,
            },
        )
        return tpl
    else:
        raise HTTPException(
            status_code=404,
            detail="Physical graph template view {0} not found {1}".format(
                pgt_view_name, pgt_dir
            ),
        )


@app.get("/show_gantt_chart", response_class=HTMLResponse, tags=["Original"])
def show_gantt_chart(
    request: Request,
    pgt_id: str = Query(
        description="The pgt_id used to internally reference this graph"
    ),
):
    """
    Interface to show the gantt chart
    """
    tpl = templates.TemplateResponse(
        "matrix_vis.html",
        {
            "request": request,
            "pgt_view_json_name": pgt_id,
            "vis_action": "pgt_gantt_chart",
        },
    )
    return tpl


@app.get("/pgt_gantt_chart", tags=["Original"])
def get_gantt_chart(
    pgt_id: str = Query(
        description="The pgt_id used to internally reference this graph"
    ),
):
    """
    Interface to retrieve a Gantt Chart matrix associated with a PGT
    """
    try:
        ret = pg_mgr.get_gantt_chart(pgt_id)
        return ret
    except GraphException as ge:
        raise HTTPException(
            status_code=500,
            detail="Failed to generate Gantt chart for {0}: {1}".format(
                pgt_id, ge
            ),
        )


@app.get("/show_schedule_mat", response_class=HTMLResponse, tags=["Original"])
def show_schedule_matrix(
    request: Request,
    pgt_id: str = Query(
        description="The pgt_id used to internally reference this graph"
    ),
):
    """
    Interface to show the schedule mat
    """
    tpl = templates.TemplateResponse(
        "matrix_vis.html",
        {
            "request": request,
            "pgt_view_json_name": pgt_id,
            "vis_action": "pgt_schedule_mat",
        },
    )
    return tpl


@app.get("/get_schedule_matrices", tags=["Original"])
def get_schedule_matrices(
    pgt_id: str = Query(
        description="The pgt_id used to internally reference this graph"
    ),
):
    """
    Interface to return all schedule matrices for a single pgt_id
    """
    try:
        ret = pg_mgr.get_schedule_matrices(pgt_id)
        return ret
    except Exception as e:
        raise HTTPException(
            status_code=500,
            detail="Failed to get schedule matrices for {0}: {1}".format(
                pgt_id, e
            ),
        )


# ------ Graph deployment methods ------ #


@app.get("/gen_pgt", tags=["Original"])
def gen_pgt(
    request: Request,
    lg_name: str = Query(
        description="If present, translator will attempt to load this lg from file"
    ),
    rmode: str = Query(
        default=str(REPRO_DEFAULT.value),
        description="Reproducibility mode setting level of provenance tracking. Refer to main documentation for more information",
    ),
    test: str = Query(
        default="false",
        description="If 'true', will replace all apps with sleeps",
    ),
    num_par: int = Query(
        default=1, description="The number of data partitions in the graph"
    ),
    algo: str = Query(
        default="metis",
        description="The scheduling algorithm used when unrolling the graph",
    ),
    num_islands: int = Query(
        default=0, description="The number of data-islands to partition"
    ),
    par_label: str = Query(
        default="Partition",
        description="The label prefixed to each generated partition",
    ),
):
    if not lg_exists(lg_dir, lg_name):
        raise HTTPException(
            status_code=404,
            detail="Logical graph '{0}' not found".format(lg_name),
        )
    try:
        lgt = prepare_lgt(lg_path(lg_dir, lg_name), rmode)
        test = test.lower() == "true"
        pgt = unroll_and_partition_with_params(
            lgt,
            test,
            algo,
            num_par,
            num_islands,
            par_label,
            request.query_params.items(),
        )
        num_partitions = 0  # pgt._num_parts;

        pgt_id = pg_mgr.add_pgt(pgt, lg_name)

        part_info = " - ".join(
            ["{0}:{1}".format(k, v) for k, v in pgt.result().items()]
        )
        tpl = templates.TemplateResponse(
            "pg_viewer.html",
            {
                "request": request,
                "pgt_view_json_name": pgt_id,
                "partition_info": part_info,
                "title": "Physical Graph Template%s"
                % ("" if num_partitions == 0 else "Partitioning"),
                "error": None,
            },
        )
        return tpl
    except GraphException as ge:
        logger.info("Graph Exception")
        raise HTTPException(
            status_code=500,
            detail="Invalid Logical Graph {1}: {0}".format(str(ge), lg_name),
        )
    except SchedulerException as se:
        logger.info("Schedule Exception")
        raise HTTPException(
            status_code=500,
            detail="Graph scheduling exception {1}: {0}".format(
                str(se), lg_name
            ),
        )
    except Exception:
        logger.info("Partition / Other exception")
        trace_msg = traceback.format_exc()
        raise HTTPException(
            status_code=500,
            detail="Graph partition exception {1}: {0}".format(
                trace_msg, lg_name
            ),
        )


@app.post("/gen_pgt", response_class=HTMLResponse, tags=["Original"])
async def gen_pgt_post(
    request: Request,
    lg_name: str = Form(
        description="If present, translator will attempt to load this lg from file"
    ),
    json_data: str = Form(
        description="The graph data used as the graph if supplied"
    ),
    rmode: str = Form(
        str(REPRO_DEFAULT.value),
        description="Reproducibility mode setting level of provenance tracking. Refer to main documentation for more information",
    ),
    test: str = Form(
        default="false",
        description="If 'true', will replace all apps with sleeps",
    ),
    algo: str = Form(
        default="metis",
        description="The scheduling algorithm used when unrolling the graph",
    ),
    num_par: int = Form(
        default=1, description="The number of data partitions in the graph"
    ),
    num_islands: int = Form(
        default=0, description="The number of data-islands to partition"
    ),
    par_label: str = Form(
        default="Partition",
        description="The label prefixed to each generated partition",
    ),
    min_goal: Union[int, None] = Form(default=None),
    ptype: Union[int, None] = Form(default=None),
    max_load_imb: Union[int, None] = Form(default=None),
    max_cpu: Union[int, None] = Form(default=None),
    time_greedy: Union[int, None] = Form(default=None),
    deadline: Union[int, None] = Form(default=None),
    topk: Union[int, None] = Form(default=None),
    swarm_size: Union[int, None] = Form(default=None),
    max_mem: Union[int, None] = Form(default=None),
):
    """
    Translating Logical Graphs to Physical Graphs.
    Differs from get_pgt above by the fact that the logical graph data is POSTed
    to this route in a HTTP form, whereas gen_pgt loads the logical graph data
    from a local file
    """
    test = test.lower() == "true"
    try:
        logical_graph = json.loads(json_data)
        try:
            validate(logical_graph, LG_SCHEMA)
        except ValidationError as ve:
            error = "Validation Error {1}: {0}".format(str(ve), lg_name)
            logger.error(error)
            # raise HTTPException(status_code=500, detail=error)
        logical_graph = prepare_lgt(logical_graph, rmode)
        # LG -> PGT
        # TODO: Warning: I dislike doing it this way with a passion, however without changing the tests/ usage of the api getting all form fields is difficult.
        algo_params = make_algo_param_dict(
            min_goal,
            ptype,
            max_load_imb,
            max_cpu,
            time_greedy,
            deadline,
            topk,
            swarm_size,
            max_mem,
        )
        pgt = unroll_and_partition_with_params(
            logical_graph,
            test,
            algo,
            num_par,
            num_islands,
            par_label,
            algo_params,
        )
        pgt_id = pg_mgr.add_pgt(pgt, lg_name)
        part_info = " - ".join(
            ["{0}:{1}".format(k, v) for k, v in pgt.result().items()]
        )
        tpl = templates.TemplateResponse(
            "pg_viewer.html",
            {
                "request": request,
                "pgt_view_json_name": pgt_id,
                "partition_info": part_info,
                "title": "Physical Graph Template%s"
                % ("" if num_par == 0 else "Partitioning"),
                "error": None,
            },
        )
        return tpl
    except GraphException as ge:
        logger.info("GRAPH EXCEPTION")
        raise HTTPException(
            status_code=500,
            detail="Invalid Logical Graph {1}: {0}".format(str(ge), lg_name),
        )
    except SchedulerException as se:
        logger.info("SCHEDULE EXCEPTION")
        raise HTTPException(
            status_code=500,
            detail="Graph scheduling exception {1}: {0}".format(
                str(se), lg_name
            ),
        )
    except Exception:
        logger.info("OTHER EXCEPTION")
        trace_msg = traceback.format_exc()
        raise HTTPException(
            status_code=500,
            detail="Graph partition exception {1}: {0}".format(
                trace_msg, lg_name
            ),
        )


@app.get("/gen_pg", response_class=JSONResponse, tags=["Original"])
def gen_pg(
    request: Request,
    pgt_id: str = Query(
        description="The pgt_id used to internally reference this graph"
    ),
    dlg_mgr_deploy: Union[str, None] = Query(
        default=None,
        description="If supplied, this endpoint will attempt to deploy the graph is the dlg_pgt_url or dlg_mgr_host/port endpoint",
    ),
    dlg_mgr_url: Union[str, None] = Query(
        default=None, description="The DALiuGE manager to deploy the graph to"
    ),
    dlg_mgr_host: Union[str, None] = Query(
        default=None,
        description="The DALiuGE manager base IP to deploy the graph to",
    ),
    dlg_mgr_port: Union[int, None] = Query(
        default=None,
        description="The DALiuGE manager port to deploy the graph to",
    ),
    tpl_nodes_len: int = Query(
        default=0,
        description="The number of nodes to unroll the graph partition for",
    ),
):
    """
    RESTful interface to convert a PGT(P) into PG by mapping
    PGT(P) onto a given set of available resources
    """
    # if the 'deploy' checkbox is not checked,
    # then the form submission will NOT contain a 'dlg_mgr_deploy' field
    deploy = dlg_mgr_deploy is not None
    mprefix = ""
    pgtp = pg_mgr.get_pgt(pgt_id)
    if pgtp is None:
        raise HTTPException(
            status_code=404,
            detail="PGT(P) with id {0} not found in the Physical Graph Manager".format(
                pgt_id
            ),
        )

    pgtpj = pgtp._gojs_json_obj
    reprodata = pgtp.reprodata
<<<<<<< HEAD
    logger.info("PGTP: %s", pgtpj)
=======
>>>>>>> d4aefb32
    num_partitions = len(
        list(filter(lambda n: "isGroup" in n, pgtpj["nodeDataArray"]))
    )
    mport = 443
    if dlg_mgr_url is not None:
        mparse = urlparse(dlg_mgr_url)
        try:
            (mhost, mport) = mparse.netloc.split(":")
            mport = int(mport)
        except:
            mhost = mparse.netloc
            if mparse.scheme == "http":
                mport = 80
            elif mparse.scheme == "https":
                mport = 443
        mprefix = mparse.path
        if mprefix.endswith("/"):
            mprefix = mprefix[:-1]
    else:
        mhost = dlg_mgr_host
        if dlg_mgr_port is not None:
            mport = dlg_mgr_port
        else:
            mport = 443

    logger.debug("Manager host: %s", mhost)
    logger.debug("Manager port: %s", mport)
    logger.debug("Manager prefix: %s", mprefix)

    if mhost is None:
        if tpl_nodes_len > 0:
            nnodes = num_partitions
        else:
            raise HTTPException(
                status_code=500,
                detail="Must specify DALiuGE manager host or tpl_nodes_len",
            )

        pg_spec = pgtp.to_pg_spec([], ret_str=False, tpl_nodes_len=nnodes)
        pg_spec.append(reprodata)
        return JSONResponse(pg_spec)
    try:
        mgr_client = CompositeManagerClient(
            host=mhost, port=mport, url_prefix=mprefix, timeout=30
        )
        # 1. get a list of nodes
        node_list = mgr_client.nodes()
        # 2. mapping PGTP to resources (node list)
        pg_spec = pgtp.to_pg_spec(node_list, ret_str=False)

        if deploy:
            dt = datetime.datetime.now().strftime("%Y-%m-%dT%H-%M-%S.%f")
            ssid = "{0}_{1}".format(
                pgt_id.split(".graph")[0].split("_pgt")[0].split("/")[-1], dt
            )
            mgr_client.create_session(ssid)
            # print "session created"
            completed_uids = common.get_roots(pg_spec)
            pg_spec.append(reprodata)
            mgr_client.append_graph(ssid, pg_spec)
            # print "graph appended"
            mgr_client.deploy_session(ssid, completed_uids=completed_uids)
            # mgr_client.deploy_session(ssid, completed_uids=[])
            # print "session deployed"
            # 3. redirect to the master drop manager
            return RedirectResponse(
                "http://{0}:{1}{2}/session?sessionId={3}".format(
                    mhost, mport, mprefix, ssid
                )
            )
        else:
            return JSONResponse(pg_spec)
    except restutils.RestClientException as re:
        raise HTTPException(
            status_code=500,
            detail="Failed to interact with DALiUGE Drop Manager: {0}".format(
                re
            ),
        )
    except Exception as ex:
        logger.error(traceback.format_exc())
        raise HTTPException(
            status_code=500,
            detail="Failed to deploy physical graph: {0}".format(ex),
        )


@app.get("/gen_pg_spec", tags=["Original"])
def gen_pg_spec(
    pgt_id: str = Body(
        description="The pgt_id used to internally reference this graph"
    ),
    node_list: list = Body(
        default=[],
        description="The list of daliuge nodes to submit the graph to",
    ),
    manager_host: str = Body(
        description="The address of the manager host where the graph will be deployed to."
    ),
):
    """
    Interface to convert a PGT(P) into pg_spec
    """
    try:
        if manager_host == "localhost":
            manager_host = "localhost"
        logger.debug("pgt_id: %s", str(pgt_id))
        logger.debug("node_list: %s", str(node_list))
    except Exception as ex:
        logger.error("%s", traceback.format_exc())
        raise HTTPException(
            status_code=500,
            detail="Unable to parse json body of request for pg_spec: {0}".format(
                ex
            ),
        )
    pgtp = pg_mgr.get_pgt(pgt_id)
    if pgtp is None:
        raise HTTPException(
            status_code=404,
            detail="PGT(P) with id {0} not found in the Physical Graph Manager".format(
                pgt_id
            ),
        )
    if node_list is None:
        raise HTTPException(
            status_code=500, detail="Must specify DALiuGE nodes list"
        )

    try:
        pg_spec = pgtp.to_pg_spec([manager_host] + node_list, ret_str=False)
        root_uids = common.get_roots(pg_spec)
        response = StreamingResponse(
            json.dumps({"pg_spec": pg_spec, "root_uids": list(root_uids)})
        )
        response.content_type = "application/json"
        return response
    except Exception as ex:
        logger.error("%s", traceback.format_exc())
        raise HTTPException(
            status_code=500,
            detail="Failed to generate pg_spec: {0}".format(ex),
        )


@app.get("/gen_pg_helm", tags=["Original"])
def gen_pg_helm(
    pgt_id: str = Body(
        description="The pgt_id used to internally reference this graph"
    ),
):
    """
    Deploys a PGT as a K8s helm chart.
    """
    # Get pgt_data
    from ...deploy.start_helm_cluster import start_helm

    pgtp = pg_mgr.get_pgt(pgt_id)
    if pgtp is None:
        raise HTTPException(
            status_code=404,
            detail="PGT(P) with id {0} not found in the Physical Graph Manager".format(
                pgt_id
            ),
        )

    pgtpj = pgtp._gojs_json_obj
    logger.info("PGTP: %s", pgtpj)
    num_partitions = len(
        list(filter(lambda n: "isGroup" in n, pgtpj["nodeDataArray"]))
    )
    # Send pgt_data to helm_start
    try:
        start_helm(pgtp, num_partitions, pgt_dir)
    except restutils.RestClientException as ex:
        logger.error(traceback.format_exc())
        raise HTTPException(
            status_code=500,
            detail="Failed to deploy physical graph: {0}".format(ex),
        )
    # TODO: Not sure what to redirect to yet
    return "Inspect your k8s dashboard for deployment status"


# ------ Methods from translator CLI ------ #


class AlgoParams(BaseModel):
    """
    Set of scheduling algorithm parameters, not all apply to all algorithms.
    Refer to main documentation for more information.
    """

    min_goal: Union[int, None]
    ptype: Union[int, None]
    max_load_imb: Union[int, None]
    max_cpu: Union[int, None]
    time_greedy: Union[int, None]
    deadline: Union[int, None]
    topk: Union[int, None]
    swarm_size: Union[int, None]
    max_mem: Union[int, None]


class KnownAlgorithms(str, Enum):
    """
    List of known scheduling algorithms.
    Will need to be updated manually.
    """

    ALGO_NONE = ("none",)
    ALGO_METIS = ("metis",)
    ALGO_MY_SARKAR = ("mysarkar",)
    ALGO_MIN_NUM_PARTS = ("min_num_parts",)
    ALGO_PSO = "pso"


def load_graph(graph_content: str, graph_name: str):
    out_graph = {}
    if graph_content is not None and graph_name is not None:
        raise HTTPException(
            status_code=400,
            detail="Need to supply either an name or content but not both",
        )
    if not lg_exists(lg_dir, graph_name):
        if not graph_content:
            raise HTTPException(
                status_code=400, detail="LG content is nonexistent"
            )
        else:
            try:
                out_graph = json.loads(graph_content)
            except JSONDecodeError as jerror:
                logger.error(jerror)
                raise HTTPException(
                    status_code=400, detail="LG content is malformed"
                )
    else:
        lgp = lg_path(lg_dir, graph_name)
        with open(lgp, "r") as f:
            try:
                out_graph = json.load(f)
            except JSONDecodeError as jerror:
                logger.error(jerror)
                raise HTTPException(
                    status_code=500, detail="LG graph on file cannot be loaded"
                )
    return out_graph


@app.post("/lg_fill", response_class=JSONResponse, tags=["Updated"])
def lg_fill(
    lg_name: str = Form(
        default=None,
        description="If present, translator will attempt to load this lg from file",
    ),
    lg_content: str = Form(
        default=None,
        description="If present, translator will use this string as the graph content",
    ),
    parameters: str = Form(
        default="{}", description="JSON key: value store of graph paramter"
    ),
    rmode: str = Form(
        REPRO_DEFAULT.name,
        enum=[
            roption.name
            for roption in [ReproducibilityFlags.NOTHING] + ALL_RMODES
        ],
        description="Reproducibility mode setting level of provenance tracking. Refer to main documentation for more information",
    ),
):
    """
    Will fill a logical graph by replacing fields with supplied parameters.

    One of lg_name or lg_content, but not both, must be specified.
    """
    lg_graph = load_graph(lg_content, lg_name)
    try:
        params = json.loads(parameters)
    except JSONDecodeError as jerror:
        logger.error(jerror)
        raise HTTPException(
            status_code=400, detail="Parameter string is invalid"
        )
    output_graph = dlg.dropmake.pg_generator.fill(lg_graph, params)
    output_graph = init_lg_repro_data(init_lgt_repro_data(output_graph, rmode))
    return JSONResponse(output_graph)


@app.post("/unroll", response_class=JSONResponse, tags=["Updated"])
def lg_unroll(
    lg_name: str = Form(
        default=None,
        description="If present, translator will attempt to load this lg from file",
    ),
    lg_content: str = Form(
        default=None,
        description="If present, translator will use this string as the graph content",
    ),
    oid_prefix: str = Form(
        default=None, description="ID prefix appended to unrolled nodes"
    ),
    zero_run: bool = Form(
        default=None,
        description="If true, apps will be replaced with sleep apps",
    ),
    default_app: str = Form(
        default=None,
        description="If set, will change all apps to this app class",
    ),
):
    """
    Will unroll a logical graph into a physical graph template.

    One of lg_name or lg_content, but not both, needs to be specified.
    """
    lg_graph = load_graph(lg_content, lg_name)
    pgt = dlg.dropmake.pg_generator.unroll(
        lg_graph, oid_prefix, zero_run, default_app
    )
    pgt = init_pgt_unroll_repro_data(pgt)
    return JSONResponse(pgt)


@app.post("/partition", response_class=JSONResponse, tags=["Updated"])
def pgt_partition(
    pgt_name: str = Form(
        default=None,
        description="If specified, translator will attempt to load graph from file",
    ),
    pgt_content: str = Form(
        default=None,
        description="If present, translator will use this string as the graph content",
    ),
    num_partitions: int = Form(
        default=1,
        description="Number of partitions to unroll the graph across",
    ),
    num_islands: int = Form(
        default=1, description="Number of data islands to partition for"
    ),
    algorithm: KnownAlgorithms = Form(
        default="metis", description="The selected scheduling algorithm"
    ),
    algo_params: AlgoParams = Form(
        default=AlgoParams(),
        description="The parameter values passed to the scheduling algorithm. Required parameters varies per algorithm.",
    ),
):
    """
    Uses scheduling algorithms to partition an unrolled pgt across several partitions and data islands.

    One of pgt_name or pgt_content, but not both, must be specified.
    """
    graph = load_graph(pgt_content, pgt_name)
    reprodata = {}
    if not graph[-1].get("oid"):
        reprodata = graph.pop()
    pgt = dlg.dropmake.pg_generator.partition(
        graph, algorithm, num_partitions, num_islands, algo_params.dict()
    )
    pgt.append(reprodata)
    pgt = init_pgt_partition_repro_data(pgt)
    return JSONResponse(pgt)


@app.post(
    "/unroll_and_partition", response_class=JSONResponse, tags=["Updated"]
)
def lg_unroll_and_partition(
    lg_name: str = Form(
        default=None,
        description="If present, translator will attempt to load this lg from file",
    ),
    lg_content: str = Form(
        default=None,
        description="If present, translator will use this string as the graph content",
    ),
    oid_prefix: str = Form(
        default=None, description="ID prefix appended to unrolled nodes"
    ),
    zero_run: bool = Form(
        default=None,
        description="If true, apps will be replaced with sleep apps",
    ),
    default_app: str = Form(
        default=None,
        description="If set, will change all apps to this app class",
    ),
    num_partitions: int = Form(
        default=1,
        description="Number of partitions to unroll the graph across",
    ),
    num_islands: int = Form(
        default=1, description="Number of data islands to partition for"
    ),
    algorithm: KnownAlgorithms = Form(
        default="metis", description="The selected scheduling algorithm"
    ),
    algo_params: AlgoParams = Form(
        default=AlgoParams(),
        description="The parameter values passed to the scheduling algorithm. Required parameters varies per algorithm.",
    ),
):
    """
    Unrolls and partitions a logical graph with the provided various parameters.

    One of lg_name and lg_content, but not both, must be specified.
    """
    lg_graph = load_graph(lg_content, lg_name)
    pgt = dlg.dropmake.pg_generator.unroll(
        lg_graph, oid_prefix, zero_run, default_app
    )
    pgt = init_pgt_unroll_repro_data(pgt)
    reprodata = pgt.pop()
    pgt = dlg.dropmake.pg_generator.partition(
        pgt, algorithm, num_partitions, num_islands, algo_params.dict()
    )
    pgt.append(reprodata)
    pgt = init_pgt_partition_repro_data(pgt)
    return JSONResponse(pgt)


@app.post("/map", response_class=JSONResponse, tags=["Updated"])
def pgt_map(
    pgt_name: str = Form(
        default=None,
        description="If supplied, this graph will attempted to be loaded from disk on the server",
    ),
    pgt_content: str = Form(
        default=None, description="If supplied, this is the graph content"
    ),
    nodes: str = Form(
        default=None,
        description="Comma separated list of IP addrs e.g. 'localhost, 127.0.0.2'",
    ),
    num_islands: int = Form(
        default=1, description="The number of data islands to launch"
    ),
    co_host_dim: bool = Form(
        default=True,
        description="Whether to launch data island manager processes alongside node-managers",
    ),
    host: str = Form(
        default=None,
        description="If present, will attempt to query this address for node-managers",
    ),
    port: int = Form(
        default=dlg.constants.ISLAND_DEFAULT_REST_PORT,
        description="Port used by HOST manager process",
    ),
):
    """
    Maps physical graph templates to node resources.
    """
    if not nodes:
        client = CompositeManagerClient(host, port, timeout=10)
        nodes = [host] + client.nodes()
    if len(nodes) <= num_islands:
        logger.error("Not enough nodes to fill all islands")
        HTTPException(
            status_code=500,
            detail="#nodes (%d) should be larger than the number of islands (%d)"
            % (len(nodes), num_islands),
        )
    pgt = load_graph(pgt_content, pgt_name)
    reprodata = {}
    if not pgt[-1].get("oid"):
        reprodata = pgt.pop()
    logger.info(nodes)
    pg = dlg.dropmake.pg_generator.resource_map(
        pgt, nodes, num_islands, co_host_dim
    )
    pg.append(reprodata)
    pg = init_pg_repro_data(pg)
    return JSONResponse(pg)


@app.get("/api/submission_method")
def get_submission_method(
    dlg_mgr_url: str = Query(
        default=None,
        description="If present, translator will query this URL for its deployment options",
    ),
    dlg_mgr_host: str = Query(
        default=None,
        description="If present with mport and mprefix, will be the base host for deployment",
    ),
    dlg_mgr_port: int = Query(default=None, description=""),
):
    logger.debug("Received submission_method request")
    if dlg_mgr_url:
        mhost, mport, mprefix = parse_mgr_url(dlg_mgr_url)
    else:
        mhost = dlg_mgr_host
        mport = dlg_mgr_port
        mprefix = ""
    available_methods = []
    if check_k8s_env():
        available_methods.append(DeploymentMethods.HELM)
    if mhost is not None:
        host_available_methods = get_mgr_deployment_methods(
            mhost, mport, mprefix
        )
        if DeploymentMethods.BROWSER in host_available_methods:
            available_methods.append(DeploymentMethods.SERVER)
    return {"methods": available_methods}


@app.get(
    "/",
    response_class=HTMLResponse,
    description="The page used to view physical graphs",
)
def index(request: Request):
    tpl = templates.TemplateResponse(
        "pg_viewer.html",
        {
            "request": request,
            "pgt_view_json_name": None,
            "partition_info": None,
            "title": "Physical Graph Template",
            "error": None,
        },
    )
    return tpl


@app.head("/")
def liveliness():
    return {}


def run(_, args):
    """
    FastAPI implementation of daliuge translator interface
    """
    parser = argparse.ArgumentParser()
    parser.add_argument(
        "-d",
        "--lgdir",
        action="store",
        type=str,
        dest="lg_path",
        default="/tmp",
        help="A path that contains at least one sub-directory, which contains logical graph files",
    )
    parser.add_argument(
        "-t",
        "--pgtdir",
        action="store",
        type=str,
        dest="pgt_path",
        default="/tmp",
        help="physical graph template path (output)",
    )
    parser.add_argument(
        "-H",
        "--host",
        action="store",
        type=str,
        dest="host",
        default="0.0.0.0",
        help="logical graph editor host (all by default)",
    )
    parser.add_argument(
        "-p",
        "--port",
        action="store",
        type=int,
        dest="port",
        default=8084,
        help="logical graph editor port (8084 by default)",
    )
    parser.add_argument(
        "-v",
        "--verbose",
        action="store_true",
        dest="verbose",
        default=False,
        help="Enable more logging",
    )

    options = parser.parse_args(args)

    if options.lg_path is None or options.pgt_path is None:
        parser.error("Graph paths missing (-d/-t)")
    elif not os.path.exists(options.lg_path):
        parser.error(f"{options.lg_path} does not exist")

    if options.verbose:
        fmt = logging.Formatter(
            "%(asctime)-15s [%(levelname)5.5s] [%(threadName)15.15s] "
            "%(name)s#%(funcName)s:%(lineno)s %(message)s"
        )
        fmt.converter = time.gmtime
        stream_handler = logging.StreamHandler(sys.stdout)
        stream_handler.setFormatter(fmt)
        logging.root.addHandler(stream_handler)
        logging.root.setLevel(logging.DEBUG)

    try:
        os.makedirs(options.pgt_path, exist_ok=True)
    except OSError:
        logging.warning("Cannot create path %s", options.pgt_path)

    global lg_dir
    global pgt_dir
    global pg_mgr

    lg_dir = options.lg_path
    pgt_dir = options.pgt_path
    pg_mgr = PGManager(pgt_dir)

    def handler(*_args):
        raise KeyboardInterrupt

    signal.signal(signal.SIGTERM, handler)
    signal.signal(signal.SIGINT, handler)

<<<<<<< HEAD
    uvicorn.run(app=app, host=options.host, port=options.port)
=======
    uvicorn.run(
        app=app,
        host=options.host,
        port=options.port,
    )
>>>>>>> d4aefb32


if __name__ == "__main__":
    run(None, sys.argv[1:])<|MERGE_RESOLUTION|>--- conflicted
+++ resolved
@@ -607,10 +607,6 @@
 
     pgtpj = pgtp._gojs_json_obj
     reprodata = pgtp.reprodata
-<<<<<<< HEAD
-    logger.info("PGTP: %s", pgtpj)
-=======
->>>>>>> d4aefb32
     num_partitions = len(
         list(filter(lambda n: "isGroup" in n, pgtpj["nodeDataArray"]))
     )
@@ -1232,15 +1228,11 @@
     signal.signal(signal.SIGTERM, handler)
     signal.signal(signal.SIGINT, handler)
 
-<<<<<<< HEAD
-    uvicorn.run(app=app, host=options.host, port=options.port)
-=======
     uvicorn.run(
         app=app,
         host=options.host,
         port=options.port,
     )
->>>>>>> d4aefb32
 
 
 if __name__ == "__main__":
