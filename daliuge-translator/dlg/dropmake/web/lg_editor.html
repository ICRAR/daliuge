﻿<!DOCTYPE html>
<html>
<head>
    <title>Logical Graph Editor</title>
    <meta content="Interactive flowchart diagram implemented by GoJS in JavaScript for HTML." name="description"/>
    <!-- Original example: Copyright 1998-2015 by Northwoods Software Corporation. -->
    <!-- Ported for SDP logical graph: Copyright 2009-2015 by ICRAR -->
    <meta charset="UTF-8">

    <!-- for the tree view stuff -->
    <style type="text/css">
        body {
            font-family: verdana;
            font-size: 12px;
        }

        li {
            cursor: pointer;
            display: block;
            width: 90px;
            /*padding-left:5px;*/

        }

        .Folder {
            font-style: italic;
            font-size: 13px;
            margin-top: 5px;
        }

        .ExpandCollapse {
            float: left;
            margin-right: 5px;
            width: 8px;
        }

        ul {
            list-style-type: none;
            padding-left: 14px;
        }

        .buttonwrapper {
            text-align: center;
        }

        .button {
            border-top: 1px solid #96d1f8;
            background: #7FB5DA;
            background: -webkit-gradient(linear, left top, left bottom, from(#3e779d), to(#65a9d7));
            background: -webkit-linear-gradient(top, #3e779d, #65a9d7);
            background: -moz-linear-gradient(top, #3e779d, #65a9d7);
            background: -ms-linear-gradient(top, #3e779d, #65a9d7);
            background: -o-linear-gradient(top, #3e779d, #65a9d7);
            padding: 10px 22px;
            -webkit-border-radius: 8px;
            -moz-border-radius: 8px;
            border-radius: 8px;
            -webkit-box-shadow: rgba(0, 0, 0, 1) 0 1px 0;
            -moz-box-shadow: rgba(0, 0, 0, 1) 0 1px 0;
            box-shadow: rgba(0, 0, 0, 1) 0 1px 0;
            text-shadow: rgba(0, 0, 0, .4) 0 1px 0;
            color: white;
            font-size: 16px;
            font-family: Helvetica, Arial, Sans-Serif;
            text-decoration: none;
            vertical-align: middle;
        }

        .button:hover {
            border-top-color: #28597a;
            background: #28597a;
            color: #ccc;
        }

        .button:active {
            border-top-color: #1b435e;
            background: #1b435e;
        }

        .button:disabled {
            border-top-color: #1b435e;
            background: #28597a;
            color: #809289;
        }

        #Rollover {
            position: absolute;
            font-family: verdana;
            font-size: 12px;
            top: 0px;
            left: 0px;
            padding: 5px 5px 5px 5px;
            border: 1px solid orange;
            background-color: wheat;
            color: orange;
            display: none;
            z-index: 20000;
        }

        #DisplayInfo {
            position: absolute;
            font-family: verdana;
            font-size: 12px;
            top: 50px;
            left: 400px;
            width: 200px;
            border: 1px solid gray;
            padding: 2px 2px 2px 2px;
            background-color: darkgray;
            color: white;
            z-index: 200;
        }

        code {
            background-color: #f5f5f5;
        }

        #jsoneditor {
            width: 100%;
            height: 850px;
        }

        #myform {
            width: 800px;

        }


        #myform input {
            float: left;
            display: inline;
        }

        #myform label {
            color: #2D2D2D;
            font-size: 15px;
            width: 450px;
            display: block;
        }

        /*----- Tabs -----*/
        .tabs {
            width: 100%;
            display: inline-block;
        }

        /*----- Tab Links -----*/
        /* Clearfix */
        .tab-links:after {
            display: block;
            clear: both;
            content: '';
        }

        .tab-links li {
            margin: 0px 5px;
            float: left;
            list-style: none;
        }

        .tab-links a {
            padding: 11px 15px;
            display: inline-block;
            border-radius: 3px 3px 0px 0px;
            background: #7FB5DA;
            font-size: 16px;
            font-weight: 600;
            color: #4c4c4c;
            transition: all linear 0.15s;
        }

        .tab-links a:hover {
            background: #a7cce5;
            text-decoration: none;
        }

        li.active a, li.active a:hover {
            background: #fff;
            color: #4c4c4c;
        }

        /*----- Content of Tabs -----*/
        .tab-content {
            padding: 0px;
            border-radius: 3px;
            box-shadow: -1px 1px 1px rgba(0, 0, 0, 0.15);
            background: #fff;
        }

        .tab {
            display: none;
        }

        .tab.active {
            display: block;
        }

        .panel {
            font-size: 16px;
            font-weight: 600;
            text-align: center;
            display: inline-block;
            color: #4c4c4c;
            padding: 4px;
            vertical-align: top;
            width: 100%;
        }

    </style>
    <script type="text/javascript">
        /* For the tree view stuff */
        var GLOBAL_msg = null;

        function showRollover(e, msg) {
            if (!e) {
                e = window.event;
            }
            if (GLOBAL_msg == null) {
                GLOBAL_msg = msg;
            }
            var clientX = e.clientX + 20;
            var clientY = e.clientY + 10;
            var rollover = document.getElementById('Rollover');
            rollover.innerHTML = GLOBAL_msg;
            rollover.style.marginTop = clientY + "px";
            rollover.style.marginLeft = clientX + "px";
            rollover.style.display = "inline";
            document.onmousemove = showRollover;
        }

        function clearRollover(e) {
            if (!e) {
                e = window.event;
            }
            var rollover = document.getElementById('Rollover');
            rollover.style.display = "none";
            GLOBAL_msg = null;
            document.onmousemove = null;
        }

        function resolveSrcMouseover(e) {
            var node = e.srcElement == undefined ? e.target : e.srcElement;
            if (node.nodeName != "UL") {
                node.style.fontWeight = "bold";
                //showRollover(e, node.innerHTML);
            }
        }

        function resolveSrcMouseout(e) {
            var node = e.srcElement == undefined ? e.target : e.srcElement;
            var id = node.getAttribute("id");
            if (id == null || id != window.curr_lg_name) {
                node.style.fontWeight = "normal";
            }
            //clearRollover(e);
        }

        function takeAction(e) {
            var node = e.srcElement == undefined ? e.target : e.srcElement;
            //document.getElementById("DisplayInfo").innerHTML = "Clicked " + node.innerHTML;
            //alert(node.innerHTML);
            var id = node.getAttribute("id");
            if (id != null && id != 'lg_tree') {
                if (id.indexOf("Folder") > -1) {
                    if (node.innerHTML == "-") {
                        node.innerHTML = "+";
                        document.getElementById("ExpandCollapse" + id).style.display = "none";
                    } else if (node.innerHTML == "+") {
                        node.innerHTML = "-";
                        document.getElementById("ExpandCollapse" + id).style.display = "block";
                    }
                } else {
                    if (id != window.curr_lg_name && window.curr_lg_node != null) {
                        window.curr_lg_node.style.fontWeight = "normal";
                    }
                    loadFromRemoteJson(id, node);
                    // see https://developer.mozilla.org/en-US/docs/Web/API/History_API
                    var arr = window.location.href.split('?lg_name=');
                    window.history.pushState(id, "page 2", arr[0] + "?lg_name=" + id);
                    //alert(window.);
                }
            }
        }
    </script>

    <script src="/static/go.js"></script>
    <script src="/static/jquery.min.js"></script>
    <link href="/static/jsoneditor.min.css" rel="stylesheet" type="text/css">
    <link href="/static/Inspector_test.css" rel="stylesheet" type="text/css">
    <script src="/static/jsoneditor.min.js"></script>
    <script src="/static/Inspector_test.js"></script>
    <script id="code">
        function init() {
            //if (window.goSamples) goSamples();  // init for these samples -- you don't need to call this
            var $ = go.GraphObject.make;  // for conciseness in defining templates

            myDiagram =
                $(go.Diagram, "myDiagram",  // must name or refer to the DIV HTML element
                    {
                        initialContentAlignment: go.Spot.Center,
                        allowDrop: true,  // must be true to accept drops from the Palette
                        "draggingTool.dragsLink": true,
                        //"linkingTool.isUnconnectedLinkValid": true,
                        "relinkingTool.isUnconnectedLinkValid": true,
                        /*
                        "relinkingTool.portGravity": 20,
                        "relinkingTool.fromHandleArchetype":
                          $(go.Shape, "Diamond", { segmentIndex: 0, cursor: "pointer", desiredSize: new go.Size(8, 8), fill: "tomato", stroke: "darkred" }),
                        "relinkingTool.toHandleArchetype":
                          $(go.Shape, "Diamond", { segmentIndex: -1, cursor: "pointer", desiredSize: new go.Size(8, 8), fill: "darkred", stroke: "tomato" }),
                        "linkReshapingTool.handleArchetype":
                          $(go.Shape, "Diamond", { desiredSize: new go.Size(7, 7), fill: "lightblue", stroke: "deepskyblue" }),
                          */
                        "LinkDrawn": showLinkLabel,  // this DiagramEvent listener is defined below
                        "LinkRelinked": showLinkLabel,
                        "animationManager.duration": 800, // slightly longer than default (600ms) animation
                        "undoManager.isEnabled": true  // enable undo & redo
                    });

            // when the document is modified, add a "*" to the title and enable the "Save" button
            myDiagram.addDiagramListener("Modified", function (e) {
                var button = document.getElementById("SaveButton");
                if (button) button.disabled = !myDiagram.isModified;
                var idx = document.title.indexOf("*");
                var idx2 = window.curr_lg_node.innerHTML.indexOf("*");
                if (myDiagram.isModified) {
                    if (idx < 0) {
                        document.title += "*";
                        window.curr_lg_node.innerHTML += "*";
                    }
                } else {
                    if (idx >= 0) {
                        document.title = document.title.substr(0, idx);
                        window.curr_lg_node.innerHTML = window.curr_lg_node.innerHTML.substr(0, idx2)
                    }
                }
            });

            myDiagram.addDiagramListener("AnimationFinished", function (e) {
                if (myDiagram.isModified) {
                    alert("Warning: the \"Save Diagram\" button is always enabled for this Logical Graph!")
                }
            });

            btt = document.getElementById("pngButton");
            btt.disabled = true;

            // setup the json editor
            var container = document.getElementById('jsoneditor');
            var loadButton = document.getElementById("LoadButton");
            if (loadButton) {
                window.load_button = loadButton;
            }


<<<<<<< HEAD
            var options = {
                mode: 'code',
                //modes: ['code', 'form', 'text', 'tree', 'view'], // allowed modes
                modes: ['code', 'tree', 'view'], // allowed modes
                error: function (err) {
                    alert(err.toString());
                },
                change: function () {
                    //var loadButton = document.getElementById("LoadButton");
                    if (window.load_button) {
                        window.load_button.disabled = false;
                    }

                    if (window.curr_lg_node && window.json_editor_user) {
                        //alert("user editing...");
                        var idx1 = window.curr_lg_node.innerHTML.indexOf("*");
                        if (idx1 < 0) {
                            document.title += "*";
                            window.curr_lg_node.innerHTML += "*";
                        }
                        window.json_editor_user = true;
                    }

                }
            };
            var editor = new JSONEditor(container, options);
            window.json_editor = editor;

            //makeInspector();

            // helper definitions for node templates

            function nodeStyle() {
                return [
                    // The Node.location comes from the "loc" property of the node data,
                    // converted by the Point.parse static method.
                    // If the Node.location is changed, it updates the "loc" property of the node data,
                    // converting back using the Point.stringify static method.
                    new go.Binding("location", "loc", go.Point.parse).makeTwoWay(go.Point.stringify),
                    {
                        // the Node.location is at the center of each node
                        locationSpot: go.Spot.Center,
                        //isShadowed: true,
                        //shadowColor: "#888",
                        // handle mouse enter/leave events to show/hide the ports
                        mouseEnter: function (e, obj) {
                            showPorts(obj.part, true);
                        },
                        mouseLeave: function (e, obj) {
                            showPorts(obj.part, false);
                        }
                    }
                ];
=======
    // define the Node templates for regular nodes

    var lightText = 'whitesmoke';

    myDiagram.nodeTemplateMap.add("",  // the default category
      $(go.Node, "Spot", nodeStyle(),
        // the main object is a Panel that surrounds a TextBlock with a rectangular Shape
        $(go.Panel, "Auto",
          $(go.Shape, "Rectangle",
            { fill: "#00A9C9", stroke: "#ffffff" },
            new go.Binding("figure", "figure")),
          $(go.TextBlock,
            {
              font: "bold 11pt Helvetica, Arial, sans-serif",
              stroke: lightText,
              margin: 8,
              maxSize: new go.Size(160, NaN),
              wrap: go.TextBlock.WrapFit,
              editable: true
            },
            new go.Binding("text").makeTwoWay())
        ),
        // four named ports, one on each side:
        makePort("T", go.Spot.Top, false, true),
        makePort("L", go.Spot.Left, true, true),
        makePort("R", go.Spot.Right, true, true),
        makePort("B", go.Spot.Bottom, true, false)
      ));

      myDiagram.nodeTemplateMap.add("Component",  // the Component category
      $(go.Node, "Spot", nodeStyle(),
        // the Component (Application DROP) is a Panel that surrounds a TextBlock with a rectangular Shape
        $(go.Panel, "Auto",
          $(go.Shape, "Rectangle",
            { fill: "#00A9C9", stroke: "#ffffff" },
            new go.Binding("figure", "figure")),
          $(go.TextBlock,
            {
              font: "11pt Helvetica, Arial, sans-serif",
              stroke: lightText,
              margin: 8,
              maxSize: new go.Size(160, NaN),
              textAlign: "center",
              wrap: go.TextBlock.WrapFit,
              editable: true
            },
            new go.Binding("text").makeTwoWay())
        ),
        // four named ports, one on each side:
        makePort("T", go.Spot.Top, true, true),
        makePort("L", go.Spot.Left, true, true),
        makePort("R", go.Spot.Right, true, true),
        makePort("B", go.Spot.Bottom, true, true)
      ));

      myDiagram.nodeTemplateMap.add("BashShellApp",  // the Component category
      $(go.Node, "Spot", nodeStyle(),
        // the Component (Application DROP) is a Panel that surrounds a TextBlock with a rectangular Shape
        $(go.Panel, "Auto",
          $(go.Shape, "RoundedRectangle",
            { fill: "#0066cc", stroke: "#ffffff" },
            new go.Binding("figure", "figure")),
          $(go.TextBlock,
            {
              font: "11pt Helvetica, Arial, sans-serif",
              stroke: lightText,
              margin: 8,
              maxSize: new go.Size(160, NaN),
              textAlign: "center",
              wrap: go.TextBlock.WrapFit,
              editable: true
            },
            new go.Binding("text").makeTwoWay())
        ),
        // four named ports, one on each side:
        makePort("T", go.Spot.Top, true, true),
        makePort("L", go.Spot.Left, true, true),
        makePort("R", go.Spot.Right, true, true),
        makePort("B", go.Spot.Bottom, true, true)
      ));

      myDiagram.nodeTemplateMap.add("DynlibApp",  // the Component category
      $(go.Node, "Spot", nodeStyle(),
        // the Component (Application DROP) is a Panel that surrounds a TextBlock with a rectangular Shape
        $(go.Panel, "Auto",
          $(go.Shape, "YinYang",
            { fill: "#00A9C9", stroke: "#00A9C9" },
            new go.Binding("figure", "figure")),
          $(go.TextBlock,
            {
              font: "bold 11pt Helvetica, Arial, sans-serif",
              stroke: "black",
              margin: 8,
              maxSize: new go.Size(160, NaN),
              textAlign: "center",
              wrap: go.TextBlock.WrapFit,
              editable: true
            },
            new go.Binding("text").makeTwoWay())
        ),
        // four named ports, one on each side:
        makePort("T", go.Spot.Top, true, true),
        makePort("L", go.Spot.Left, true, true),
        makePort("R", go.Spot.Right, true, true),
        makePort("B", go.Spot.Bottom, true, true)
      ));

      myDiagram.nodeTemplateMap.add("Memory",  // the Component category
      $(go.Node, "Spot", nodeStyle(),
        // the Component (Application DROP) is a Panel that surrounds a TextBlock with a rectangular Shape
        $(go.Panel, "Auto",
          $(go.Shape, "Parallelogram1",
            { fill: "#004080", stroke: "#ffffff" },
            new go.Binding("figure", "figure")),
          $(go.TextBlock,
            {
              font: "bold 11pt Helvetica, Arial, sans-serif",
              stroke: lightText,
              margin: 8,
              maxSize: new go.Size(160, NaN),
              wrap: go.TextBlock.WrapFit,
              textAlign: "center",
              editable: true
            },
            new go.Binding("text").makeTwoWay())
        ),
        // four named ports, one on each side:
        makePort("T", go.Spot.Top, true, true),
        makePort("L", go.Spot.Left, true, true),
        makePort("R", go.Spot.Right, true, true),
        makePort("B", go.Spot.Bottom, true, true)
      ));

    myDiagram.nodeTemplateMap.add("Mpi",  // the Component category
      $(go.Node, "Spot", nodeStyle(),
        // the Component (Application DROP) is a Panel that surrounds a TextBlock with a rectangular Shape
        $(go.Panel, "Auto",
          $(go.Shape, "Octagon",
            { fill: "#0066cc", stroke: "#ffffff", width: "12" },
            new go.Binding("figure", "figure")),
          $(go.TextBlock,
            {
              font: "bold 11pt Helvetica, Arial, sans-serif",
              stroke: lightText,
              margin: 8,
              maxSize: new go.Size(250, NaN),
              wrap: go.TextBlock.WrapFit,
              textAlign: "center",
              editable: true
            },
            new go.Binding("text").makeTwoWay())
        ),
        // four named ports, one on each side:
        makePort("T", go.Spot.Top, true, true),
        makePort("L", go.Spot.Left, true, true),
        makePort("R", go.Spot.Right, true, true),
        makePort("B", go.Spot.Bottom, true, true)
      ));

    myDiagram.nodeTemplateMap.add("NGAS",  // the Component category
      $(go.Node, "Spot", nodeStyle(),
        // the Component (Application DROP) is a Panel that surrounds a TextBlock with a rectangular Shape
        $(go.Panel, "Auto",
          $(go.Shape, "Cylinder1",
            { fill: "#004080", stroke: "#ece437" },
            new go.Binding("figure", "figure")),
          $(go.TextBlock,
            {
              font: "bold 11pt Helvetica, Arial, sans-serif",
              stroke: lightText,
              margin: 8,
              maxSize: new go.Size(160, NaN),
              wrap: go.TextBlock.WrapFit,
              textAlign: "center",
              editable: true
            },
            new go.Binding("text").makeTwoWay())
        ),
        // four named ports, one on each side:
        makePort("T", go.Spot.Top, true, true),
        makePort("L", go.Spot.Left, true, true),
        makePort("R", go.Spot.Right, true, true),
        makePort("B", go.Spot.Bottom, true, true)
      ));

    myDiagram.nodeTemplateMap.add("json",  // the Component category
      $(go.Node, "Spot", nodeStyle(),
        // the Component (Application DROP) is a Panel that surrounds a TextBlock with a rectangular Shape
        $(go.Panel, "Auto",
          $(go.Shape, "DividedEvent",
            { fill: "#004080", stroke: null },
            new go.Binding("figure", "figure")),
          $(go.TextBlock,
            {
              font: "bold 11pt Helvetica, Arial, sans-serif",
              stroke: lightText,
              margin: 8,
              maxSize: new go.Size(160, NaN),
              wrap: go.TextBlock.WrapFit,
              editable: true
            },
            new go.Binding("text").makeTwoWay())
        ),
        // four named ports, one on each side:
        makePort("T", go.Spot.Top, true, true),
        makePort("L", go.Spot.Left, true, true),
        makePort("R", go.Spot.Right, true, true),
        makePort("B", go.Spot.Bottom, true, true)
      ));

    myDiagram.nodeTemplateMap.add("S3",  // the default category
      $(go.Node, "Spot", nodeStyle(),
        // the main object is a Panel that surrounds a TextBlock with a rectangular Shape
        $(go.Panel, "Auto",
          $(go.Shape, "Hexagon",
            { fill: "#004080", stroke: "#ffffff" },
            new go.Binding("figure", "figure")),
          $(go.TextBlock,
            {
              font: "bold 11pt Helvetica, Arial, sans-serif",
              stroke: lightText,
              margin: 8,
              maxSize: new go.Size(160, NaN),
              wrap: go.TextBlock.WrapFit,
              editable: true
            },
            new go.Binding("text").makeTwoWay())
        ),
        // four named ports, one on each side:
        makePort("T", go.Spot.Top, true, true),
        makePort("L", go.Spot.Left, true, true),
        makePort("R", go.Spot.Right, true, true),
        makePort("B", go.Spot.Bottom, true, true)
      ));

    myDiagram.nodeTemplateMap.add("File",  // the default category
      $(go.Node, "Spot", nodeStyle(),
        // the main object is a Panel that surrounds a TextBlock with a rectangular Shape
        $(go.Panel, "Auto",
          $(go.Shape, "Document",
            { fill: "#004080", stroke: "#ffffff" },
            new go.Binding("figure", "figure")),
          $(go.TextBlock,
            {
              font: "bold 11pt Helvetica, Arial, sans-serif",
              stroke: lightText,
              margin: 8,
              maxSize: new go.Size(160, NaN),
              wrap: go.TextBlock.WrapFit,
              editable: true
            },
            new go.Binding("text").makeTwoWay())
        ),
        // four named ports, one on each side:
        makePort("T", go.Spot.Top, true, true),
        makePort("L", go.Spot.Left, true, true),
        makePort("R", go.Spot.Right, true, true),
        makePort("B", go.Spot.Bottom, true, true)
      ));

    myDiagram.nodeTemplateMap.add("Branch",  // the default category
      $(go.Node, "Spot", nodeStyle(),
        // the main object is a Panel that surrounds a TextBlock with a rectangular Shape
        $(go.Panel, "Auto",
          $(go.Shape, "Diamond",
            { fill: "#17a963", stroke: "#ffffff" },
            new go.Binding("figure", "figure")),
          $(go.TextBlock,
            {
              font: "11pt Helvetica, Arial, sans-serif",
              stroke: lightText,
              margin: 2,
              maxSize: new go.Size(160, NaN),
              wrap: go.TextBlock.WrapFit,
              textAlign: "center",
              editable: true
            },
            new go.Binding("text").makeTwoWay())
        ),
        // four named ports, one on each side:
        makePort("T", go.Spot.Top, true, true),
        makePort("L", go.Spot.Left, true, true),
        makePort("R", go.Spot.Right, true, true),
        makePort("B", go.Spot.Bottom, true, true)
      ));

    myDiagram.nodeTemplateMap.add("LoopCondition",  // the default category
      $(go.Node, "Spot", nodeStyle(),
        // the main object is a Panel that surrounds a TextBlock with a rectangular Shape
        $(go.Panel, "Auto",
          $(go.Shape, "LoopLimit",
            { fill: "#17a963", stroke: "#ffffff" },
            new go.Binding("figure", "figure")),
          $(go.TextBlock,
            {
              font: "11pt Helvetica, Arial, sans-serif",
              stroke: lightText,
              margin: 2,
              maxSize: new go.Size(160, NaN),
              wrap: go.TextBlock.WrapFit,
              textAlign: "center",
              editable: true
            },
            new go.Binding("text").makeTwoWay())
        ),
        // four named ports, one on each side:
        makePort("T", go.Spot.Top, true, true),
        makePort("L", go.Spot.Left, true, true),
        makePort("R", go.Spot.Right, true, true),
        makePort("B", go.Spot.Bottom, true, true)
      ));

    myDiagram.nodeTemplateMap.add("Start",
      $(go.Node, "Spot", nodeStyle(),
        $(go.Panel, "Auto",
          $(go.Shape, "Start",
            { minSize: new go.Size(40, 40), fill: "#17a963", stroke: null }),
          $(go.TextBlock, "Start",
            { font: "bold 11pt Helvetica, Arial, sans-serif", stroke: lightText },
            new go.Binding("text"))
        ),
        // three named ports, one on each side except the top, all output only:
        makePort("T", go.Spot.Top, true, false),
        makePort("L", go.Spot.Left, true, false),
        makePort("R", go.Spot.Right, true, false),
        makePort("B", go.Spot.Bottom, true, false)
      ));

    myDiagram.nodeTemplateMap.add("End",
      $(go.Node, "Spot", nodeStyle(),
        $(go.Panel, "Auto",
          $(go.Shape, "Terminator",
            { minSize: new go.Size(40, 40), fill: "#DC3C00", stroke: null }),
          $(go.TextBlock, "End",
            { font: "bold 11pt Helvetica, Arial, sans-serif", stroke: lightText },
            new go.Binding("text"))
        ),
        // three named ports, one on each side except the bottom, all input only:
        makePort("T", go.Spot.Top, false, true),
        makePort("L", go.Spot.Left, false, true),
        makePort("R", go.Spot.Right, false, true)
      ));

    myDiagram.nodeTemplateMap.add("Comment",
      $(go.Node, "Auto", nodeStyle(),
        $(go.Shape, "File",
          { fill: "#EFFAB4", stroke: null }),
        $(go.TextBlock,
          {
            margin: 5,
            maxSize: new go.Size(250, NaN),
            wrap: go.TextBlock.WrapFit,
            textAlign: "center",
            editable: true,
            font: "12pt Helvetica, Arial, sans-serif",
            stroke: '#454545'
          },
          new go.Binding("text").makeTwoWay())
        // no ports, because no links are allowed to connect with a comment
        //new go.Binding("clean", "clean_para")
      ));

    myDiagram.nodeTemplateMap.add("Variables",
       $(go.Node, "Auto",
        $(go.Shape, { fill: "white" }),
        $(go.Panel, "Table",
          new go.Binding("itemArray", "var_list"),
          $(go.RowColumnDefinition,
            { row: 0, background: "lightgray" }),
          $(go.RowColumnDefinition,
            { row: 1, separatorStroke: "black" }),
          // the table headers -- remains even if itemArray is empty
          $(go.Panel, "TableRow",
            { isPanelMain: true },
            new go.Binding("itemArray", "columnDefinitions"),
            {
              itemTemplate:  // bound to a column definition object
                $(go.Panel,
                  new go.Binding("column"),
                  $(go.TextBlock,
                    { margin: new go.Margin(2, 2, 0, 2), font: "bold 10pt sans-serif" },
                    new go.Binding("text"))
                )
>>>>>>> 6197db67
            }

            // Define a function for creating a "port" that is normally transparent.
            // The "name" is used as the GraphObject.portId, the "spot" is used to control how links connect
            // and where the port is positioned on the node, and the boolean "output" and "input" arguments
            // control whether the user can draw links from or to the port.
            function makePort(name, spot, output, input) {
                // the port is basically just a small circle that has a white stroke when it is made visible
                return $(go.Shape, "Circle",
                    {
                        fill: "transparent",
                        stroke: null,  // this is changed to "white" in the showPorts function
                        desiredSize: new go.Size(8, 8),
                        alignment: spot, alignmentFocus: spot,  // align the port on the main Shape
                        portId: name,  // declare this object to be a "port"
                        fromSpot: spot, toSpot: spot,  // declare where links may connect at this port
                        fromLinkable: output, toLinkable: input,  // declare whether the user may draw links to/from here
                        cursor: "pointer"  // show a different cursor to indicate potential link point
                    });
            }


            function makeMyPort(name, spot, output, input) {
                // chen.wu@icrar.org, move the point up to -24 unit for group construct
                var spot_1 = spot.copy();
                spot_1.offsetY = -24;
                return makePort(name, spot_1, output, input);
            }


            // define the Node templates for regular nodes

            var lightText = 'whitesmoke';

            myDiagram.nodeTemplateMap.add("",  // the default category
                $(go.Node, "Spot", nodeStyle(),
                    // the main object is a Panel that surrounds a TextBlock with a rectangular Shape
                    $(go.Panel, "Auto",
                        $(go.Shape, "Rectangle",
                            {fill: "#00A9C9", stroke: "#ffffff"},
                            new go.Binding("figure", "figure")),
                        $(go.TextBlock,
                            {
                                font: "bold 11pt Helvetica, Arial, sans-serif",
                                stroke: lightText,
                                margin: 8,
                                maxSize: new go.Size(160, NaN),
                                wrap: go.TextBlock.WrapFit,
                                editable: true
                            },
                            new go.Binding("text").makeTwoWay())
                    ),
                    // four named ports, one on each side:
                    makePort("T", go.Spot.Top, false, true),
                    makePort("L", go.Spot.Left, true, true),
                    makePort("R", go.Spot.Right, true, true),
                    makePort("B", go.Spot.Bottom, true, false)
                ));

            myDiagram.nodeTemplateMap.add("Component",  // the Component category
                $(go.Node, "Spot", nodeStyle(),
                    // the Component (Application DROP) is a Panel that surrounds a TextBlock with a rectangular Shape
                    $(go.Panel, "Auto",
                        $(go.Shape, "Rectangle",
                            {fill: "#00A9C9", stroke: "#ffffff"},
                            new go.Binding("figure", "figure")),
                        $(go.TextBlock,
                            {
                                font: "11pt Helvetica, Arial, sans-serif",
                                stroke: lightText,
                                margin: 8,
                                maxSize: new go.Size(160, NaN),
                                textAlign: "center",
                                wrap: go.TextBlock.WrapFit,
                                editable: true
                            },
                            new go.Binding("text").makeTwoWay())
                    ),
                    // four named ports, one on each side:
                    makePort("T", go.Spot.Top, true, true),
                    makePort("L", go.Spot.Left, true, true),
                    makePort("R", go.Spot.Right, true, true),
                    makePort("B", go.Spot.Bottom, true, true)
                ));

            myDiagram.nodeTemplateMap.add("BashShellApp",  // the Component category
                $(go.Node, "Spot", nodeStyle(),
                    // the Component (Application DROP) is a Panel that surrounds a TextBlock with a rectangular Shape
                    $(go.Panel, "Auto",
                        $(go.Shape, "RoundedRectangle",
                            {fill: "#0066cc", stroke: "#ffffff"},
                            new go.Binding("figure", "figure")),
                        $(go.TextBlock,
                            {
                                font: "11pt Helvetica, Arial, sans-serif",
                                stroke: lightText,
                                margin: 8,
                                maxSize: new go.Size(160, NaN),
                                textAlign: "center",
                                wrap: go.TextBlock.WrapFit,
                                editable: true
                            },
                            new go.Binding("text").makeTwoWay())
                    ),
                    // four named ports, one on each side:
                    makePort("T", go.Spot.Top, true, true),
                    makePort("L", go.Spot.Left, true, true),
                    makePort("R", go.Spot.Right, true, true),
                    makePort("B", go.Spot.Bottom, true, true)
                ));

            myDiagram.nodeTemplateMap.add("DynlibApp",  // the Component category
                $(go.Node, "Spot", nodeStyle(),
                    // the Component (Application DROP) is a Panel that surrounds a TextBlock with a rectangular Shape
                    $(go.Panel, "Auto",
                        $(go.Shape, "YinYang",
                            {fill: "#00A9C9", stroke: "#00A9C9"},
                            new go.Binding("figure", "figure")),
                        $(go.TextBlock,
                            {
                                font: "bold 11pt Helvetica, Arial, sans-serif",
                                stroke: "black",
                                margin: 8,
                                maxSize: new go.Size(160, NaN),
                                textAlign: "center",
                                wrap: go.TextBlock.WrapFit,
                                editable: true
                            },
                            new go.Binding("text").makeTwoWay())
                    ),
                    // four named ports, one on each side:
                    makePort("T", go.Spot.Top, true, true),
                    makePort("L", go.Spot.Left, true, true),
                    makePort("R", go.Spot.Right, true, true),
                    makePort("B", go.Spot.Bottom, true, true)
                ));

            myDiagram.nodeTemplateMap.add("memory",  // the Component category
                $(go.Node, "Spot", nodeStyle(),
                    // the Component (Application DROP) is a Panel that surrounds a TextBlock with a rectangular Shape
                    $(go.Panel, "Auto",
                        $(go.Shape, "Parallelogram1",
                            {fill: "#004080", stroke: "#ffffff"},
                            new go.Binding("figure", "figure")),
                        $(go.TextBlock,
                            {
                                font: "bold 11pt Helvetica, Arial, sans-serif",
                                stroke: lightText,
                                margin: 8,
                                maxSize: new go.Size(160, NaN),
                                wrap: go.TextBlock.WrapFit,
                                textAlign: "center",
                                editable: true
                            },
                            new go.Binding("text").makeTwoWay())
                    ),
                    // four named ports, one on each side:
                    makePort("T", go.Spot.Top, true, true),
                    makePort("L", go.Spot.Left, true, true),
                    makePort("R", go.Spot.Right, true, true),
                    makePort("B", go.Spot.Bottom, true, true)
                ));

            myDiagram.nodeTemplateMap.add("mpi",  // the Component category
                $(go.Node, "Spot", nodeStyle(),
                    // the Component (Application DROP) is a Panel that surrounds a TextBlock with a rectangular Shape
                    $(go.Panel, "Auto",
                        $(go.Shape, "Octagon",
                            {fill: "#0066cc", stroke: "#ffffff", width: "12"},
                            new go.Binding("figure", "figure")),
                        $(go.TextBlock,
                            {
                                font: "bold 11pt Helvetica, Arial, sans-serif",
                                stroke: lightText,
                                margin: 8,
                                maxSize: new go.Size(250, NaN),
                                wrap: go.TextBlock.WrapFit,
                                textAlign: "center",
                                editable: true
                            },
                            new go.Binding("text").makeTwoWay())
                    ),
                    // four named ports, one on each side:
                    makePort("T", go.Spot.Top, true, true),
                    makePort("L", go.Spot.Left, true, true),
                    makePort("R", go.Spot.Right, true, true),
                    makePort("B", go.Spot.Bottom, true, true)
                ));

            myDiagram.nodeTemplateMap.add("ngas",  // the Component category
                $(go.Node, "Spot", nodeStyle(),
                    // the Component (Application DROP) is a Panel that surrounds a TextBlock with a rectangular Shape
                    $(go.Panel, "Auto",
                        $(go.Shape, "Cylinder1",
                            {fill: "#004080", stroke: "#ece437"},
                            new go.Binding("figure", "figure")),
                        $(go.TextBlock,
                            {
                                font: "bold 11pt Helvetica, Arial, sans-serif",
                                stroke: lightText,
                                margin: 8,
                                maxSize: new go.Size(160, NaN),
                                wrap: go.TextBlock.WrapFit,
                                textAlign: "center",
                                editable: true
                            },
                            new go.Binding("text").makeTwoWay())
                    ),
                    // four named ports, one on each side:
                    makePort("T", go.Spot.Top, true, true),
                    makePort("L", go.Spot.Left, true, true),
                    makePort("R", go.Spot.Right, true, true),
                    makePort("B", go.Spot.Bottom, true, true)
                ));

            myDiagram.nodeTemplateMap.add("json",  // the Component category
                $(go.Node, "Spot", nodeStyle(),
                    // the Component (Application DROP) is a Panel that surrounds a TextBlock with a rectangular Shape
                    $(go.Panel, "Auto",
                        $(go.Shape, "DividedEvent",
                            {fill: "#004080", stroke: null},
                            new go.Binding("figure", "figure")),
                        $(go.TextBlock,
                            {
                                font: "bold 11pt Helvetica, Arial, sans-serif",
                                stroke: lightText,
                                margin: 8,
                                maxSize: new go.Size(160, NaN),
                                wrap: go.TextBlock.WrapFit,
                                editable: true
                            },
                            new go.Binding("text").makeTwoWay())
                    ),
                    // four named ports, one on each side:
                    makePort("T", go.Spot.Top, true, true),
                    makePort("L", go.Spot.Left, true, true),
                    makePort("R", go.Spot.Right, true, true),
                    makePort("B", go.Spot.Bottom, true, true)
                ));

            myDiagram.nodeTemplateMap.add("s3",  // the default category
                $(go.Node, "Spot", nodeStyle(),
                    // the main object is a Panel that surrounds a TextBlock with a rectangular Shape
                    $(go.Panel, "Auto",
                        $(go.Shape, "Hexagon",
                            {fill: "#004080", stroke: "#ffffff"},
                            new go.Binding("figure", "figure")),
                        $(go.TextBlock,
                            {
                                font: "bold 11pt Helvetica, Arial, sans-serif",
                                stroke: lightText,
                                margin: 8,
                                maxSize: new go.Size(160, NaN),
                                wrap: go.TextBlock.WrapFit,
                                editable: true
                            },
                            new go.Binding("text").makeTwoWay())
                    ),
                    // four named ports, one on each side:
                    makePort("T", go.Spot.Top, true, true),
                    makePort("L", go.Spot.Left, true, true),
                    makePort("R", go.Spot.Right, true, true),
                    makePort("B", go.Spot.Bottom, true, true)
                ));

            myDiagram.nodeTemplateMap.add("file",  // the default category
                $(go.Node, "Spot", nodeStyle(),
                    // the main object is a Panel that surrounds a TextBlock with a rectangular Shape
                    $(go.Panel, "Auto",
                        $(go.Shape, "Document",
                            {fill: "#004080", stroke: "#ffffff"},
                            new go.Binding("figure", "figure")),
                        $(go.TextBlock,
                            {
                                font: "bold 11pt Helvetica, Arial, sans-serif",
                                stroke: lightText,
                                margin: 8,
                                maxSize: new go.Size(160, NaN),
                                wrap: go.TextBlock.WrapFit,
                                editable: true
                            },
                            new go.Binding("text").makeTwoWay())
                    ),
                    // four named ports, one on each side:
                    makePort("T", go.Spot.Top, true, true),
                    makePort("L", go.Spot.Left, true, true),
                    makePort("R", go.Spot.Right, true, true),
                    makePort("B", go.Spot.Bottom, true, true)
                ));

            myDiagram.nodeTemplateMap.add("Branch",  // the default category
                $(go.Node, "Spot", nodeStyle(),
                    // the main object is a Panel that surrounds a TextBlock with a rectangular Shape
                    $(go.Panel, "Auto",
                        $(go.Shape, "Diamond",
                            {fill: "#17a963", stroke: "#ffffff"},
                            new go.Binding("figure", "figure")),
                        $(go.TextBlock,
                            {
                                font: "11pt Helvetica, Arial, sans-serif",
                                stroke: lightText,
                                margin: 2,
                                maxSize: new go.Size(160, NaN),
                                wrap: go.TextBlock.WrapFit,
                                textAlign: "center",
                                editable: true
                            },
                            new go.Binding("text").makeTwoWay())
                    ),
                    // four named ports, one on each side:
                    makePort("T", go.Spot.Top, true, true),
                    makePort("L", go.Spot.Left, true, true),
                    makePort("R", go.Spot.Right, true, true),
                    makePort("B", go.Spot.Bottom, true, true)
                ));

            myDiagram.nodeTemplateMap.add("LoopCondition",  // the default category
                $(go.Node, "Spot", nodeStyle(),
                    // the main object is a Panel that surrounds a TextBlock with a rectangular Shape
                    $(go.Panel, "Auto",
                        $(go.Shape, "LoopLimit",
                            {fill: "#17a963", stroke: "#ffffff"},
                            new go.Binding("figure", "figure")),
                        $(go.TextBlock,
                            {
                                font: "11pt Helvetica, Arial, sans-serif",
                                stroke: lightText,
                                margin: 2,
                                maxSize: new go.Size(160, NaN),
                                wrap: go.TextBlock.WrapFit,
                                textAlign: "center",
                                editable: true
                            },
                            new go.Binding("text").makeTwoWay())
                    ),
                    // four named ports, one on each side:
                    makePort("T", go.Spot.Top, true, true),
                    makePort("L", go.Spot.Left, true, true),
                    makePort("R", go.Spot.Right, true, true),
                    makePort("B", go.Spot.Bottom, true, true)
                ));

            myDiagram.nodeTemplateMap.add("Start",
                $(go.Node, "Spot", nodeStyle(),
                    $(go.Panel, "Auto",
                        $(go.Shape, "Start",
                            {minSize: new go.Size(40, 40), fill: "#17a963", stroke: null}),
                        $(go.TextBlock, "Start",
                            {font: "bold 11pt Helvetica, Arial, sans-serif", stroke: lightText},
                            new go.Binding("text"))
                    ),
                    // three named ports, one on each side except the top, all output only:
                    makePort("T", go.Spot.Top, true, false),
                    makePort("L", go.Spot.Left, true, false),
                    makePort("R", go.Spot.Right, true, false),
                    makePort("B", go.Spot.Bottom, true, false)
                ));

            myDiagram.nodeTemplateMap.add("End",
                $(go.Node, "Spot", nodeStyle(),
                    $(go.Panel, "Auto",
                        $(go.Shape, "Terminator",
                            {minSize: new go.Size(40, 40), fill: "#DC3C00", stroke: null}),
                        $(go.TextBlock, "End",
                            {font: "bold 11pt Helvetica, Arial, sans-serif", stroke: lightText},
                            new go.Binding("text"))
                    ),
                    // three named ports, one on each side except the bottom, all input only:
                    makePort("T", go.Spot.Top, false, true),
                    makePort("L", go.Spot.Left, false, true),
                    makePort("R", go.Spot.Right, false, true)
                ));

            myDiagram.nodeTemplateMap.add("Comment",
                $(go.Node, "Auto", nodeStyle(),
                    $(go.Shape, "File",
                        {fill: "#EFFAB4", stroke: null}),
                    $(go.TextBlock,
                        {
                            margin: 5,
                            maxSize: new go.Size(250, NaN),
                            wrap: go.TextBlock.WrapFit,
                            textAlign: "center",
                            editable: true,
                            font: "12pt Helvetica, Arial, sans-serif",
                            stroke: '#454545'
                        },
                        new go.Binding("text").makeTwoWay())
                    // no ports, because no links are allowed to connect with a comment
                    //new go.Binding("clean", "clean_para")
                ));

            myDiagram.nodeTemplateMap.add("Variables",
                $(go.Node, "Auto",
                    $(go.Shape, {fill: "white"}),
                    $(go.Panel, "Table",
                        new go.Binding("itemArray", "var_list"),
                        $(go.RowColumnDefinition,
                            {row: 0, background: "lightgray"}),
                        $(go.RowColumnDefinition,
                            {row: 1, separatorStroke: "black"}),
                        // the table headers -- remains even if itemArray is empty
                        $(go.Panel, "TableRow",
                            {isPanelMain: true},
                            new go.Binding("itemArray", "columnDefinitions"),
                            {
                                itemTemplate:  // bound to a column definition object
                                    $(go.Panel,
                                        new go.Binding("column"),
                                        $(go.TextBlock,
                                            {margin: new go.Margin(2, 2, 0, 2), font: "bold 10pt sans-serif"},
                                            new go.Binding("text"))
                                    )
                            }
                        ),

                        { // the rows for the var_list
                            defaultAlignment: go.Spot.Left,
                            defaultColumnSeparatorStroke: "black",
                            itemTemplate:  // bound to a person/row data object
                                $(go.Panel, "TableRow",
                                    // which in turn consists of a collection of cell objects,
                                    // held by the "columns" property in an Array
                                    new go.Binding("itemArray", "columns"),
                                    // you could also have other Bindings here for the whole row
                                    {
                                        itemTemplate:  // bound to a cell object
                                            $(go.Panel,  // each of which as "attr" and "text" properties
                                                {stretch: go.GraphObject.Fill, alignment: go.Spot.TopLeft},
                                                new go.Binding("column", "attr",
                                                    function (a, elt) {  // ELT is this bound item/cell Panel
                                                        // elt.data will be the cell object
                                                        // elt.panel.data will be the person/row data object
                                                        // elt.part.data will be the node data object
                                                        // "columnDefinitions" is on the node data object, so:
                                                        var cd = findColumnDefinitionForName(elt.part.data, a);
                                                        //console.log(cd.column);
                                                        if (cd !== null) {
                                                            //console.log(cd.column);
                                                            return cd.column;
                                                        }

                                                        throw new Error("unknown column name: " + a);
                                                    }),
                                                // you could also have other Bindings here for this cell
                                                $(go.TextBlock, {editable: true},
                                                    {margin: new go.Margin(2, 2, 0, 2), wrap: go.TextBlock.None},
                                                    new go.Binding("text").makeTwoWay())
                                            )
                                    }
                                )
                        }
                    ),
                    new go.Binding("location", "loc", go.Point.parse).makeTwoWay(go.Point.stringify),
                    {
                        contextMenu:     // define a context menu for each node
                            $(go.Adornment, "Vertical",  // that has one button
                                $("ContextMenuButton",
                                    $(go.TextBlock, "Add variable"),
                                    {click: addVarToTable}),
                                // more ContextMenuButtons would go here
                                $("ContextMenuButton",
                                    $(go.TextBlock, "Remove last variable"),
                                    {click: removeVarFrmTable})
                            )  // end Adornment
                    }
                ));

            function addVarToTable(e, obj) {
                //alert("Add " + e.toString());
                var n = myDiagram.selection.first();
                if (n === null) return;
                var d = n.data;
                myDiagram.startTransaction("insertIntoTable");
                // add item as second in the list, at index #1
                // of course this new data could be more realistic:
                myDiagram.model.insertArrayItem(d.var_list, -1, {
                    columns: [{attr: "name", text: "bandwidth"},
                        {attr: "value", text: "1024"},
                        {attr: "unit", text: "MHz"}]
                });
                myDiagram.commitTransaction("insertIntoTable");
            }

            function removeVarFrmTable(e, obj) {
                //alert("Remove " + e.toString());
                var n = myDiagram.selection.first();
                if (n === null) return;
                var d = n.data;
                len = d.var_list.length;
                if (len < 1) {
                    return;
                }

                myDiagram.startTransaction("removeFromTable");
                // remove second item of list, at index #1
                try {
                    myDiagram.model.removeArrayItem(d.var_list, len - 1);
                } catch (err) {
                    myDiagram.rollbackTransaction("removeFromTable");
                }
                myDiagram.commitTransaction("removeFromTable");
            }


            // this function is used to highlight a Group that the selection may be dropped into
            function highlightGroup(e, grp, show) {
                if (!grp) return;
                e.handled = true;
                if (show) {
                    // cannot depend on the grp.diagram.selection in the case of external drag-and-drops;
                    // instead depend on the DraggingTool.draggedParts or .copiedParts
                    var tool = grp.diagram.toolManager.draggingTool;
                    var map = tool.draggedParts || tool.copiedParts;  // this is a Map
                    // now we can check to see if the Group will accept membership of the dragged Parts
                    if (grp.canAddMembers(map.toKeySet())) {
                        grp.isHighlighted = true;
                        return;
                    }
                }
                grp.isHighlighted = false;
            }

            // Upon a drop onto a Group, we try to add the selection as members of the Group.
            // Upon a drop onto the background, or onto a top-level Node, make selection top-level.
            // If this is OK, we're done; otherwise we cancel the operation to rollback everything.
            function finishDrop(e, grp) {
                var ok = (grp !== null
                    ? grp.addMembers(grp.diagram.selection, true)
                    : e.diagram.commandHandler.addTopLevelParts(e.diagram.selection, true));
                if (!ok) e.diagram.currentTool.doCancel();
            }

            var dataScatterGroupTemplate =
                $(go.Group, go.Panel.Auto,
                    {
                        background: "transparent",
                        resizable: true,
                        // highlight when dragging into the Group
                        mouseDragEnter: function (e, grp, prev) {
                            highlightGroup(e, grp, true);
                        },
                        mouseDragLeave: function (e, grp, next) {
                            highlightGroup(e, grp, false);
                        },
                        computesBoundsAfterDrag: true,
                        // when the selection is dropped into a Group, add the selected Parts into that Group;
                        // if it fails, cancel the tool, rolling back any changes
                        mouseDrop: finishDrop,
                        handlesDragDropForMembers: true//,  // don't need to define handlers on member Nodes and Links
                        // Groups containing Groups lay out their members horizontally
                        /*
                        layout:
                          $(go.GridLayout,
                            { wrappingWidth: Infinity, alignment: go.GridLayout.Position,
                                cellSize: new go.Size(1, 1), spacing: new go.Size(4, 4) })
                      */
                    },
                    new go.Binding("background", "isHighlighted", function (h) {
                        return h ? "rgba(255,0,0,0.2)" : "transparent";
                    }).ofObject(),
                    new go.Binding("location", "loc", go.Point.parse).makeTwoWay(go.Point.stringify),
                    {
                        // the Node.location is at the center of each node
                        locationSpot: go.Spot.Center,
                        //isShadowed: true,
                        //shadowColor: "#888",
                        // handle mouse enter/leave events to show/hide the ports
                        mouseEnter: function (e, obj) {
                            showPorts(obj.part, true);
                        },
                        mouseLeave: function (e, obj) {
                            showPorts(obj.part, false);
                        }
                    },
                    $(go.Shape, "Rectangle",
                        {fill: null, stroke: "#E69900", strokeWidth: 2}),
                    $(go.Panel, go.Panel.Vertical,  // title above Placeholder
                        $(go.Panel, go.Panel.Horizontal,  // button next to TextBlock
                            {stretch: go.GraphObject.Horizontal, background: "#FFDD33", margin: 1},
                            $("SubGraphExpanderButton",
                                {alignment: go.Spot.Right, margin: 5}),
                            $(go.TextBlock,
                                {
                                    alignment: go.Spot.Left,
                                    editable: true,
                                    margin: 5,
                                    font: "bold 15px sans-serif",
                                    stroke: "#9A6600"
                                },
                                new go.Binding("text", "text").makeTwoWay())
                        ),  // end Horizontal Panel
                        $(go.Placeholder,
                            {padding: 5, alignment: go.Spot.TopLeft})
                    ),  // end Vertical Panel
                    makePort("T", go.Spot.Top, true, true),
                    makePort("L", go.Spot.Left, true, true),
                    makePort("R", go.Spot.Right, true, true),
                    makePort("B", go.Spot.Bottom, true, true)
                );

            var dataGatherGroupTemplate =
                $(go.Group, go.Panel.Auto,
                    {
                        background: "transparent",
                        ungroupable: true,
                        resizable: true,
                        // highlight when dragging into the Group
                        mouseDragEnter: function (e, grp, prev) {
                            highlightGroup(e, grp, true);
                        },
                        mouseDragLeave: function (e, grp, next) {
                            highlightGroup(e, grp, false);
                        },
                        computesBoundsAfterDrag: true,
                        // when the selection is dropped into a Group, add the selected Parts into that Group;
                        // if it fails, cancel the tool, rolling back any changes
                        mouseDrop: finishDrop,
                        handlesDragDropForMembers: true // don't need to define handlers on member Nodes and Links
                        // Groups containing Nodes lay out their members vertically
                        /*
                        layout:
                          $(go.GridLayout,
                            { wrappingColumn: 1, alignment: go.GridLayout.Position,
                                cellSize: new go.Size(1, 1), spacing: new go.Size(4, 4) })
                        */
                    },
                    new go.Binding("background", "isHighlighted", function (h) {
                        return h ? "rgba(255,0,0,0.2)" : "transparent";
                    }).ofObject(),
                    new go.Binding("location", "loc", go.Point.parse).makeTwoWay(go.Point.stringify),
                    {
                        // the Node.location is at the center of each node
                        locationSpot: go.Spot.Center,
                        //isShadowed: true,
                        //shadowColor: "#888",
                        // handle mouse enter/leave events to show/hide the ports
                        mouseEnter: function (e, obj) {
                            showPorts(obj.part, true);
                        },
                        mouseLeave: function (e, obj) {
                            showPorts(obj.part, false);
                        }
                    },
                    $(go.Shape, "Rectangle",
                        {fill: null, stroke: "#0099CC", strokeWidth: 2}),
                    $(go.Panel, go.Panel.Vertical,  // title above Placeholder
                        $(go.Panel, go.Panel.Horizontal,  // button next to TextBlock
                            {stretch: go.GraphObject.Horizontal, background: "#33D3E5", margin: 1},
                            $("SubGraphExpanderButton",
                                {alignment: go.Spot.Right, margin: 5}),
                            $(go.TextBlock,
                                {
                                    alignment: go.Spot.Left,
                                    editable: true,
                                    margin: 5,
                                    font: "bold 16px sans-serif",
                                    stroke: "#006080"
                                },
                                new go.Binding("text", "text").makeTwoWay())
                        ),  // end Horizontal Panel
                        $(go.Placeholder,
                            {padding: 5, alignment: go.Spot.TopLeft})
                    ),  // end Vertical Panel
                    makePort("T", go.Spot.Top, true, true),
                    makePort("L", go.Spot.Left, true, true),
                    makePort("R", go.Spot.Right, true, true),
                    makePort("B", go.Spot.Bottom, true, true)
                );  // end Group and call to add to template Map

            var xGatherGroupTemplate =
                $(go.Group, go.Panel.Auto,
                    {
                        background: "transparent",
                        ungroupable: true,
                        resizable: true,
                        // highlight when dragging into the Group
                        mouseDragEnter: function (e, grp, prev) {
                            highlightGroup(e, grp, true);
                        },
                        mouseDragLeave: function (e, grp, next) {
                            highlightGroup(e, grp, false);
                        },
                        computesBoundsAfterDrag: true,
                        // when the selection is dropped into a Group, add the selected Parts into that Group;
                        // if it fails, cancel the tool, rolling back any changes
                        mouseDrop: finishDrop,
                        handlesDragDropForMembers: true // don't need to define handlers on member Nodes and Links
                        // Groups containing Nodes lay out their members vertically
                        /*
                        layout:
                          $(go.GridLayout,
                            { wrappingColumn: 1, alignment: go.GridLayout.Position,
                                cellSize: new go.Size(1, 1), spacing: new go.Size(4, 4) })
                        */
                    },
                    new go.Binding("background", "isHighlighted", function (h) {
                        return h ? "rgba(255,0,0,0.2)" : "transparent";
                    }).ofObject(),
                    new go.Binding("location", "loc", go.Point.parse).makeTwoWay(go.Point.stringify),
                    {
                        // the Node.location is at the center of each node
                        locationSpot: go.Spot.Center,
                        //isShadowed: true,
                        //shadowColor: "#888",
                        // handle mouse enter/leave events to show/hide the ports
                        mouseEnter: function (e, obj) {
                            showPorts(obj.part, true);
                        },
                        mouseLeave: function (e, obj) {
                            showPorts(obj.part, false);
                        }
                    },
                    $(go.Shape, "Rectangle",
                        {fill: null, stroke: "#0099CC", strokeWidth: 2}),
                    $(go.Panel, go.Panel.Vertical,  // title above Placeholder
                        $(go.Panel, go.Panel.Horizontal,  // button next to TextBlock
                            {stretch: go.GraphObject.Horizontal, background: "#33E55A", margin: 1},
                            $("SubGraphExpanderButton",
                                {alignment: go.Spot.Right, margin: 5}),
                            $(go.TextBlock,
                                {
                                    alignment: go.Spot.Left,
                                    editable: true,
                                    margin: 5,
                                    font: "bold 16px sans-serif",
                                    stroke: "#006080"
                                },
                                new go.Binding("text", "text").makeTwoWay())
                        ),  // end Horizontal Panel
                        $(go.Placeholder,
                            {padding: 5, alignment: go.Spot.TopLeft})
                    ),  // end Vertical Panel
                    makePort("T", go.Spot.Top, true, true),
                    makePort("L", go.Spot.Left, true, true),
                    makePort("R", go.Spot.Right, true, true),
                    makePort("B", go.Spot.Bottom, true, true)
                );  // end Group and call to add to template Map

            var LoopGroupTemplate =
                $(go.Group, go.Panel.Auto,
                    {
                        background: "transparent",
                        ungroupable: true,
                        resizable: true,
                        // highlight when dragging into the Group
                        mouseDragEnter: function (e, grp, prev) {
                            highlightGroup(e, grp, true);
                        },
                        mouseDragLeave: function (e, grp, next) {
                            highlightGroup(e, grp, false);
                        },
                        computesBoundsAfterDrag: true,
                        // when the selection is dropped into a Group, add the selected Parts into that Group;
                        // if it fails, cancel the tool, rolling back any changes
                        mouseDrop: finishDrop,
                        handlesDragDropForMembers: true // don't need to define handlers on member Nodes and Links
                        // Groups containing Nodes lay out their members vertically
                        /*
                        layout:
                          $(go.GridLayout,
                            { wrappingColumn: 1, alignment: go.GridLayout.Position,
                                cellSize: new go.Size(1, 1), spacing: new go.Size(4, 4) })
                        */
                    },
                    new go.Binding("background", "isHighlighted", function (h) {
                        return h ? "rgba(255,0,0,0.2)" : "transparent";
                    }).ofObject(),
                    new go.Binding("location", "loc", go.Point.parse).makeTwoWay(go.Point.stringify),
                    {
                        // the Node.location is at the center of each node
                        locationSpot: go.Spot.Center,
                        //isShadowed: true,
                        //shadowColor: "#888",
                        // handle mouse enter/leave events to show/hide the ports
                        mouseEnter: function (e, obj) {
                            showPorts(obj.part, true);
                        },
                        mouseLeave: function (e, obj) {
                            showPorts(obj.part, false);
                        }
                    },
                    $(go.Shape, "Rectangle",
                        {fill: null, stroke: "#0099CC", strokeWidth: 2}),
                    $(go.Panel, go.Panel.Vertical,  // title above Placeholder
                        $(go.Panel, go.Panel.Horizontal,  // button next to TextBlock
                            {stretch: go.GraphObject.Horizontal, background: "#CEC2E5", margin: 1},
                            $("SubGraphExpanderButton",
                                {alignment: go.Spot.Right, margin: 5}),
                            $(go.TextBlock,
                                {
                                    alignment: go.Spot.Left,
                                    editable: true,
                                    margin: 5,
                                    font: "bold 16px sans-serif",
                                    stroke: "#006080"
                                },
                                new go.Binding("text", "text").makeTwoWay())
                        ),  // end Horizontal Panel
                        $(go.Placeholder,
                            {padding: 5, alignment: go.Spot.TopLeft})
                    ),  // end Vertical Panel
                    makePort("T", go.Spot.Top, true, true),
                    makePort("L", go.Spot.Left, true, true),
                    makePort("R", go.Spot.Right, true, true),
                    makePort("B", go.Spot.Bottom, true, true)
                );  // end Group and call to add to template Map

            myDiagram.groupTemplateMap.add("SplitData", dataScatterGroupTemplate);
            myDiagram.groupTemplateMap.add("DataGather", dataGatherGroupTemplate);
            myDiagram.groupTemplateMap.add("GroupBy", xGatherGroupTemplate);
            myDiagram.groupTemplateMap.add("Loop", LoopGroupTemplate);


            // replace the default Link template in the linkTemplateMap
            myDiagram.linkTemplate =
                $(go.Link,  // the whole link panel
                    {
                        routing: go.Link.AvoidsNodes,
                        curve: go.Link.JumpOver,
                        corner: 5, toShortLength: 4,
                        relinkableFrom: true,
                        relinkableTo: true,
                        reshapable: true,
                        resegmentable: true,
                        // mouse-overs subtly highlight links:
                        mouseEnter: function (e, link) {
                            link.findObject("HIGHLIGHT").stroke = "rgba(30,144,255,0.2)";
                        },
                        mouseLeave: function (e, link) {
                            link.findObject("HIGHLIGHT").stroke = "transparent";
                        }
                    },
                    new go.Binding("points").makeTwoWay(),
                    $(go.Shape,  // the highlight shape, normally transparent
                        {isPanelMain: true, strokeWidth: 8, stroke: "transparent", name: "HIGHLIGHT"}),
                    $(go.Shape,  // the link path shape
                        {isPanelMain: true, stroke: "gray", strokeWidth: 2}),
                    $(go.Shape,  // the arrowhead
                        {toArrow: "standard", stroke: null, fill: "gray"}),
                    $(go.Panel, "Auto",  // the link label, normally not visible
                        {visible: false, name: "LABEL", segmentIndex: 1, segmentFraction: 0.9},
                        new go.Binding("visible", "visible").makeTwoWay(),
                        $(go.Shape, "RoundedRectangle",  // the label shape
                            {fill: "#F8F8F8", stroke: null}),
                        $(go.TextBlock, "Yes",  // the label
                            {
                                textAlign: "center",
                                font: "10pt helvetica, arial, sans-serif",
                                stroke: "#333333",
                                editable: true
                            },
                            new go.Binding("text", "text").makeTwoWay())
                    )
                );

            var scatterGatherLinkTemplate =
                $(go.Link,  // the whole link panel
                    {
                        routing: go.Link.AvoidsNodes,
                        curve: go.Link.JumpOver,
                        corner: 5, toShortLength: 4,
                        relinkableFrom: true,
                        relinkableTo: true,
                        reshapable: true,
                        resegmentable: true,
                        // mouse-overs subtly highlight links:
                        mouseEnter: function (e, link) {
                            link.findObject("HIGHLIGHT").stroke = "rgba(30,144,255,0.2)";
                        },
                        mouseLeave: function (e, link) {
                            link.findObject("HIGHLIGHT").stroke = "transparent";
                        }
                    },
                    new go.Binding("points").makeTwoWay(),
                    $(go.Shape,  // the highlight shape, normally transparent
                        {isPanelMain: true, strokeWidth: 8, stroke: "transparent", name: "HIGHLIGHT"}),
                    $(go.Shape,  // the link path shape
                        {isPanelMain: true, stroke: "orange", strokeWidth: 2, strokeDashArray: [4, 2]}),
                    $(go.Shape,  // the arrowhead
                        {toArrow: "circle", stroke: null, fill: "#0099CC"}),
                    $(go.Shape,  // the arrowhead
                        {fromArrow: "block", stroke: null, fill: "orange"}),
                    $(go.Panel, "Auto",  // the link label, normally not visible
                        {visible: false, name: "LABEL", segmentIndex: 1, segmentFraction: 0.9},
                        new go.Binding("visible", "visible").makeTwoWay(),
                        $(go.Shape, "RoundedRectangle",  // the label shape
                            {fill: "#F8F8F8", stroke: null}),
                        $(go.TextBlock, "Yes",  // the label
                            {
                                textAlign: "center",
                                font: "10pt helvetica, arial, sans-serif",
                                stroke: "#333333",
                                editable: true
                            },
                            new go.Binding("text", "text").makeTwoWay())
                    )
                );

            myDiagram.linkTemplateMap.add("scatterGatherLink", scatterGatherLinkTemplate);

            myDiagram.contextMenu =
                $(go.Adornment, "Vertical",
                    $("ContextMenuButton",
                        $(go.TextBlock, "Undo"),
                        {
                            click: function (e, obj) {
                                e.diagram.commandHandler.undo();
                            }
                        },
                        new go.Binding("visible", "", function (o) {
                            return o.diagram.commandHandler.canUndo();
                        }).ofObject()),
                    $("ContextMenuButton",
                        $(go.TextBlock, "Redo"),
                        {
                            click: function (e, obj) {
                                e.diagram.commandHandler.redo();
                            }
                        },
                        new go.Binding("visible", "", function (o) {
                            return o.diagram.commandHandler.canRedo();
                        }).ofObject())
                );
            myDiagram.undoManager.isEnabled = true;

            // Make link labels visible if coming out of a "conditional" node.
            // This listener is called by the "LinkDrawn" and "LinkRelinked" DiagramEvents.
            function showLinkLabel(e) {
                //alert(e.subject.fromNode.category)
                //label.visible = true;
                //alert(e.subject);
                var label = e.subject.findObject("LABEL");
                //alert(label)
                //label.visible = true;
                if (label !== null && (e.subject.fromNode.category === "Branch" ||
                    e.subject.fromNode.category === "LoopCondition")) {
                    label.visible = true
                }
            }

            // temporary links used by LinkingTool and RelinkingTool are also orthogonal:
            myDiagram.toolManager.linkingTool.temporaryLink.routing = go.Link.Orthogonal;
            myDiagram.toolManager.relinkingTool.temporaryLink.routing = go.Link.Orthogonal;

            //load();  // load an initial diagram from some JSON text
            //var first_click_id = "cont_img.json";
            var first_click_id = "{{lg_json_name}}";
            first_click_node = document.getElementById(first_click_id);

            loadFromRemoteJson(first_click_id, first_click_node);
            first_click_node.style.fontWeight = "bold";
            window.curr_lg_name = first_click_id;
            window.curr_lg_node = first_click_node;
            /*
            alert(window.curr_lg_name);
            alert(window.curr_lg_node);
            */

            jQuery(document).ready(function () {
                jQuery('.tabs .tab-links a').on('click', function (e) {
                    var currentAttrValue = jQuery(this).attr('href');

                    // Show/Hide Tabs
                    jQuery('.tabs ' + currentAttrValue).show().siblings().hide();

                    // Change/remove current tab to active
                    jQuery(this).parent('li').addClass('active').siblings().removeClass('active');

                    e.preventDefault();
                });
            });

//check_filepath_exists: "1", filepath: "", dirname: ""
            // initialize the Palette that is on the left side of the page
            var paletteModel = $(go.GraphLinksModel, {
                copiesArrays: true,
                copiesArrayObjects: true,
                nodeDataArray: [// specify the contents of the Palette
                    {category: "Start", text: "Start"},
                    {category: "End", text: "End"},
                    {
                        category: "Component", text: "PythonApp", execution_time: 5,
                        num_cpus: 1, group_start: 0, appclass: "dlg.apps.simple.SleepApp",
                        Arg01: "", Arg02: "", Arg03: "", Arg04: "", Arg05: "",
                        Arg06: "", Arg07: "", Arg08: "", Arg09: "", Arg10: ""
                    },
                    {
                        category: "BashShellApp", text: "ShellApp", execution_time: 5,
                        num_cpus: 1, group_start: 0,
                        Arg01: "", Arg02: "", Arg03: "", Arg04: "", Arg05: "",
                        Arg06: "", Arg07: "", Arg08: "", Arg09: "", Arg10: ""
                    },
                    {
                        category: "DynlibApp", text: "DynLib", execution_time: 5,
                        num_cpus: 1, group_start: 0, libpath: "",
                        Arg01: "", Arg02: "", Arg03: "", Arg04: "", Arg05: "",
<<<<<<< HEAD
                        Arg06: "", Arg07: "", Arg08: "", Arg09: "", Arg10: ""
                    },
                    {category: "memory", text: "InMemory\nDrop", data_volume: 5, group_end: 0},
                    {
                        category: "file", text: "FileDrop", data_volume: 5, group_end: 0,
                        check_filepath_exists: "1", filepath: "", dirname: ""
                    },
                    {category: "s3", text: "S3Drop", data_volume: 5, group_end: 0},
                    {category: "ngas", text: "NGAS\nDrop", data_volume: 5, group_end: 0},
                    {category: "json", text: "JsonDrop", data_volume: 5, group_end: 0},
                    {
                        category: "mpi", text: "MPI\nDrop", group_end: 0, execution_time: 5,
                        num_cpus: 1, num_of_procs: 4,
                        Arg01: "", Arg02: "", Arg03: "", Arg04: "", Arg05: "",
                        Arg06: "", Arg07: "", Arg08: "", Arg09: "", Arg10: ""
                    },
                    {category: "SplitData", text: "Scatter", isGroup: true, num_of_copies: 4, scatter_axis: "time"},
                    {category: "DataGather", text: "Gather", isGroup: true, num_of_inputs: 2, gather_axis: "frequency"},
                    {category: "GroupBy", text: "GroupBy", isGroup: true, group_key: "None", group_axis: "frequency"},
                    {category: "Loop", text: "Loop", isGroup: true, num_of_iter: 5},
                    {category: "Branch", text: "Branch\nCondition"},
                    {category: "LoopCondition", text: "Loop\nCondition"},
                    {
                        category: "Variables", text: "Global Variables",
                        columnDefinitions: [
                            // each column definition needs to specify the column used
                            {attr: "name", text: "Var name", column: 0},
                            {attr: "value", text: "Value", column: 1},
                            {attr: "unit", text: "Unit", column: 2}
                        ],
                        var_list: [  // the table of var_list
=======
                        Arg06: "", Arg07: "", Arg08: "", Arg09: "", Arg10: ""},
                        { category: "Memory", text: "InMemory\nDrop", data_volume: 5, group_end: 0},
                        { category: "File", text: "FileDrop", data_volume: 5, group_end: 0,
                        check_filepath_exists: "1", filepath: "", dirname: ""},
                        { category: "S3", text: "S3Drop", data_volume: 5, group_end: 0},
                        { category: "NGAS", text: "NGAS\nDrop", data_volume: 5, group_end: 0},
                        { category: "json", text: "JsonDrop", data_volume: 5, group_end: 0},
                        { category: "Mpi", text: "MPI\nDrop", group_end: 0, execution_time: 5,
                        num_cpus: 1, num_of_procs: 4,
                        Arg01: "", Arg02: "", Arg03: "", Arg04: "", Arg05: "",
                        Arg06: "", Arg07: "", Arg08: "", Arg09: "", Arg10: ""},
                        { category: "Scatter", text: "Scatter", isGroup: true, num_of_copies: 4, scatter_axis: "time"},
                        { category: "Gather", text: "Gather", isGroup: true, num_of_inputs: 2, gather_axis: "frequency"},
                        { category: "GroupBy", text: "GroupBy", isGroup: true, group_key: "None", group_axis: "frequency"},
                        { category: "Loop", text: "Loop", isGroup: true, num_of_iter: 5},
                        { category: "Branch", text: "Branch\nCondition" },
                        { category: "LoopCondition", text: "Loop\nCondition" },
                        { category: "Variables", text: "Global Variables",
                          columnDefinitions: [
                              // each column definition needs to specify the column used
                              { attr: "name", text: "Var name", column: 0 },
                              { attr: "value", text: "Value", column: 1 },
                              { attr: "unit", text: "Unit", column: 2 }
                          ],
                          var_list: [  // the table of var_list
>>>>>>> 6197db67
                            // each row is a person with an Array of Objects associating a column name with a text value
                            {
                                columns: [{attr: "name", text: "num_channel"}, {
                                    attr: "value",
                                    text: "1024"
                                }, {attr: "unit", text: ""}]
                            }
                        ]
                    },
                    {category: "Comment", text: "Comment"}

                ]
            });

            //linkDataArray:[
            //{ category:"scatterGatherLink", points: new go.List(go.Point).addAll([new go.Point(0, 0), new go.Point(30, 0), new go.Point(30, 40), new go.Point(60, 40)]) }
            //]
            myPalette =
                $(go.Palette, "myPalette",  // must name or refer to the DIV HTML element
                    {
                        "animationManager.duration": 600, // slightly longer than default (600ms) animation
                        nodeTemplateMap: myDiagram.nodeTemplateMap,  // share the templates used by myDiagram
                        groupTemplateMap: myDiagram.groupTemplateMap,
                        linkTemplateMap: myDiagram.linkTemplateMap,
                        model: paletteModel
                    });
            myDiagram.toolManager.linkingTool.archetypeLinkData = {loop_aware: '0'};

            myPalette.layout.sorting = go.GridLayout.Forward;

            makeInspector();

        }

        function findColumnDefinitionForName(nodedata, attrname) {
            var columns = nodedata.columnDefinitions;
            for (var i = 0; i < columns.length; i++) {
                if (columns[i].attr === attrname) return columns[i];
            }
            return null;
        }

        // Make all ports on a node visible when the mouse is over the node
        function showPorts(node, show) {
            var diagram = node.diagram;
            if (!diagram || diagram.isReadOnly || !diagram.allowLink) return;
            node.ports.each(function (port) {
                port.stroke = (show ? "white" : null);
            });
        }

        // Show the diagram's model in JSON format that the user may edit
        function save() {
            //document.getElementById("mySavedModel").value = myDiagram.model.toJson();
            window.json_editor_user = false;
            window.json_editor.set(JSON.parse(myDiagram.model.toJson()));
            myDiagram.isModified = false;
            window.load_button.disabled = true;
            window.json_editor_user = true;
        }

        function copy_value(el_src, el_tgt) {
            var nbsrc = document.getElementsByName(el_src);
            var nbtgt = document.getElementsByName(el_tgt);
            nbtgt[0].value = nbsrc[0].value;
        }

        function addHidden(theForm, key, value) {
            // Create a hidden input element, and append it to the form:
            var input = document.createElement('input');
            input.type = 'hidden';
            input.name = key;
            'name-as-seen-at-the-server';
            input.value = value;
            theForm.appendChild(input);
        }

        function genPGT() {
            var button = document.getElementById("SaveButton");
            if (button && button.disabled == false) {
                alert("Save the logical graph diagram first.")

            } else if (window.curr_lg_name == null) {
                alert("lg_name is null");

            } else {
                url = "/gen_pgt?lg_name=" + window.curr_lg_name.toString()
                window.open(url)
            }
        }

        function genPGTP_metis() {
            var f = document.getElementById("pgtp_form");
            var h = document.getElementById("pgtp_lg_name");
            h.value = window.curr_lg_name.toString();
            //copy_value("num_islands", "num_islands_metis");
            //alert(document.getElementsByName("num_islands_metis")[0].value);
            addHidden(f, "num_islands", document.getElementById("num_islands").value);
            f.submit();
        }

        function genPGTP_edgezero() {
            var f = document.getElementById("pgtp_form_02");
            var h = document.getElementById("pgtp_lg_name_02");
            h.value = window.curr_lg_name.toString();
            //copy_value("num_islands", "num_islands_edgezero");
            addHidden(f, "num_islands", document.getElementById("num_islands").value);
            f.submit();
        }

        function genPGTP03() {
            var f = document.getElementById("pgtp_form_03");
            var h = document.getElementById("pgtp_lg_name_03");
            h.value = window.curr_lg_name.toString();
            f.submit();
        }

        function genPGTP_lookahead() {
            var f = document.getElementById("pgtp_form_04");
            var h = document.getElementById("pgtp_lg_name_04");
            h.value = window.curr_lg_name.toString();
            //copy_value("num_islands", "num_islands_lookahead");
            addHidden(f, "num_islands", document.getElementById("num_islands").value);
            f.submit();
        }

        function genPGTP_pso() {
            var f = document.getElementById("pgtp_form_05");
            var h = document.getElementById("pgtp_lg_name_05");
            h.value = window.curr_lg_name.toString();
            //copy_value("num_islands", "num_islands_pso");
            addHidden(f, "num_islands", document.getElementById("num_islands").value);
            f.submit();
        }

        function saveToRemote(saveEditor) {
            var jsonModel = myDiagram.model.toJson();
            if (window.curr_lg_name == null) {
                alert("lg_name is null");
                return;
            }
            //alert(window.curr_lg_name);
            var formData = {"lg_name": window.curr_lg_name, "lg_content": jsonModel};
            $.ajax({
                url: "/jsonbody",
                type: "POST",
                data: formData,
                success: function (data, textStatus, jqXHR) {
                    //data - response from server
                    if (saveEditor) {
                        save();
                    }
                },
                error: function (XMLHttpRequest, textStatus, errorThrown) {
                    alert('status:' + XMLHttpRequest.status + ', status text: ' + XMLHttpRequest.statusText);
                }
            });
        }

        function load() {
            //myDiagram.model = go.Model.fromJson(document.getElementById("mySavedModel").value);
            myDiagram.model = go.Model.fromJson(JSON.stringify(window.json_editor.get()));

            if (window.load_button) {
                window.load_button.disabled = true;
            }
            saveToRemote(false);

        }

        function loadFromRemoteJson(lgName, node) {
            //given a logical graph name, get its JSON from the server
            //alert("Previous lg name = " + window.curr_lg_name);
            //alert("Requesting " + lgName.toString());
            $.ajax({
                url: "/jsonbody?lg_name=" + lgName.toString(),
                type: 'get',
                error: function (XMLHttpRequest, textStatus, errorThrown) {
                    if (404 == XMLHttpRequest.status) {
                        alert('Server cannot locate logical graph file ' + lgName.toString())
                    } else {
                        alert('status:' + XMLHttpRequest.status + ', status text: ' + XMLHttpRequest.statusText);
                    }
                },
                success: function (data) {
                    //console.log(data);
                    myDiagram.model = go.Model.fromJson(data);
                    save();
                    window.curr_lg_name = lgName;
                    window.curr_lg_node = node;
                    //console.log(window.curr_lg_name);
                    //var loadButton = document.getElementById("LoadButton");
                    if (window.load_button) {
                        window.load_button.disabled = true;
                    }
                }
            });
        }

        // add an SVG rendering of the diagram at the end of this page
        function makeSVG() {
            var svg = myDiagram.makeSvg({
                scale: 1.0
            });
            svg.style.border = "1px solid black";
            obj = document.getElementById("SVGArea");
            obj.appendChild(svg);
            if (obj.children.length > 0) {
                obj.replaceChild(svg, obj.children[0]);
            }
        }

        function makePNG() {
            var svg = myDiagram.makeImage({
                scale: 1.0,
                background: "White",
                details: 1.0
            });
            svg.style.border = "1px solid black";
            obj = document.getElementById("SVGArea");
            obj.appendChild(svg);
            if (obj.children.length > 0) {
                obj.replaceChild(svg, obj.children[0]);
            }
        }

        function setButtonStatus(obj) {
            btt = document.getElementById("pngButton");
            if ("PNG" == obj.innerHTML) {
                btt.disabled = false;
            } else {
                btt.disabled = true;
            }
        }

        function makeInspector() {
            //alert("inspector is called");
            var alist = ["location", "clean"];
            var inspector = new Inspector('myInspector', myDiagram,
                {
                    acceptButton: true,
                    resetButton: true,


                    /*
                    propertyNames: {
                          "Node": alist
                    },
                    */




                    // example predicate, only show data objects:
                    inspectPredicate: function (value) {
                        return !(value instanceof go.GraphObject)
                    }


                });


            window.inspector = inspector;
        }

    </script>
</head>
<body onload="init()">
<div id="sample">
    <div style="width:100%; white-space:nowrap;">
    <span style="display: inline-block; vertical-align: top; padding: 5px; width:190px">
      <div class="panel"><br/>Palette <br/><br/></div>
      <div id="myPalette" style="border: solid 1px gray; height: 893px"></div>
    </span>
        <span style="display: inline-block; vertical-align: top; padding: 5px; width:71%">
      <div class="tabs">
        <ul class="tab-links">
          <li class="active"><a href="#tab1" onclick="setButtonStatus(this)">Graph</a></li>
          <li><a href="#tab2" onclick="setButtonStatus(this)">JSON</a></li>
          <li>
            <a href="#tab3" onclick="setButtonStatus(this)">PNG</a></li>
            </li>
            <li>
            <a href="#tab4" onclick="">Translate</a></li>
            </li>

            <li style="width:52px">
            &nbsp;
          </li>

          <li style="width:35px">
            &nbsp;
          </li>
          <li style="width:35px">
            &nbsp;
          </li>

        </ul>
        <div class="tab-content">
          <div class="tab active" id="tab1">
            <div class="buttonwrapper">
            <button class="button" id="SaveButton" onclick="saveToRemote(true)">Save Graph</button>
            </div>
             <div id="myDiagram" style="border: solid 1px gray; height: 850px"></div>
          </div>
          <div class="tab" id="tab2">
            <div class="buttonwrapper">
            <button class="button" disabled id="LoadButton" onclick="load()">Save JSON</button>
            </div>
            <div id="jsoneditor"></div>
          </div>
          <div class="tab" id="tab3">
            <div class="buttonwrapper">
            <button class="button" id="pngButton" onclick="makePNG()">Export</button>
          </div>
            <div id="SVGArea"></div>
          </div>
          <div class="tab" id="tab4">
            <div class="buttonwrapper">
            <div align="center">
              <table style="font-size:15px">
                <tr><td/><td/></tr>
                <tr><td/><td>Translate the Logical Graph to either <i>Physical Graph Template </i>(<b>PGT</b>) or <i>Physical Graph Template Partition</i> (<b>PGTP</b>)</td></tr>
                <tr><td/><td/></tr>
                <tr><td/><td/></tr>
                <tr><td/><td/></tr>
                <tr><td/><td/></tr>
                <tr>
                <td>
                  Unroll
                </td>
                <td>
                  <!-- <input type="submit" value="Generate Physical Graph Template Partition" class="button"> -->
                  <button class="button" id="pgButton" onclick="genPGT()">Generate PGT</button>
                </td>
                </tr>
                <tr><td/><td/></tr>
                <tr><td/><td/></tr>
                <tr><td/><td/></tr>
                <tr><td/><td/></tr>
                  <!-- <tr><td>
                    # of Islands
                  </td><td><input type="number" name="num_islands" min="0" value="0" id="num_islands"></td></tr> -->
                <tr><td/><td/></tr>
                <tr><td/><td/></tr>
                <tr><td/><td/></tr>
                <tr><td/><td/></tr>
                <tr><td/><td/></tr>
                <tr><td/><td/></tr>
                <tr><td/><td/></tr>
                <tr><td/><td/></tr>
                <tr><td/><td/></tr>
                <tr><td/><td/></tr>
              <tr>
              <form action="/gen_pgt" id="pgtp_form" method="get" target="_blank">
              <td> </td><td>Minimise data movement and balance loads given the number of nodes </td>
              </tr>
              <tr>
              <td># of nodes </td><td><input min="1" name="num_par" type="number" value="1"></td>
              </tr>
              <tr>
              <td>Node label</td>
              <td>
              <input name="par_label" type="text" value="Node">
              </td>
            </tr>

            <tr>

            <input name="min_goal" type="hidden" value="0">
            <input id="num_islands_metis" name="num_islands_metis" type="hidden" value="0">
                <!--<td><input type="number" name="metis_num_islands" min="0" value="0"></td>

                <td>
                  <input type="radio" name="min_goal" value="0" checked> Edge cut
                  <input type="radio" name="min_goal" value="1"> Total Communication Volume
                </td>
                -->

            </tr>

            <tr>
              <td>Load balancing</td><td><input max="100" min="1" name="max_load_imb" type="number" value="100">%</td>
            </tr>
                  <!-- <tr>
                    <td>
                      Partition algorithm
                    </td>
                    <td>
                      <input type="radio" name="ptype" value="0" checked> <a href="http://glaros.dtc.umn.edu/gkhome/node/81" target="_blank">K-way partitioning</a>
                      <input type="radio" name="ptype" value="1"> <a href="http://glaros.dtc.umn.edu/gkhome/node/107" target="_blank">Recursive bisectioning</a>
                    </td>
                  </tr> -->
            <tr>
            <td>
              <input id="pgtp_lg_name" name="lg_name" type="hidden" value="to_be_filled">
              <input name="algo" type="hidden" value="metis">
              <input name="ptype" type="hidden" value="0">
            </td>
            <td>
              <!-- <input type="submit" value="Generate Physical Graph Template Partition" class="button"> -->
              <button class="button" id="pgtButton" onclick="genPGTP_metis()">Generate PGTP (Metis)</button>
            </td>
            </tr>
                  </form>
                  <tr><td/><td/></tr>
            <tr><td/><td/></tr>
            <tr><td/><td/></tr>
            <tr><td/><td/></tr>
            <tr><td/><td/></tr>
            <tr><td/><td/></tr>
            <tr><td/><td/></tr>
            <tr><td/><td/></tr>
            <tr><td/><td/></tr>
            <tr><td/><td/></tr>
          <tr/>
          <tr/>
          <tr>
          <form action="/gen_pgt" id="pgtp_form_02" method="get" target="_blank">
          <td></td><td>Minimise execution time and resources given node capacities<input name="num_par" type="hidden"
                                                                                         value="5"></td>
          </tr>
          <tr>
          <td>Node label</td>
          <td>
          <input name="par_label" type="text" value="Node">
          </td>
        </tr>
        <tr>
          <td>CPUs per node</td>
          <td>
          <input min="1" name="max_cpu" type="number" value="8">&nbsp;
          </td>
        </tr>
        <tr>
          <td>Memory per node</td>
          <td>
          <input min="1" name="max_mem" type="number" value="1000">&nbsp;Megabytes
          </td>
        </tr>

        <tr>
        <td>
          <input id="pgtp_lg_name_02" name="lg_name" type="hidden" value="to_be_filled">
          <input name="algo" type="hidden" value="mysarkar">
        </td>
        <td>
          <button class="button" id="pgtButton02" onclick="genPGTP_edgezero()">Generate PGTP (MinRes) </button>
          <input name="num_islands_edgezero" type="hidden" value="0">
        </td>
        </tr>
                  </form>

                  <!-- <tr><td/><td/></tr>
                  <tr><td/><td/></tr>
                  <tr><td/><td/></tr>
                  <tr><td/><td/></tr>
                  <tr><td/><td/></tr>
                  <tr><td/><td/></tr>
                  <tr><td/><td/></tr>
                  <tr><td/><td/></tr>
                  <tr><td/><td/></tr>
                  <tr><td/><td/></tr>
                  <tr>
                  <form action="/gen_pgt" method="get" id="pgtp_form_04" target="_blank">
                    <td>Lookahead Algorithm </td><td>Minimise # of Partitions while subject to completion deadline<input type="hidden" name="num_par" value="5"></td>
                  </tr>
                  <tr>
                    <td>Deadline (time unit)</td>
                    <td>
                    <input type="number" name="deadline" value="300">
                    </td>
                  </tr>
                  <tr>
                    <td>Greediness of deadline pursue</td><td><input type="number" name="time_greedy" min="1" max="100" value="50">%</td>
                  </tr>
                  <tr>
                    <td>Partition label</td>
                    <td>
                    <input type="text" name="par_label" value="Partition">
                    </td>
                  </tr>
                  <tr>
                    <td>Max DoP per partition</td>
                    <td>
                    <input type="number" name="max_dop" min="1" value="8">&nbsp;(DoP - Degree of Parallelism)
                    </td>
                  </tr>
                <tr>
                <td>
                  <input type="hidden" name="lg_name" value="to_be_filled" id="pgtp_lg_name_04">
                  <input type="hidden" name="algo" value="min_num_parts">
                </td>
                <td>
                  <button id="pgtButton04" class="button" onclick="genPGTP_lookahead()">Generate PGTP (Lookahead)</button>
                  <input type="hidden" name="num_islands_lookahead" value="0">
                </td>
                </tr>
                </form>
                <tr><td/><td/></tr>
                <tr><td/><td/></tr>
                <tr><td/><td/></tr>
                <tr><td/><td/></tr>
                <tr><td/><td/></tr>
                <tr><td/><td/></tr>
                <tr><td/><td/></tr>
                <tr><td/><td/></tr>
                <tr><td/><td/></tr>
                <tr><td/><td/></tr>
                <tr>
                <form action="/gen_pgt" method="get" id="pgtp_form_05" target="_blank">
                  <td>Algorithm 4 </td><td>Minimise # of Partitions while (optionally) subject to completion deadline<input type="hidden" name="num_par" value="5"></td>
                </tr>
                <tr>
                  <td></td>
                  <td>
                  WARNING - PSO is 10x slower, a larger Swarm size or Dimension makes it even slower!
                  </td>
                </tr>
                <tr>
                  <td>Swarm size</td>
                  <td>
                  <input type="number" name="swarm_size" value="40">
                  </td>
                </tr>
                <tr>
                  <td>Dimension of search space</td>
                  <td>
                  <input type="number" name="topk" value="30">
                  </td>
                </tr>
                <tr>
                  <td>Deadline (time unit)</td>
                  <td>
                  <input type="number" name="deadline" value="">
                  </td>
                </tr>
                <tr>
                  <td>Partition label</td>
                  <td>
                  <input type="text" name="par_label" value="Partition">
                  </td>
                </tr>
                <tr>
                  <td>Max DoP per partition</td>
                  <td>
                  <input type="number" name="max_dop" min="1" value="8">&nbsp;(DoP - Degree of Parallelism)
                  </td>
                </tr>
              <tr>
              <td>
                <input type="hidden" name="lg_name" value="to_be_filled" id="pgtp_lg_name_05">
                <input type="hidden" name="algo" value="pso">
              </td>
              <td>
                <button id="pgtButton05" class="button" onclick="genPGTP_pso()">Generate PGTP (particle swarm)</button>
                <input type="hidden" name="num_islands_pso" value="0">
              </td>
              </tr>
              </form> -->

  </table>


            </div>
          </div>
          </div>
        </div>
      </div>
    </span>

        <span style="display: inline-block; vertical-align: top; padding: 5px; width:16%">
      <div class="panel"><br/>Logical Graphs <br/><br/></div>
      <div id="myTree" style="border: solid 1px gray; height: 450px; overflow: auto">
      <ul id="lg_tree" onclick="takeAction(event);" onmouseout="resolveSrcMouseout(event);"
          onmouseover="resolveSrcMouseover(event);"></ul>
      </div>
      <div class="inspector-container" id="myInspector">
      </div>
    </span>
    </div>
    <!--
    <p>
    The FlowChart sample demonstrates several key features of GoJS,
    namely <a href="../intro/palette.html">Palette</a>s,
    <a href="../intro/links.html">Linkable nodes</a>, Drag/Drop behavior,
    <a href="../intro/textBlocks.html">Text Editing</a>, and the use of
    <a href="../intro/templateMaps.html">Node Template Maps</a> in Diagrams.
    </p>
   -->
    <!--
     <div class="buttonwrapper">
     <button id="SaveButton" onclick="saveToRemote(true)" class="button">Save Diagram</button>
     <button id="LoadButton" onclick="load()" class="button" disabled>Save JSON</button>
     </div>
   -->
    <!--
    <button onclick="loadFromRemoteJson('test')">Load Wrong</button>
    <button onclick="loadFromRemoteJson('ingest.json')">Load Right</button>
    -->
    <!--
    <textarea id="mySavedModel" style="width:100%;height:300px">
    </textarea>
    -->


    Mouse-over a Node to view its ports.
    Drag from these ports to create new Links.
    Selecting a Node and then clicking its TextBlock will allow
    you to edit text (except on the Start and End Nodes). <br/>Any issues please email chen DOT wu AT icrar DOT org

    <!--
    <p>Click the button below to render the current logical graph Diagram into PNG.
       The PNG is not interactive like the Diagram, but can be used for printing or display.
    </p>
    -->

    <!-- <div id="SVGArea"></div> -->
</div>
</body>

<script type="text/javascript">
    var all_lgs = {
    {
        !all_lgs
    }
    }

    var folders = Object.keys(all_lgs);
    folders.sort();

    var lg_tree_div = $('#lg_tree');
    for (var folder_idx in folders) {
        var folder = folders[folder_idx];
        content = '<li><div id="Folder' + folder_idx + '" class="ExpandCollapse">-</div><div class="Folder">' + folder + '</div></li>';
        content += '<li><ul id="ExpandCollapseFolder' + folder_idx + '">';
        for (var lg_idx in all_lgs[folder]) {
            var lg = all_lgs[folder][lg_idx];
            content += '<li><div id="' + folder + '/' + lg + '">' + lg + '</div></li>';
        }
        content += '</ul></li>';
        lg_tree_div.append(content);
    }

</script>

</html><|MERGE_RESOLUTION|>--- conflicted
+++ resolved
@@ -1,413 +1,418 @@
 ﻿<!DOCTYPE html>
 <html>
 <head>
-    <title>Logical Graph Editor</title>
-    <meta content="Interactive flowchart diagram implemented by GoJS in JavaScript for HTML." name="description"/>
-    <!-- Original example: Copyright 1998-2015 by Northwoods Software Corporation. -->
-    <!-- Ported for SDP logical graph: Copyright 2009-2015 by ICRAR -->
-    <meta charset="UTF-8">
-
-    <!-- for the tree view stuff -->
-    <style type="text/css">
-        body {
-            font-family: verdana;
-            font-size: 12px;
+<title>Logical Graph Editor</title>
+<meta name="description" content="Interactive flowchart diagram implemented by GoJS in JavaScript for HTML." />
+<!-- Original example: Copyright 1998-2015 by Northwoods Software Corporation. -->
+<!-- Ported for SDP logical graph: Copyright 2009-2015 by ICRAR -->
+<meta charset="UTF-8">
+
+<!-- for the tree view stuff -->
+<style type="text/css">
+      body {
+        font-family:verdana;
+        font-size:12px;
+      }
+      li {
+            cursor:pointer;
+        display:block;
+        width:90px;
+        /*padding-left:5px;*/
+
+      }
+      .Folder {
+        font-style:italic;
+        font-size: 13px;
+        margin-top:5px;
+      }
+      .ExpandCollapse {
+        float:left;
+        margin-right:5px;
+        width:8px;
+      }
+      ul {
+        list-style-type:none;
+        padding-left:14px;
+      }
+      .buttonwrapper {
+    text-align: center;
+      }
+
+      .button {
+       border-top: 1px solid #96d1f8;
+       background: #7FB5DA;
+       background: -webkit-gradient(linear, left top, left bottom, from(#3e779d), to(#65a9d7));
+       background: -webkit-linear-gradient(top, #3e779d, #65a9d7);
+       background: -moz-linear-gradient(top, #3e779d, #65a9d7);
+       background: -ms-linear-gradient(top, #3e779d, #65a9d7);
+       background: -o-linear-gradient(top, #3e779d, #65a9d7);
+       padding: 10px 22px;
+       -webkit-border-radius: 8px;
+       -moz-border-radius: 8px;
+       border-radius: 8px;
+       -webkit-box-shadow: rgba(0,0,0,1) 0 1px 0;
+       -moz-box-shadow: rgba(0,0,0,1) 0 1px 0;
+       box-shadow: rgba(0,0,0,1) 0 1px 0;
+       text-shadow: rgba(0,0,0,.4) 0 1px 0;
+       color: white;
+       font-size: 16px;
+       font-family: Helvetica, Arial, Sans-Serif;
+       text-decoration: none;
+       vertical-align: middle;
+       }
+    .button:hover {
+       border-top-color: #28597a;
+       background: #28597a;
+       color: #ccc;
+       }
+    .button:active {
+       border-top-color: #1b435e;
+       background: #1b435e;
+     }
+     .button:disabled {
+      border-top-color: #1b435e;
+      background: #28597a;
+      color: #809289;
+     }
+
+      #Rollover {
+        position:absolute;
+        font-family:verdana;
+        font-size:12px;
+        top:0px;left:0px;
+        padding:5px 5px 5px 5px;
+        border:1px solid orange;
+        background-color:wheat;
+        color:orange;
+        display:none;
+        z-index:20000;
+      }
+      #DisplayInfo {
+        position:absolute;
+        font-family:verdana;
+        font-size:12px;
+        top:50px;
+        left:400px;
+        width:200px;
+        border:1px solid gray;
+        padding:2px 2px 2px 2px;
+        background-color:darkgray;
+        color:white;
+        z-index:200;
+      }
+
+      code {
+        background-color: #f5f5f5;
+      }
+
+      #jsoneditor {
+        width:100%;
+        height:850px;
+      }
+
+      #myform {
+        width:800px;
+
+      }
+
+
+      #myform input {
+      float:left;
+      display:inline;
+      }
+
+      #myform label {
+          color: #2D2D2D;
+          font-size: 15px;
+          width:450px;
+          display: block;
+      }
+
+      /*----- Tabs -----*/
+.tabs {
+    width:100%;
+    display:inline-block;
+}
+
+    /*----- Tab Links -----*/
+    /* Clearfix */
+    .tab-links:after {
+        display:block;
+        clear:both;
+        content:'';
+    }
+
+    .tab-links li {
+        margin:0px 5px;
+        float:left;
+        list-style:none;
+    }
+
+        .tab-links a {
+            padding:11px 15px;
+            display:inline-block;
+            border-radius:3px 3px 0px 0px;
+            background:#7FB5DA;
+            font-size:16px;
+            font-weight:600;
+            color:#4c4c4c;
+            transition:all linear 0.15s;
         }
 
-        li {
-            cursor: pointer;
-            display: block;
-            width: 90px;
-            /*padding-left:5px;*/
-
+        .tab-links a:hover {
+            background:#a7cce5;
+            text-decoration:none;
         }
 
-        .Folder {
-            font-style: italic;
-            font-size: 13px;
-            margin-top: 5px;
+    li.active a, li.active a:hover {
+        background:#fff;
+        color:#4c4c4c;
+    }
+
+    /*----- Content of Tabs -----*/
+    .tab-content {
+        padding:0px;
+        border-radius:3px;
+        box-shadow:-1px 1px 1px rgba(0,0,0,0.15);
+        background:#fff;
+    }
+
+        .tab {
+            display:none;
         }
 
-        .ExpandCollapse {
-            float: left;
-            margin-right: 5px;
-            width: 8px;
+        .tab.active {
+            display:block;
         }
 
-        ul {
-            list-style-type: none;
-            padding-left: 14px;
+        .panel { font-size: 16px;
+                 font-weight:600;
+                text-align: center;
+                display:inline-block;
+                color:#4c4c4c;
+              padding: 4px;  vertical-align: top; width: 100%; }
+
+</style>
+<script type="text/javascript">
+/* For the tree view stuff */
+    var GLOBAL_msg = null;
+    function showRollover(e, msg) {
+      if (!e) {
+        e = window.event;
+      }
+      if (GLOBAL_msg == null) {
+        GLOBAL_msg = msg;
+      }
+      var clientX = e.clientX + 20;
+      var clientY = e.clientY + 10;
+      var rollover = document.getElementById('Rollover');
+      rollover.innerHTML = GLOBAL_msg;
+      rollover.style.marginTop = clientY + "px";
+      rollover.style.marginLeft = clientX + "px";
+      rollover.style.display = "inline";
+      document.onmousemove = showRollover;
+    }
+    function clearRollover(e) {
+      if (!e) {
+        e = window.event;
+      }
+      var rollover = document.getElementById('Rollover');
+      rollover.style.display = "none";
+      GLOBAL_msg = null;
+      document.onmousemove = null;
+    }
+      function resolveSrcMouseover(e) {
+        var node = e.srcElement == undefined ? e.target : e.srcElement;
+        if (node.nodeName != "UL") {
+          node.style.fontWeight= "bold";
+          //showRollover(e, node.innerHTML);
         }
-
-        .buttonwrapper {
-            text-align: center;
+      }
+      function resolveSrcMouseout(e) {
+        var node = e.srcElement == undefined ? e.target : e.srcElement;
+        var id = node.getAttribute("id");
+        if (id == null || id != window.curr_lg_name) {
+          node.style.fontWeight = "normal";
         }
-
-        .button {
-            border-top: 1px solid #96d1f8;
-            background: #7FB5DA;
-            background: -webkit-gradient(linear, left top, left bottom, from(#3e779d), to(#65a9d7));
-            background: -webkit-linear-gradient(top, #3e779d, #65a9d7);
-            background: -moz-linear-gradient(top, #3e779d, #65a9d7);
-            background: -ms-linear-gradient(top, #3e779d, #65a9d7);
-            background: -o-linear-gradient(top, #3e779d, #65a9d7);
-            padding: 10px 22px;
-            -webkit-border-radius: 8px;
-            -moz-border-radius: 8px;
-            border-radius: 8px;
-            -webkit-box-shadow: rgba(0, 0, 0, 1) 0 1px 0;
-            -moz-box-shadow: rgba(0, 0, 0, 1) 0 1px 0;
-            box-shadow: rgba(0, 0, 0, 1) 0 1px 0;
-            text-shadow: rgba(0, 0, 0, .4) 0 1px 0;
-            color: white;
-            font-size: 16px;
-            font-family: Helvetica, Arial, Sans-Serif;
-            text-decoration: none;
-            vertical-align: middle;
+        //clearRollover(e);
+      }
+      function takeAction(e) {
+        var node = e.srcElement == undefined ? e.target : e.srcElement;
+        //document.getElementById("DisplayInfo").innerHTML = "Clicked " + node.innerHTML;
+        //alert(node.innerHTML);
+        var id = node.getAttribute("id");
+        if (id != null && id != 'lg_tree') {
+            if (id.indexOf("Folder") > -1) {
+              if (node.innerHTML == "-") {
+              node.innerHTML = "+";
+              document.getElementById("ExpandCollapse" + id).style.display = "none";
+            } else if (node.innerHTML == "+") {
+              node.innerHTML = "-";
+              document.getElementById("ExpandCollapse" + id).style.display = "block";
+            }
+          } else {
+            if (id != window.curr_lg_name && window.curr_lg_node != null) {
+              window.curr_lg_node.style.fontWeight = "normal";
+            }
+            loadFromRemoteJson(id, node);
+            // see https://developer.mozilla.org/en-US/docs/Web/API/History_API
+            var arr = window.location.href.split('?lg_name=');
+            window.history.pushState(id, "page 2", arr[0] + "?lg_name=" + id);
+            //alert(window.);
+          }
         }
-
-        .button:hover {
-            border-top-color: #28597a;
-            background: #28597a;
-            color: #ccc;
+      }
+</script>
+
+<script src="/static/go.js"></script>
+<script src="/static/jquery.min.js"></script>
+<link href="/static/jsoneditor.min.css" rel="stylesheet" type="text/css">
+<link href="/static/Inspector_test.css" rel="stylesheet" type="text/css">
+<script src="/static/jsoneditor.min.js"></script>
+<script src="/static/Inspector_test.js"></script>
+<script id="code">
+  function init() {
+    //if (window.goSamples) goSamples();  // init for these samples -- you don't need to call this
+    var $ = go.GraphObject.make;  // for conciseness in defining templates
+
+    myDiagram =
+      $(go.Diagram, "myDiagram",  // must name or refer to the DIV HTML element
+        {
+          initialContentAlignment: go.Spot.Center,
+          allowDrop: true,  // must be true to accept drops from the Palette
+          "draggingTool.dragsLink": true,
+          //"linkingTool.isUnconnectedLinkValid": true,
+          "relinkingTool.isUnconnectedLinkValid": true,
+          /*
+          "relinkingTool.portGravity": 20,
+          "relinkingTool.fromHandleArchetype":
+            $(go.Shape, "Diamond", { segmentIndex: 0, cursor: "pointer", desiredSize: new go.Size(8, 8), fill: "tomato", stroke: "darkred" }),
+          "relinkingTool.toHandleArchetype":
+            $(go.Shape, "Diamond", { segmentIndex: -1, cursor: "pointer", desiredSize: new go.Size(8, 8), fill: "darkred", stroke: "tomato" }),
+          "linkReshapingTool.handleArchetype":
+            $(go.Shape, "Diamond", { desiredSize: new go.Size(7, 7), fill: "lightblue", stroke: "deepskyblue" }),
+            */
+          "LinkDrawn": showLinkLabel,  // this DiagramEvent listener is defined below
+          "LinkRelinked": showLinkLabel,
+          "animationManager.duration": 800, // slightly longer than default (600ms) animation
+          "undoManager.isEnabled": true  // enable undo & redo
+        });
+
+    // when the document is modified, add a "*" to the title and enable the "Save" button
+    myDiagram.addDiagramListener("Modified", function(e) {
+      var button = document.getElementById("SaveButton");
+      if (button) button.disabled = !myDiagram.isModified;
+      var idx = document.title.indexOf("*");
+      var idx2 = window.curr_lg_node.innerHTML.indexOf("*");
+      if (myDiagram.isModified) {
+        if (idx < 0) {
+          document.title += "*";
+          window.curr_lg_node.innerHTML += "*";
         }
-
-        .button:active {
-            border-top-color: #1b435e;
-            background: #1b435e;
+      } else {
+        if (idx >= 0) {
+          document.title = document.title.substr(0, idx);
+          window.curr_lg_node.innerHTML = window.curr_lg_node.innerHTML.substr(0, idx2)
         }
-
-        .button:disabled {
-            border-top-color: #1b435e;
-            background: #28597a;
-            color: #809289;
+      }
+    });
+
+    myDiagram.addDiagramListener("AnimationFinished", function(e) {
+      if (myDiagram.isModified) {
+        alert("Warning: the \"Save Diagram\" button is always enabled for this Logical Graph!")
+      }
+    });
+
+    btt = document.getElementById("pngButton");
+    btt.disabled = true;
+
+    // setup the json editor
+    var container = document.getElementById('jsoneditor');
+    var loadButton = document.getElementById("LoadButton");
+    if (loadButton) {
+      window.load_button = loadButton;
+    }
+
+
+    var options = {
+      mode: 'code',
+      //modes: ['code', 'form', 'text', 'tree', 'view'], // allowed modes
+      modes: ['code', 'tree', 'view'], // allowed modes
+      error: function (err) {
+        alert(err.toString());
+      },
+      change: function () {
+        //var loadButton = document.getElementById("LoadButton");
+        if (window.load_button) {
+          window.load_button.disabled = false;
         }
 
-        #Rollover {
-            position: absolute;
-            font-family: verdana;
-            font-size: 12px;
-            top: 0px;
-            left: 0px;
-            padding: 5px 5px 5px 5px;
-            border: 1px solid orange;
-            background-color: wheat;
-            color: orange;
-            display: none;
-            z-index: 20000;
+        if (window.curr_lg_node && window.json_editor_user) {
+          //alert("user editing...");
+          var idx1 = window.curr_lg_node.innerHTML.indexOf("*");
+          if (idx1 < 0) {
+            document.title += "*";
+            window.curr_lg_node.innerHTML += "*";
+          }
+          window.json_editor_user = true;
         }
 
-        #DisplayInfo {
-            position: absolute;
-            font-family: verdana;
-            font-size: 12px;
-            top: 50px;
-            left: 400px;
-            width: 200px;
-            border: 1px solid gray;
-            padding: 2px 2px 2px 2px;
-            background-color: darkgray;
-            color: white;
-            z-index: 200;
+      }
+    };
+    var editor = new JSONEditor(container, options);
+    window.json_editor = editor;
+
+    //makeInspector();
+
+    // helper definitions for node templates
+
+    function nodeStyle() {
+      return [
+        // The Node.location comes from the "loc" property of the node data,
+        // converted by the Point.parse static method.
+        // If the Node.location is changed, it updates the "loc" property of the node data,
+        // converting back using the Point.stringify static method.
+        new go.Binding("location", "loc", go.Point.parse).makeTwoWay(go.Point.stringify),
+        {
+          // the Node.location is at the center of each node
+          locationSpot: go.Spot.Center,
+          //isShadowed: true,
+          //shadowColor: "#888",
+          // handle mouse enter/leave events to show/hide the ports
+          mouseEnter: function (e, obj) { showPorts(obj.part, true); },
+          mouseLeave: function (e, obj) { showPorts(obj.part, false); }
         }
-
-        code {
-            background-color: #f5f5f5;
-        }
-
-        #jsoneditor {
-            width: 100%;
-            height: 850px;
-        }
-
-        #myform {
-            width: 800px;
-
-        }
-
-
-        #myform input {
-            float: left;
-            display: inline;
-        }
-
-        #myform label {
-            color: #2D2D2D;
-            font-size: 15px;
-            width: 450px;
-            display: block;
-        }
-
-        /*----- Tabs -----*/
-        .tabs {
-            width: 100%;
-            display: inline-block;
-        }
-
-        /*----- Tab Links -----*/
-        /* Clearfix */
-        .tab-links:after {
-            display: block;
-            clear: both;
-            content: '';
-        }
-
-        .tab-links li {
-            margin: 0px 5px;
-            float: left;
-            list-style: none;
-        }
-
-        .tab-links a {
-            padding: 11px 15px;
-            display: inline-block;
-            border-radius: 3px 3px 0px 0px;
-            background: #7FB5DA;
-            font-size: 16px;
-            font-weight: 600;
-            color: #4c4c4c;
-            transition: all linear 0.15s;
-        }
-
-        .tab-links a:hover {
-            background: #a7cce5;
-            text-decoration: none;
-        }
-
-        li.active a, li.active a:hover {
-            background: #fff;
-            color: #4c4c4c;
-        }
-
-        /*----- Content of Tabs -----*/
-        .tab-content {
-            padding: 0px;
-            border-radius: 3px;
-            box-shadow: -1px 1px 1px rgba(0, 0, 0, 0.15);
-            background: #fff;
-        }
-
-        .tab {
-            display: none;
-        }
-
-        .tab.active {
-            display: block;
-        }
-
-        .panel {
-            font-size: 16px;
-            font-weight: 600;
-            text-align: center;
-            display: inline-block;
-            color: #4c4c4c;
-            padding: 4px;
-            vertical-align: top;
-            width: 100%;
-        }
-
-    </style>
-    <script type="text/javascript">
-        /* For the tree view stuff */
-        var GLOBAL_msg = null;
-
-        function showRollover(e, msg) {
-            if (!e) {
-                e = window.event;
-            }
-            if (GLOBAL_msg == null) {
-                GLOBAL_msg = msg;
-            }
-            var clientX = e.clientX + 20;
-            var clientY = e.clientY + 10;
-            var rollover = document.getElementById('Rollover');
-            rollover.innerHTML = GLOBAL_msg;
-            rollover.style.marginTop = clientY + "px";
-            rollover.style.marginLeft = clientX + "px";
-            rollover.style.display = "inline";
-            document.onmousemove = showRollover;
-        }
-
-        function clearRollover(e) {
-            if (!e) {
-                e = window.event;
-            }
-            var rollover = document.getElementById('Rollover');
-            rollover.style.display = "none";
-            GLOBAL_msg = null;
-            document.onmousemove = null;
-        }
-
-        function resolveSrcMouseover(e) {
-            var node = e.srcElement == undefined ? e.target : e.srcElement;
-            if (node.nodeName != "UL") {
-                node.style.fontWeight = "bold";
-                //showRollover(e, node.innerHTML);
-            }
-        }
-
-        function resolveSrcMouseout(e) {
-            var node = e.srcElement == undefined ? e.target : e.srcElement;
-            var id = node.getAttribute("id");
-            if (id == null || id != window.curr_lg_name) {
-                node.style.fontWeight = "normal";
-            }
-            //clearRollover(e);
-        }
-
-        function takeAction(e) {
-            var node = e.srcElement == undefined ? e.target : e.srcElement;
-            //document.getElementById("DisplayInfo").innerHTML = "Clicked " + node.innerHTML;
-            //alert(node.innerHTML);
-            var id = node.getAttribute("id");
-            if (id != null && id != 'lg_tree') {
-                if (id.indexOf("Folder") > -1) {
-                    if (node.innerHTML == "-") {
-                        node.innerHTML = "+";
-                        document.getElementById("ExpandCollapse" + id).style.display = "none";
-                    } else if (node.innerHTML == "+") {
-                        node.innerHTML = "-";
-                        document.getElementById("ExpandCollapse" + id).style.display = "block";
-                    }
-                } else {
-                    if (id != window.curr_lg_name && window.curr_lg_node != null) {
-                        window.curr_lg_node.style.fontWeight = "normal";
-                    }
-                    loadFromRemoteJson(id, node);
-                    // see https://developer.mozilla.org/en-US/docs/Web/API/History_API
-                    var arr = window.location.href.split('?lg_name=');
-                    window.history.pushState(id, "page 2", arr[0] + "?lg_name=" + id);
-                    //alert(window.);
-                }
-            }
-        }
-    </script>
-
-    <script src="/static/go.js"></script>
-    <script src="/static/jquery.min.js"></script>
-    <link href="/static/jsoneditor.min.css" rel="stylesheet" type="text/css">
-    <link href="/static/Inspector_test.css" rel="stylesheet" type="text/css">
-    <script src="/static/jsoneditor.min.js"></script>
-    <script src="/static/Inspector_test.js"></script>
-    <script id="code">
-        function init() {
-            //if (window.goSamples) goSamples();  // init for these samples -- you don't need to call this
-            var $ = go.GraphObject.make;  // for conciseness in defining templates
-
-            myDiagram =
-                $(go.Diagram, "myDiagram",  // must name or refer to the DIV HTML element
-                    {
-                        initialContentAlignment: go.Spot.Center,
-                        allowDrop: true,  // must be true to accept drops from the Palette
-                        "draggingTool.dragsLink": true,
-                        //"linkingTool.isUnconnectedLinkValid": true,
-                        "relinkingTool.isUnconnectedLinkValid": true,
-                        /*
-                        "relinkingTool.portGravity": 20,
-                        "relinkingTool.fromHandleArchetype":
-                          $(go.Shape, "Diamond", { segmentIndex: 0, cursor: "pointer", desiredSize: new go.Size(8, 8), fill: "tomato", stroke: "darkred" }),
-                        "relinkingTool.toHandleArchetype":
-                          $(go.Shape, "Diamond", { segmentIndex: -1, cursor: "pointer", desiredSize: new go.Size(8, 8), fill: "darkred", stroke: "tomato" }),
-                        "linkReshapingTool.handleArchetype":
-                          $(go.Shape, "Diamond", { desiredSize: new go.Size(7, 7), fill: "lightblue", stroke: "deepskyblue" }),
-                          */
-                        "LinkDrawn": showLinkLabel,  // this DiagramEvent listener is defined below
-                        "LinkRelinked": showLinkLabel,
-                        "animationManager.duration": 800, // slightly longer than default (600ms) animation
-                        "undoManager.isEnabled": true  // enable undo & redo
-                    });
-
-            // when the document is modified, add a "*" to the title and enable the "Save" button
-            myDiagram.addDiagramListener("Modified", function (e) {
-                var button = document.getElementById("SaveButton");
-                if (button) button.disabled = !myDiagram.isModified;
-                var idx = document.title.indexOf("*");
-                var idx2 = window.curr_lg_node.innerHTML.indexOf("*");
-                if (myDiagram.isModified) {
-                    if (idx < 0) {
-                        document.title += "*";
-                        window.curr_lg_node.innerHTML += "*";
-                    }
-                } else {
-                    if (idx >= 0) {
-                        document.title = document.title.substr(0, idx);
-                        window.curr_lg_node.innerHTML = window.curr_lg_node.innerHTML.substr(0, idx2)
-                    }
-                }
-            });
-
-            myDiagram.addDiagramListener("AnimationFinished", function (e) {
-                if (myDiagram.isModified) {
-                    alert("Warning: the \"Save Diagram\" button is always enabled for this Logical Graph!")
-                }
-            });
-
-            btt = document.getElementById("pngButton");
-            btt.disabled = true;
-
-            // setup the json editor
-            var container = document.getElementById('jsoneditor');
-            var loadButton = document.getElementById("LoadButton");
-            if (loadButton) {
-                window.load_button = loadButton;
-            }
-
-
-<<<<<<< HEAD
-            var options = {
-                mode: 'code',
-                //modes: ['code', 'form', 'text', 'tree', 'view'], // allowed modes
-                modes: ['code', 'tree', 'view'], // allowed modes
-                error: function (err) {
-                    alert(err.toString());
-                },
-                change: function () {
-                    //var loadButton = document.getElementById("LoadButton");
-                    if (window.load_button) {
-                        window.load_button.disabled = false;
-                    }
-
-                    if (window.curr_lg_node && window.json_editor_user) {
-                        //alert("user editing...");
-                        var idx1 = window.curr_lg_node.innerHTML.indexOf("*");
-                        if (idx1 < 0) {
-                            document.title += "*";
-                            window.curr_lg_node.innerHTML += "*";
-                        }
-                        window.json_editor_user = true;
-                    }
-
-                }
-            };
-            var editor = new JSONEditor(container, options);
-            window.json_editor = editor;
-
-            //makeInspector();
-
-            // helper definitions for node templates
-
-            function nodeStyle() {
-                return [
-                    // The Node.location comes from the "loc" property of the node data,
-                    // converted by the Point.parse static method.
-                    // If the Node.location is changed, it updates the "loc" property of the node data,
-                    // converting back using the Point.stringify static method.
-                    new go.Binding("location", "loc", go.Point.parse).makeTwoWay(go.Point.stringify),
-                    {
-                        // the Node.location is at the center of each node
-                        locationSpot: go.Spot.Center,
-                        //isShadowed: true,
-                        //shadowColor: "#888",
-                        // handle mouse enter/leave events to show/hide the ports
-                        mouseEnter: function (e, obj) {
-                            showPorts(obj.part, true);
-                        },
-                        mouseLeave: function (e, obj) {
-                            showPorts(obj.part, false);
-                        }
-                    }
-                ];
-=======
+      ];
+    }
+
+    // Define a function for creating a "port" that is normally transparent.
+    // The "name" is used as the GraphObject.portId, the "spot" is used to control how links connect
+    // and where the port is positioned on the node, and the boolean "output" and "input" arguments
+    // control whether the user can draw links from or to the port.
+    function makePort(name, spot, output, input) {
+      // the port is basically just a small circle that has a white stroke when it is made visible
+      return $(go.Shape, "Circle",
+               {
+                  fill: "transparent",
+                  stroke: null,  // this is changed to "white" in the showPorts function
+                  desiredSize: new go.Size(8, 8),
+                  alignment: spot, alignmentFocus: spot,  // align the port on the main Shape
+                  portId: name,  // declare this object to be a "port"
+                  fromSpot: spot, toSpot: spot,  // declare where links may connect at this port
+                  fromLinkable: output, toLinkable: input,  // declare whether the user may draw links to/from here
+                  cursor: "pointer"  // show a different cursor to indicate potential link point
+               });
+    }
+
+
+    function makeMyPort(name, spot, output, input) {
+      // chen.wu@icrar.org, move the point up to -24 unit for group construct
+      var spot_1 = spot.copy();
+      spot_1.offsetY = -24;
+      return makePort(name, spot_1, output, input);
+    }
+
+
     // define the Node templates for regular nodes
 
     var lightText = 'whitesmoke';
@@ -791,1037 +796,530 @@
                     { margin: new go.Margin(2, 2, 0, 2), font: "bold 10pt sans-serif" },
                     new go.Binding("text"))
                 )
->>>>>>> 6197db67
             }
-
-            // Define a function for creating a "port" that is normally transparent.
-            // The "name" is used as the GraphObject.portId, the "spot" is used to control how links connect
-            // and where the port is positioned on the node, and the boolean "output" and "input" arguments
-            // control whether the user can draw links from or to the port.
-            function makePort(name, spot, output, input) {
-                // the port is basically just a small circle that has a white stroke when it is made visible
-                return $(go.Shape, "Circle",
-                    {
-                        fill: "transparent",
-                        stroke: null,  // this is changed to "white" in the showPorts function
-                        desiredSize: new go.Size(8, 8),
-                        alignment: spot, alignmentFocus: spot,  // align the port on the main Shape
-                        portId: name,  // declare this object to be a "port"
-                        fromSpot: spot, toSpot: spot,  // declare where links may connect at this port
-                        fromLinkable: output, toLinkable: input,  // declare whether the user may draw links to/from here
-                        cursor: "pointer"  // show a different cursor to indicate potential link point
-                    });
-            }
-
-
-            function makeMyPort(name, spot, output, input) {
-                // chen.wu@icrar.org, move the point up to -24 unit for group construct
-                var spot_1 = spot.copy();
-                spot_1.offsetY = -24;
-                return makePort(name, spot_1, output, input);
-            }
-
-
-            // define the Node templates for regular nodes
-
-            var lightText = 'whitesmoke';
-
-            myDiagram.nodeTemplateMap.add("",  // the default category
-                $(go.Node, "Spot", nodeStyle(),
-                    // the main object is a Panel that surrounds a TextBlock with a rectangular Shape
-                    $(go.Panel, "Auto",
-                        $(go.Shape, "Rectangle",
-                            {fill: "#00A9C9", stroke: "#ffffff"},
-                            new go.Binding("figure", "figure")),
-                        $(go.TextBlock,
-                            {
-                                font: "bold 11pt Helvetica, Arial, sans-serif",
-                                stroke: lightText,
-                                margin: 8,
-                                maxSize: new go.Size(160, NaN),
-                                wrap: go.TextBlock.WrapFit,
-                                editable: true
-                            },
-                            new go.Binding("text").makeTwoWay())
-                    ),
-                    // four named ports, one on each side:
-                    makePort("T", go.Spot.Top, false, true),
-                    makePort("L", go.Spot.Left, true, true),
-                    makePort("R", go.Spot.Right, true, true),
-                    makePort("B", go.Spot.Bottom, true, false)
-                ));
-
-            myDiagram.nodeTemplateMap.add("Component",  // the Component category
-                $(go.Node, "Spot", nodeStyle(),
-                    // the Component (Application DROP) is a Panel that surrounds a TextBlock with a rectangular Shape
-                    $(go.Panel, "Auto",
-                        $(go.Shape, "Rectangle",
-                            {fill: "#00A9C9", stroke: "#ffffff"},
-                            new go.Binding("figure", "figure")),
-                        $(go.TextBlock,
-                            {
-                                font: "11pt Helvetica, Arial, sans-serif",
-                                stroke: lightText,
-                                margin: 8,
-                                maxSize: new go.Size(160, NaN),
-                                textAlign: "center",
-                                wrap: go.TextBlock.WrapFit,
-                                editable: true
-                            },
-                            new go.Binding("text").makeTwoWay())
-                    ),
-                    // four named ports, one on each side:
-                    makePort("T", go.Spot.Top, true, true),
-                    makePort("L", go.Spot.Left, true, true),
-                    makePort("R", go.Spot.Right, true, true),
-                    makePort("B", go.Spot.Bottom, true, true)
-                ));
-
-            myDiagram.nodeTemplateMap.add("BashShellApp",  // the Component category
-                $(go.Node, "Spot", nodeStyle(),
-                    // the Component (Application DROP) is a Panel that surrounds a TextBlock with a rectangular Shape
-                    $(go.Panel, "Auto",
-                        $(go.Shape, "RoundedRectangle",
-                            {fill: "#0066cc", stroke: "#ffffff"},
-                            new go.Binding("figure", "figure")),
-                        $(go.TextBlock,
-                            {
-                                font: "11pt Helvetica, Arial, sans-serif",
-                                stroke: lightText,
-                                margin: 8,
-                                maxSize: new go.Size(160, NaN),
-                                textAlign: "center",
-                                wrap: go.TextBlock.WrapFit,
-                                editable: true
-                            },
-                            new go.Binding("text").makeTwoWay())
-                    ),
-                    // four named ports, one on each side:
-                    makePort("T", go.Spot.Top, true, true),
-                    makePort("L", go.Spot.Left, true, true),
-                    makePort("R", go.Spot.Right, true, true),
-                    makePort("B", go.Spot.Bottom, true, true)
-                ));
-
-            myDiagram.nodeTemplateMap.add("DynlibApp",  // the Component category
-                $(go.Node, "Spot", nodeStyle(),
-                    // the Component (Application DROP) is a Panel that surrounds a TextBlock with a rectangular Shape
-                    $(go.Panel, "Auto",
-                        $(go.Shape, "YinYang",
-                            {fill: "#00A9C9", stroke: "#00A9C9"},
-                            new go.Binding("figure", "figure")),
-                        $(go.TextBlock,
-                            {
-                                font: "bold 11pt Helvetica, Arial, sans-serif",
-                                stroke: "black",
-                                margin: 8,
-                                maxSize: new go.Size(160, NaN),
-                                textAlign: "center",
-                                wrap: go.TextBlock.WrapFit,
-                                editable: true
-                            },
-                            new go.Binding("text").makeTwoWay())
-                    ),
-                    // four named ports, one on each side:
-                    makePort("T", go.Spot.Top, true, true),
-                    makePort("L", go.Spot.Left, true, true),
-                    makePort("R", go.Spot.Right, true, true),
-                    makePort("B", go.Spot.Bottom, true, true)
-                ));
-
-            myDiagram.nodeTemplateMap.add("memory",  // the Component category
-                $(go.Node, "Spot", nodeStyle(),
-                    // the Component (Application DROP) is a Panel that surrounds a TextBlock with a rectangular Shape
-                    $(go.Panel, "Auto",
-                        $(go.Shape, "Parallelogram1",
-                            {fill: "#004080", stroke: "#ffffff"},
-                            new go.Binding("figure", "figure")),
-                        $(go.TextBlock,
-                            {
-                                font: "bold 11pt Helvetica, Arial, sans-serif",
-                                stroke: lightText,
-                                margin: 8,
-                                maxSize: new go.Size(160, NaN),
-                                wrap: go.TextBlock.WrapFit,
-                                textAlign: "center",
-                                editable: true
-                            },
-                            new go.Binding("text").makeTwoWay())
-                    ),
-                    // four named ports, one on each side:
-                    makePort("T", go.Spot.Top, true, true),
-                    makePort("L", go.Spot.Left, true, true),
-                    makePort("R", go.Spot.Right, true, true),
-                    makePort("B", go.Spot.Bottom, true, true)
-                ));
-
-            myDiagram.nodeTemplateMap.add("mpi",  // the Component category
-                $(go.Node, "Spot", nodeStyle(),
-                    // the Component (Application DROP) is a Panel that surrounds a TextBlock with a rectangular Shape
-                    $(go.Panel, "Auto",
-                        $(go.Shape, "Octagon",
-                            {fill: "#0066cc", stroke: "#ffffff", width: "12"},
-                            new go.Binding("figure", "figure")),
-                        $(go.TextBlock,
-                            {
-                                font: "bold 11pt Helvetica, Arial, sans-serif",
-                                stroke: lightText,
-                                margin: 8,
-                                maxSize: new go.Size(250, NaN),
-                                wrap: go.TextBlock.WrapFit,
-                                textAlign: "center",
-                                editable: true
-                            },
-                            new go.Binding("text").makeTwoWay())
-                    ),
-                    // four named ports, one on each side:
-                    makePort("T", go.Spot.Top, true, true),
-                    makePort("L", go.Spot.Left, true, true),
-                    makePort("R", go.Spot.Right, true, true),
-                    makePort("B", go.Spot.Bottom, true, true)
-                ));
-
-            myDiagram.nodeTemplateMap.add("ngas",  // the Component category
-                $(go.Node, "Spot", nodeStyle(),
-                    // the Component (Application DROP) is a Panel that surrounds a TextBlock with a rectangular Shape
-                    $(go.Panel, "Auto",
-                        $(go.Shape, "Cylinder1",
-                            {fill: "#004080", stroke: "#ece437"},
-                            new go.Binding("figure", "figure")),
-                        $(go.TextBlock,
-                            {
-                                font: "bold 11pt Helvetica, Arial, sans-serif",
-                                stroke: lightText,
-                                margin: 8,
-                                maxSize: new go.Size(160, NaN),
-                                wrap: go.TextBlock.WrapFit,
-                                textAlign: "center",
-                                editable: true
-                            },
-                            new go.Binding("text").makeTwoWay())
-                    ),
-                    // four named ports, one on each side:
-                    makePort("T", go.Spot.Top, true, true),
-                    makePort("L", go.Spot.Left, true, true),
-                    makePort("R", go.Spot.Right, true, true),
-                    makePort("B", go.Spot.Bottom, true, true)
-                ));
-
-            myDiagram.nodeTemplateMap.add("json",  // the Component category
-                $(go.Node, "Spot", nodeStyle(),
-                    // the Component (Application DROP) is a Panel that surrounds a TextBlock with a rectangular Shape
-                    $(go.Panel, "Auto",
-                        $(go.Shape, "DividedEvent",
-                            {fill: "#004080", stroke: null},
-                            new go.Binding("figure", "figure")),
-                        $(go.TextBlock,
-                            {
-                                font: "bold 11pt Helvetica, Arial, sans-serif",
-                                stroke: lightText,
-                                margin: 8,
-                                maxSize: new go.Size(160, NaN),
-                                wrap: go.TextBlock.WrapFit,
-                                editable: true
-                            },
-                            new go.Binding("text").makeTwoWay())
-                    ),
-                    // four named ports, one on each side:
-                    makePort("T", go.Spot.Top, true, true),
-                    makePort("L", go.Spot.Left, true, true),
-                    makePort("R", go.Spot.Right, true, true),
-                    makePort("B", go.Spot.Bottom, true, true)
-                ));
-
-            myDiagram.nodeTemplateMap.add("s3",  // the default category
-                $(go.Node, "Spot", nodeStyle(),
-                    // the main object is a Panel that surrounds a TextBlock with a rectangular Shape
-                    $(go.Panel, "Auto",
-                        $(go.Shape, "Hexagon",
-                            {fill: "#004080", stroke: "#ffffff"},
-                            new go.Binding("figure", "figure")),
-                        $(go.TextBlock,
-                            {
-                                font: "bold 11pt Helvetica, Arial, sans-serif",
-                                stroke: lightText,
-                                margin: 8,
-                                maxSize: new go.Size(160, NaN),
-                                wrap: go.TextBlock.WrapFit,
-                                editable: true
-                            },
-                            new go.Binding("text").makeTwoWay())
-                    ),
-                    // four named ports, one on each side:
-                    makePort("T", go.Spot.Top, true, true),
-                    makePort("L", go.Spot.Left, true, true),
-                    makePort("R", go.Spot.Right, true, true),
-                    makePort("B", go.Spot.Bottom, true, true)
-                ));
-
-            myDiagram.nodeTemplateMap.add("file",  // the default category
-                $(go.Node, "Spot", nodeStyle(),
-                    // the main object is a Panel that surrounds a TextBlock with a rectangular Shape
-                    $(go.Panel, "Auto",
-                        $(go.Shape, "Document",
-                            {fill: "#004080", stroke: "#ffffff"},
-                            new go.Binding("figure", "figure")),
-                        $(go.TextBlock,
-                            {
-                                font: "bold 11pt Helvetica, Arial, sans-serif",
-                                stroke: lightText,
-                                margin: 8,
-                                maxSize: new go.Size(160, NaN),
-                                wrap: go.TextBlock.WrapFit,
-                                editable: true
-                            },
-                            new go.Binding("text").makeTwoWay())
-                    ),
-                    // four named ports, one on each side:
-                    makePort("T", go.Spot.Top, true, true),
-                    makePort("L", go.Spot.Left, true, true),
-                    makePort("R", go.Spot.Right, true, true),
-                    makePort("B", go.Spot.Bottom, true, true)
-                ));
-
-            myDiagram.nodeTemplateMap.add("Branch",  // the default category
-                $(go.Node, "Spot", nodeStyle(),
-                    // the main object is a Panel that surrounds a TextBlock with a rectangular Shape
-                    $(go.Panel, "Auto",
-                        $(go.Shape, "Diamond",
-                            {fill: "#17a963", stroke: "#ffffff"},
-                            new go.Binding("figure", "figure")),
-                        $(go.TextBlock,
-                            {
-                                font: "11pt Helvetica, Arial, sans-serif",
-                                stroke: lightText,
-                                margin: 2,
-                                maxSize: new go.Size(160, NaN),
-                                wrap: go.TextBlock.WrapFit,
-                                textAlign: "center",
-                                editable: true
-                            },
-                            new go.Binding("text").makeTwoWay())
-                    ),
-                    // four named ports, one on each side:
-                    makePort("T", go.Spot.Top, true, true),
-                    makePort("L", go.Spot.Left, true, true),
-                    makePort("R", go.Spot.Right, true, true),
-                    makePort("B", go.Spot.Bottom, true, true)
-                ));
-
-            myDiagram.nodeTemplateMap.add("LoopCondition",  // the default category
-                $(go.Node, "Spot", nodeStyle(),
-                    // the main object is a Panel that surrounds a TextBlock with a rectangular Shape
-                    $(go.Panel, "Auto",
-                        $(go.Shape, "LoopLimit",
-                            {fill: "#17a963", stroke: "#ffffff"},
-                            new go.Binding("figure", "figure")),
-                        $(go.TextBlock,
-                            {
-                                font: "11pt Helvetica, Arial, sans-serif",
-                                stroke: lightText,
-                                margin: 2,
-                                maxSize: new go.Size(160, NaN),
-                                wrap: go.TextBlock.WrapFit,
-                                textAlign: "center",
-                                editable: true
-                            },
-                            new go.Binding("text").makeTwoWay())
-                    ),
-                    // four named ports, one on each side:
-                    makePort("T", go.Spot.Top, true, true),
-                    makePort("L", go.Spot.Left, true, true),
-                    makePort("R", go.Spot.Right, true, true),
-                    makePort("B", go.Spot.Bottom, true, true)
-                ));
-
-            myDiagram.nodeTemplateMap.add("Start",
-                $(go.Node, "Spot", nodeStyle(),
-                    $(go.Panel, "Auto",
-                        $(go.Shape, "Start",
-                            {minSize: new go.Size(40, 40), fill: "#17a963", stroke: null}),
-                        $(go.TextBlock, "Start",
-                            {font: "bold 11pt Helvetica, Arial, sans-serif", stroke: lightText},
-                            new go.Binding("text"))
-                    ),
-                    // three named ports, one on each side except the top, all output only:
-                    makePort("T", go.Spot.Top, true, false),
-                    makePort("L", go.Spot.Left, true, false),
-                    makePort("R", go.Spot.Right, true, false),
-                    makePort("B", go.Spot.Bottom, true, false)
-                ));
-
-            myDiagram.nodeTemplateMap.add("End",
-                $(go.Node, "Spot", nodeStyle(),
-                    $(go.Panel, "Auto",
-                        $(go.Shape, "Terminator",
-                            {minSize: new go.Size(40, 40), fill: "#DC3C00", stroke: null}),
-                        $(go.TextBlock, "End",
-                            {font: "bold 11pt Helvetica, Arial, sans-serif", stroke: lightText},
-                            new go.Binding("text"))
-                    ),
-                    // three named ports, one on each side except the bottom, all input only:
-                    makePort("T", go.Spot.Top, false, true),
-                    makePort("L", go.Spot.Left, false, true),
-                    makePort("R", go.Spot.Right, false, true)
-                ));
-
-            myDiagram.nodeTemplateMap.add("Comment",
-                $(go.Node, "Auto", nodeStyle(),
-                    $(go.Shape, "File",
-                        {fill: "#EFFAB4", stroke: null}),
-                    $(go.TextBlock,
-                        {
-                            margin: 5,
-                            maxSize: new go.Size(250, NaN),
-                            wrap: go.TextBlock.WrapFit,
-                            textAlign: "center",
-                            editable: true,
-                            font: "12pt Helvetica, Arial, sans-serif",
-                            stroke: '#454545'
-                        },
+          ),
+
+          { // the rows for the var_list
+            defaultAlignment: go.Spot.Left,
+            defaultColumnSeparatorStroke: "black",
+            itemTemplate:  // bound to a person/row data object
+              $(go.Panel, "TableRow",
+                // which in turn consists of a collection of cell objects,
+                // held by the "columns" property in an Array
+                new go.Binding("itemArray", "columns"),
+                // you could also have other Bindings here for the whole row
+                {
+                  itemTemplate:  // bound to a cell object
+                    $(go.Panel,  // each of which as "attr" and "text" properties
+                      { stretch: go.GraphObject.Fill, alignment: go.Spot.TopLeft },
+                      new go.Binding("column", "attr",
+                                     function(a, elt) {  // ELT is this bound item/cell Panel
+                                       // elt.data will be the cell object
+                                       // elt.panel.data will be the person/row data object
+                                       // elt.part.data will be the node data object
+                                       // "columnDefinitions" is on the node data object, so:
+                                       var cd = findColumnDefinitionForName(elt.part.data, a);
+                                       //console.log(cd.column);
+                                       if (cd !== null) {
+                                        //console.log(cd.column);
+                                        return cd.column;
+                                      }
+
+                                       throw new Error("unknown column name: " + a);
+                                     }),
+                      // you could also have other Bindings here for this cell
+                      $(go.TextBlock, { editable: true },
+                        { margin: new go.Margin(2, 2, 0, 2), wrap: go.TextBlock.None },
                         new go.Binding("text").makeTwoWay())
-                    // no ports, because no links are allowed to connect with a comment
-                    //new go.Binding("clean", "clean_para")
-                ));
-
-            myDiagram.nodeTemplateMap.add("Variables",
-                $(go.Node, "Auto",
-                    $(go.Shape, {fill: "white"}),
-                    $(go.Panel, "Table",
-                        new go.Binding("itemArray", "var_list"),
-                        $(go.RowColumnDefinition,
-                            {row: 0, background: "lightgray"}),
-                        $(go.RowColumnDefinition,
-                            {row: 1, separatorStroke: "black"}),
-                        // the table headers -- remains even if itemArray is empty
-                        $(go.Panel, "TableRow",
-                            {isPanelMain: true},
-                            new go.Binding("itemArray", "columnDefinitions"),
-                            {
-                                itemTemplate:  // bound to a column definition object
-                                    $(go.Panel,
-                                        new go.Binding("column"),
-                                        $(go.TextBlock,
-                                            {margin: new go.Margin(2, 2, 0, 2), font: "bold 10pt sans-serif"},
-                                            new go.Binding("text"))
-                                    )
-                            }
-                        ),
-
-                        { // the rows for the var_list
-                            defaultAlignment: go.Spot.Left,
-                            defaultColumnSeparatorStroke: "black",
-                            itemTemplate:  // bound to a person/row data object
-                                $(go.Panel, "TableRow",
-                                    // which in turn consists of a collection of cell objects,
-                                    // held by the "columns" property in an Array
-                                    new go.Binding("itemArray", "columns"),
-                                    // you could also have other Bindings here for the whole row
-                                    {
-                                        itemTemplate:  // bound to a cell object
-                                            $(go.Panel,  // each of which as "attr" and "text" properties
-                                                {stretch: go.GraphObject.Fill, alignment: go.Spot.TopLeft},
-                                                new go.Binding("column", "attr",
-                                                    function (a, elt) {  // ELT is this bound item/cell Panel
-                                                        // elt.data will be the cell object
-                                                        // elt.panel.data will be the person/row data object
-                                                        // elt.part.data will be the node data object
-                                                        // "columnDefinitions" is on the node data object, so:
-                                                        var cd = findColumnDefinitionForName(elt.part.data, a);
-                                                        //console.log(cd.column);
-                                                        if (cd !== null) {
-                                                            //console.log(cd.column);
-                                                            return cd.column;
-                                                        }
-
-                                                        throw new Error("unknown column name: " + a);
-                                                    }),
-                                                // you could also have other Bindings here for this cell
-                                                $(go.TextBlock, {editable: true},
-                                                    {margin: new go.Margin(2, 2, 0, 2), wrap: go.TextBlock.None},
-                                                    new go.Binding("text").makeTwoWay())
-                                            )
-                                    }
-                                )
-                        }
-                    ),
-                    new go.Binding("location", "loc", go.Point.parse).makeTwoWay(go.Point.stringify),
-                    {
-                        contextMenu:     // define a context menu for each node
-                            $(go.Adornment, "Vertical",  // that has one button
-                                $("ContextMenuButton",
-                                    $(go.TextBlock, "Add variable"),
-                                    {click: addVarToTable}),
-                                // more ContextMenuButtons would go here
-                                $("ContextMenuButton",
-                                    $(go.TextBlock, "Remove last variable"),
-                                    {click: removeVarFrmTable})
-                            )  // end Adornment
-                    }
-                ));
-
-            function addVarToTable(e, obj) {
-                //alert("Add " + e.toString());
-                var n = myDiagram.selection.first();
-                if (n === null) return;
-                var d = n.data;
-                myDiagram.startTransaction("insertIntoTable");
-                // add item as second in the list, at index #1
-                // of course this new data could be more realistic:
-                myDiagram.model.insertArrayItem(d.var_list, -1, {
-                    columns: [{attr: "name", text: "bandwidth"},
-                        {attr: "value", text: "1024"},
-                        {attr: "unit", text: "MHz"}]
-                });
-                myDiagram.commitTransaction("insertIntoTable");
-            }
-
-            function removeVarFrmTable(e, obj) {
-                //alert("Remove " + e.toString());
-                var n = myDiagram.selection.first();
-                if (n === null) return;
-                var d = n.data;
-                len = d.var_list.length;
-                if (len < 1) {
-                    return;
+                    )
                 }
-
-                myDiagram.startTransaction("removeFromTable");
-                // remove second item of list, at index #1
-                try {
-                    myDiagram.model.removeArrayItem(d.var_list, len - 1);
-                } catch (err) {
-                    myDiagram.rollbackTransaction("removeFromTable");
-                }
-                myDiagram.commitTransaction("removeFromTable");
-            }
-
-
-            // this function is used to highlight a Group that the selection may be dropped into
-            function highlightGroup(e, grp, show) {
-                if (!grp) return;
-                e.handled = true;
-                if (show) {
-                    // cannot depend on the grp.diagram.selection in the case of external drag-and-drops;
-                    // instead depend on the DraggingTool.draggedParts or .copiedParts
-                    var tool = grp.diagram.toolManager.draggingTool;
-                    var map = tool.draggedParts || tool.copiedParts;  // this is a Map
-                    // now we can check to see if the Group will accept membership of the dragged Parts
-                    if (grp.canAddMembers(map.toKeySet())) {
-                        grp.isHighlighted = true;
-                        return;
-                    }
-                }
-                grp.isHighlighted = false;
-            }
-
-            // Upon a drop onto a Group, we try to add the selection as members of the Group.
-            // Upon a drop onto the background, or onto a top-level Node, make selection top-level.
-            // If this is OK, we're done; otherwise we cancel the operation to rollback everything.
-            function finishDrop(e, grp) {
-                var ok = (grp !== null
-                    ? grp.addMembers(grp.diagram.selection, true)
-                    : e.diagram.commandHandler.addTopLevelParts(e.diagram.selection, true));
-                if (!ok) e.diagram.currentTool.doCancel();
-            }
-
-            var dataScatterGroupTemplate =
-                $(go.Group, go.Panel.Auto,
-                    {
-                        background: "transparent",
-                        resizable: true,
-                        // highlight when dragging into the Group
-                        mouseDragEnter: function (e, grp, prev) {
-                            highlightGroup(e, grp, true);
-                        },
-                        mouseDragLeave: function (e, grp, next) {
-                            highlightGroup(e, grp, false);
-                        },
-                        computesBoundsAfterDrag: true,
-                        // when the selection is dropped into a Group, add the selected Parts into that Group;
-                        // if it fails, cancel the tool, rolling back any changes
-                        mouseDrop: finishDrop,
-                        handlesDragDropForMembers: true//,  // don't need to define handlers on member Nodes and Links
-                        // Groups containing Groups lay out their members horizontally
-                        /*
-                        layout:
-                          $(go.GridLayout,
-                            { wrappingWidth: Infinity, alignment: go.GridLayout.Position,
-                                cellSize: new go.Size(1, 1), spacing: new go.Size(4, 4) })
-                      */
-                    },
-                    new go.Binding("background", "isHighlighted", function (h) {
-                        return h ? "rgba(255,0,0,0.2)" : "transparent";
-                    }).ofObject(),
-                    new go.Binding("location", "loc", go.Point.parse).makeTwoWay(go.Point.stringify),
-                    {
-                        // the Node.location is at the center of each node
-                        locationSpot: go.Spot.Center,
-                        //isShadowed: true,
-                        //shadowColor: "#888",
-                        // handle mouse enter/leave events to show/hide the ports
-                        mouseEnter: function (e, obj) {
-                            showPorts(obj.part, true);
-                        },
-                        mouseLeave: function (e, obj) {
-                            showPorts(obj.part, false);
-                        }
-                    },
-                    $(go.Shape, "Rectangle",
-                        {fill: null, stroke: "#E69900", strokeWidth: 2}),
-                    $(go.Panel, go.Panel.Vertical,  // title above Placeholder
-                        $(go.Panel, go.Panel.Horizontal,  // button next to TextBlock
-                            {stretch: go.GraphObject.Horizontal, background: "#FFDD33", margin: 1},
-                            $("SubGraphExpanderButton",
-                                {alignment: go.Spot.Right, margin: 5}),
-                            $(go.TextBlock,
-                                {
-                                    alignment: go.Spot.Left,
-                                    editable: true,
-                                    margin: 5,
-                                    font: "bold 15px sans-serif",
-                                    stroke: "#9A6600"
-                                },
-                                new go.Binding("text", "text").makeTwoWay())
-                        ),  // end Horizontal Panel
-                        $(go.Placeholder,
-                            {padding: 5, alignment: go.Spot.TopLeft})
-                    ),  // end Vertical Panel
-                    makePort("T", go.Spot.Top, true, true),
-                    makePort("L", go.Spot.Left, true, true),
-                    makePort("R", go.Spot.Right, true, true),
-                    makePort("B", go.Spot.Bottom, true, true)
-                );
-
-            var dataGatherGroupTemplate =
-                $(go.Group, go.Panel.Auto,
-                    {
-                        background: "transparent",
-                        ungroupable: true,
-                        resizable: true,
-                        // highlight when dragging into the Group
-                        mouseDragEnter: function (e, grp, prev) {
-                            highlightGroup(e, grp, true);
-                        },
-                        mouseDragLeave: function (e, grp, next) {
-                            highlightGroup(e, grp, false);
-                        },
-                        computesBoundsAfterDrag: true,
-                        // when the selection is dropped into a Group, add the selected Parts into that Group;
-                        // if it fails, cancel the tool, rolling back any changes
-                        mouseDrop: finishDrop,
-                        handlesDragDropForMembers: true // don't need to define handlers on member Nodes and Links
-                        // Groups containing Nodes lay out their members vertically
-                        /*
-                        layout:
-                          $(go.GridLayout,
-                            { wrappingColumn: 1, alignment: go.GridLayout.Position,
-                                cellSize: new go.Size(1, 1), spacing: new go.Size(4, 4) })
-                        */
-                    },
-                    new go.Binding("background", "isHighlighted", function (h) {
-                        return h ? "rgba(255,0,0,0.2)" : "transparent";
-                    }).ofObject(),
-                    new go.Binding("location", "loc", go.Point.parse).makeTwoWay(go.Point.stringify),
-                    {
-                        // the Node.location is at the center of each node
-                        locationSpot: go.Spot.Center,
-                        //isShadowed: true,
-                        //shadowColor: "#888",
-                        // handle mouse enter/leave events to show/hide the ports
-                        mouseEnter: function (e, obj) {
-                            showPorts(obj.part, true);
-                        },
-                        mouseLeave: function (e, obj) {
-                            showPorts(obj.part, false);
-                        }
-                    },
-                    $(go.Shape, "Rectangle",
-                        {fill: null, stroke: "#0099CC", strokeWidth: 2}),
-                    $(go.Panel, go.Panel.Vertical,  // title above Placeholder
-                        $(go.Panel, go.Panel.Horizontal,  // button next to TextBlock
-                            {stretch: go.GraphObject.Horizontal, background: "#33D3E5", margin: 1},
-                            $("SubGraphExpanderButton",
-                                {alignment: go.Spot.Right, margin: 5}),
-                            $(go.TextBlock,
-                                {
-                                    alignment: go.Spot.Left,
-                                    editable: true,
-                                    margin: 5,
-                                    font: "bold 16px sans-serif",
-                                    stroke: "#006080"
-                                },
-                                new go.Binding("text", "text").makeTwoWay())
-                        ),  // end Horizontal Panel
-                        $(go.Placeholder,
-                            {padding: 5, alignment: go.Spot.TopLeft})
-                    ),  // end Vertical Panel
-                    makePort("T", go.Spot.Top, true, true),
-                    makePort("L", go.Spot.Left, true, true),
-                    makePort("R", go.Spot.Right, true, true),
-                    makePort("B", go.Spot.Bottom, true, true)
-                );  // end Group and call to add to template Map
-
-            var xGatherGroupTemplate =
-                $(go.Group, go.Panel.Auto,
-                    {
-                        background: "transparent",
-                        ungroupable: true,
-                        resizable: true,
-                        // highlight when dragging into the Group
-                        mouseDragEnter: function (e, grp, prev) {
-                            highlightGroup(e, grp, true);
-                        },
-                        mouseDragLeave: function (e, grp, next) {
-                            highlightGroup(e, grp, false);
-                        },
-                        computesBoundsAfterDrag: true,
-                        // when the selection is dropped into a Group, add the selected Parts into that Group;
-                        // if it fails, cancel the tool, rolling back any changes
-                        mouseDrop: finishDrop,
-                        handlesDragDropForMembers: true // don't need to define handlers on member Nodes and Links
-                        // Groups containing Nodes lay out their members vertically
-                        /*
-                        layout:
-                          $(go.GridLayout,
-                            { wrappingColumn: 1, alignment: go.GridLayout.Position,
-                                cellSize: new go.Size(1, 1), spacing: new go.Size(4, 4) })
-                        */
-                    },
-                    new go.Binding("background", "isHighlighted", function (h) {
-                        return h ? "rgba(255,0,0,0.2)" : "transparent";
-                    }).ofObject(),
-                    new go.Binding("location", "loc", go.Point.parse).makeTwoWay(go.Point.stringify),
-                    {
-                        // the Node.location is at the center of each node
-                        locationSpot: go.Spot.Center,
-                        //isShadowed: true,
-                        //shadowColor: "#888",
-                        // handle mouse enter/leave events to show/hide the ports
-                        mouseEnter: function (e, obj) {
-                            showPorts(obj.part, true);
-                        },
-                        mouseLeave: function (e, obj) {
-                            showPorts(obj.part, false);
-                        }
-                    },
-                    $(go.Shape, "Rectangle",
-                        {fill: null, stroke: "#0099CC", strokeWidth: 2}),
-                    $(go.Panel, go.Panel.Vertical,  // title above Placeholder
-                        $(go.Panel, go.Panel.Horizontal,  // button next to TextBlock
-                            {stretch: go.GraphObject.Horizontal, background: "#33E55A", margin: 1},
-                            $("SubGraphExpanderButton",
-                                {alignment: go.Spot.Right, margin: 5}),
-                            $(go.TextBlock,
-                                {
-                                    alignment: go.Spot.Left,
-                                    editable: true,
-                                    margin: 5,
-                                    font: "bold 16px sans-serif",
-                                    stroke: "#006080"
-                                },
-                                new go.Binding("text", "text").makeTwoWay())
-                        ),  // end Horizontal Panel
-                        $(go.Placeholder,
-                            {padding: 5, alignment: go.Spot.TopLeft})
-                    ),  // end Vertical Panel
-                    makePort("T", go.Spot.Top, true, true),
-                    makePort("L", go.Spot.Left, true, true),
-                    makePort("R", go.Spot.Right, true, true),
-                    makePort("B", go.Spot.Bottom, true, true)
-                );  // end Group and call to add to template Map
-
-            var LoopGroupTemplate =
-                $(go.Group, go.Panel.Auto,
-                    {
-                        background: "transparent",
-                        ungroupable: true,
-                        resizable: true,
-                        // highlight when dragging into the Group
-                        mouseDragEnter: function (e, grp, prev) {
-                            highlightGroup(e, grp, true);
-                        },
-                        mouseDragLeave: function (e, grp, next) {
-                            highlightGroup(e, grp, false);
-                        },
-                        computesBoundsAfterDrag: true,
-                        // when the selection is dropped into a Group, add the selected Parts into that Group;
-                        // if it fails, cancel the tool, rolling back any changes
-                        mouseDrop: finishDrop,
-                        handlesDragDropForMembers: true // don't need to define handlers on member Nodes and Links
-                        // Groups containing Nodes lay out their members vertically
-                        /*
-                        layout:
-                          $(go.GridLayout,
-                            { wrappingColumn: 1, alignment: go.GridLayout.Position,
-                                cellSize: new go.Size(1, 1), spacing: new go.Size(4, 4) })
-                        */
-                    },
-                    new go.Binding("background", "isHighlighted", function (h) {
-                        return h ? "rgba(255,0,0,0.2)" : "transparent";
-                    }).ofObject(),
-                    new go.Binding("location", "loc", go.Point.parse).makeTwoWay(go.Point.stringify),
-                    {
-                        // the Node.location is at the center of each node
-                        locationSpot: go.Spot.Center,
-                        //isShadowed: true,
-                        //shadowColor: "#888",
-                        // handle mouse enter/leave events to show/hide the ports
-                        mouseEnter: function (e, obj) {
-                            showPorts(obj.part, true);
-                        },
-                        mouseLeave: function (e, obj) {
-                            showPorts(obj.part, false);
-                        }
-                    },
-                    $(go.Shape, "Rectangle",
-                        {fill: null, stroke: "#0099CC", strokeWidth: 2}),
-                    $(go.Panel, go.Panel.Vertical,  // title above Placeholder
-                        $(go.Panel, go.Panel.Horizontal,  // button next to TextBlock
-                            {stretch: go.GraphObject.Horizontal, background: "#CEC2E5", margin: 1},
-                            $("SubGraphExpanderButton",
-                                {alignment: go.Spot.Right, margin: 5}),
-                            $(go.TextBlock,
-                                {
-                                    alignment: go.Spot.Left,
-                                    editable: true,
-                                    margin: 5,
-                                    font: "bold 16px sans-serif",
-                                    stroke: "#006080"
-                                },
-                                new go.Binding("text", "text").makeTwoWay())
-                        ),  // end Horizontal Panel
-                        $(go.Placeholder,
-                            {padding: 5, alignment: go.Spot.TopLeft})
-                    ),  // end Vertical Panel
-                    makePort("T", go.Spot.Top, true, true),
-                    makePort("L", go.Spot.Left, true, true),
-                    makePort("R", go.Spot.Right, true, true),
-                    makePort("B", go.Spot.Bottom, true, true)
-                );  // end Group and call to add to template Map
-
-            myDiagram.groupTemplateMap.add("SplitData", dataScatterGroupTemplate);
-            myDiagram.groupTemplateMap.add("DataGather", dataGatherGroupTemplate);
-            myDiagram.groupTemplateMap.add("GroupBy", xGatherGroupTemplate);
-            myDiagram.groupTemplateMap.add("Loop", LoopGroupTemplate);
-
-
-            // replace the default Link template in the linkTemplateMap
-            myDiagram.linkTemplate =
-                $(go.Link,  // the whole link panel
-                    {
-                        routing: go.Link.AvoidsNodes,
-                        curve: go.Link.JumpOver,
-                        corner: 5, toShortLength: 4,
-                        relinkableFrom: true,
-                        relinkableTo: true,
-                        reshapable: true,
-                        resegmentable: true,
-                        // mouse-overs subtly highlight links:
-                        mouseEnter: function (e, link) {
-                            link.findObject("HIGHLIGHT").stroke = "rgba(30,144,255,0.2)";
-                        },
-                        mouseLeave: function (e, link) {
-                            link.findObject("HIGHLIGHT").stroke = "transparent";
-                        }
-                    },
-                    new go.Binding("points").makeTwoWay(),
-                    $(go.Shape,  // the highlight shape, normally transparent
-                        {isPanelMain: true, strokeWidth: 8, stroke: "transparent", name: "HIGHLIGHT"}),
-                    $(go.Shape,  // the link path shape
-                        {isPanelMain: true, stroke: "gray", strokeWidth: 2}),
-                    $(go.Shape,  // the arrowhead
-                        {toArrow: "standard", stroke: null, fill: "gray"}),
-                    $(go.Panel, "Auto",  // the link label, normally not visible
-                        {visible: false, name: "LABEL", segmentIndex: 1, segmentFraction: 0.9},
-                        new go.Binding("visible", "visible").makeTwoWay(),
-                        $(go.Shape, "RoundedRectangle",  // the label shape
-                            {fill: "#F8F8F8", stroke: null}),
-                        $(go.TextBlock, "Yes",  // the label
-                            {
-                                textAlign: "center",
-                                font: "10pt helvetica, arial, sans-serif",
-                                stroke: "#333333",
-                                editable: true
-                            },
-                            new go.Binding("text", "text").makeTwoWay())
-                    )
-                );
-
-            var scatterGatherLinkTemplate =
-                $(go.Link,  // the whole link panel
-                    {
-                        routing: go.Link.AvoidsNodes,
-                        curve: go.Link.JumpOver,
-                        corner: 5, toShortLength: 4,
-                        relinkableFrom: true,
-                        relinkableTo: true,
-                        reshapable: true,
-                        resegmentable: true,
-                        // mouse-overs subtly highlight links:
-                        mouseEnter: function (e, link) {
-                            link.findObject("HIGHLIGHT").stroke = "rgba(30,144,255,0.2)";
-                        },
-                        mouseLeave: function (e, link) {
-                            link.findObject("HIGHLIGHT").stroke = "transparent";
-                        }
-                    },
-                    new go.Binding("points").makeTwoWay(),
-                    $(go.Shape,  // the highlight shape, normally transparent
-                        {isPanelMain: true, strokeWidth: 8, stroke: "transparent", name: "HIGHLIGHT"}),
-                    $(go.Shape,  // the link path shape
-                        {isPanelMain: true, stroke: "orange", strokeWidth: 2, strokeDashArray: [4, 2]}),
-                    $(go.Shape,  // the arrowhead
-                        {toArrow: "circle", stroke: null, fill: "#0099CC"}),
-                    $(go.Shape,  // the arrowhead
-                        {fromArrow: "block", stroke: null, fill: "orange"}),
-                    $(go.Panel, "Auto",  // the link label, normally not visible
-                        {visible: false, name: "LABEL", segmentIndex: 1, segmentFraction: 0.9},
-                        new go.Binding("visible", "visible").makeTwoWay(),
-                        $(go.Shape, "RoundedRectangle",  // the label shape
-                            {fill: "#F8F8F8", stroke: null}),
-                        $(go.TextBlock, "Yes",  // the label
-                            {
-                                textAlign: "center",
-                                font: "10pt helvetica, arial, sans-serif",
-                                stroke: "#333333",
-                                editable: true
-                            },
-                            new go.Binding("text", "text").makeTwoWay())
-                    )
-                );
-
-            myDiagram.linkTemplateMap.add("scatterGatherLink", scatterGatherLinkTemplate);
-
-            myDiagram.contextMenu =
-                $(go.Adornment, "Vertical",
-                    $("ContextMenuButton",
-                        $(go.TextBlock, "Undo"),
-                        {
-                            click: function (e, obj) {
-                                e.diagram.commandHandler.undo();
-                            }
-                        },
-                        new go.Binding("visible", "", function (o) {
-                            return o.diagram.commandHandler.canUndo();
-                        }).ofObject()),
-                    $("ContextMenuButton",
-                        $(go.TextBlock, "Redo"),
-                        {
-                            click: function (e, obj) {
-                                e.diagram.commandHandler.redo();
-                            }
-                        },
-                        new go.Binding("visible", "", function (o) {
-                            return o.diagram.commandHandler.canRedo();
-                        }).ofObject())
-                );
-            myDiagram.undoManager.isEnabled = true;
-
-            // Make link labels visible if coming out of a "conditional" node.
-            // This listener is called by the "LinkDrawn" and "LinkRelinked" DiagramEvents.
-            function showLinkLabel(e) {
-                //alert(e.subject.fromNode.category)
-                //label.visible = true;
-                //alert(e.subject);
-                var label = e.subject.findObject("LABEL");
-                //alert(label)
-                //label.visible = true;
-                if (label !== null && (e.subject.fromNode.category === "Branch" ||
-                    e.subject.fromNode.category === "LoopCondition")) {
-                    label.visible = true
-                }
-            }
-
-            // temporary links used by LinkingTool and RelinkingTool are also orthogonal:
-            myDiagram.toolManager.linkingTool.temporaryLink.routing = go.Link.Orthogonal;
-            myDiagram.toolManager.relinkingTool.temporaryLink.routing = go.Link.Orthogonal;
-
-            //load();  // load an initial diagram from some JSON text
-            //var first_click_id = "cont_img.json";
-            var first_click_id = "{{lg_json_name}}";
-            first_click_node = document.getElementById(first_click_id);
-
-            loadFromRemoteJson(first_click_id, first_click_node);
-            first_click_node.style.fontWeight = "bold";
-            window.curr_lg_name = first_click_id;
-            window.curr_lg_node = first_click_node;
+              )
+          }
+        ),
+      new go.Binding("location", "loc", go.Point.parse).makeTwoWay(go.Point.stringify),
+      {
+        contextMenu:     // define a context menu for each node
+          $(go.Adornment, "Vertical",  // that has one button
+            $("ContextMenuButton",
+              $(go.TextBlock, "Add variable"),
+              { click: addVarToTable }),
+            // more ContextMenuButtons would go here
+            $("ContextMenuButton",
+              $(go.TextBlock, "Remove last variable"),
+              { click: removeVarFrmTable })
+          )  // end Adornment
+      }
+      ));
+
+    function addVarToTable(e, obj) {
+      //alert("Add " + e.toString());
+      var n = myDiagram.selection.first();
+      if (n === null) return;
+      var d = n.data;
+      myDiagram.startTransaction("insertIntoTable");
+      // add item as second in the list, at index #1
+      // of course this new data could be more realistic:
+      myDiagram.model.insertArrayItem(d.var_list, -1, {
+        columns: [{ attr: "name", text: "bandwidth" },
+                  { attr: "value", text: "1024" },
+                  { attr: "unit", text: "MHz" }]
+      });
+      myDiagram.commitTransaction("insertIntoTable");
+    }
+
+    function removeVarFrmTable(e, obj) {
+      //alert("Remove " + e.toString());
+      var n = myDiagram.selection.first();
+      if (n === null) return;
+      var d = n.data;
+      len = d.var_list.length;
+      if (len < 1) {
+        return;
+      }
+
+      myDiagram.startTransaction("removeFromTable");
+      // remove second item of list, at index #1
+      try {
+        myDiagram.model.removeArrayItem(d.var_list, len - 1);
+      } catch (err) {
+        myDiagram.rollbackTransaction("removeFromTable");
+      }
+      myDiagram.commitTransaction("removeFromTable");
+    }
+
+
+
+    // this function is used to highlight a Group that the selection may be dropped into
+    function highlightGroup(e, grp, show) {
+      if (!grp) return;
+      e.handled = true;
+      if (show) {
+        // cannot depend on the grp.diagram.selection in the case of external drag-and-drops;
+        // instead depend on the DraggingTool.draggedParts or .copiedParts
+        var tool = grp.diagram.toolManager.draggingTool;
+        var map = tool.draggedParts || tool.copiedParts;  // this is a Map
+        // now we can check to see if the Group will accept membership of the dragged Parts
+        if (grp.canAddMembers(map.toKeySet())) {
+          grp.isHighlighted = true;
+          return;
+        }
+      }
+      grp.isHighlighted = false;
+    }
+
+    // Upon a drop onto a Group, we try to add the selection as members of the Group.
+    // Upon a drop onto the background, or onto a top-level Node, make selection top-level.
+    // If this is OK, we're done; otherwise we cancel the operation to rollback everything.
+    function finishDrop(e, grp) {
+      var ok = (grp !== null
+                ? grp.addMembers(grp.diagram.selection, true)
+                : e.diagram.commandHandler.addTopLevelParts(e.diagram.selection, true));
+      if (!ok) e.diagram.currentTool.doCancel();
+    }
+    var dataScatterGroupTemplate =
+    $(go.Group, go.Panel.Auto,
+        {
+          background: "transparent",
+          resizable: true,
+          // highlight when dragging into the Group
+          mouseDragEnter: function(e, grp, prev) { highlightGroup(e, grp, true); },
+          mouseDragLeave: function(e, grp, next) { highlightGroup(e, grp, false); },
+          computesBoundsAfterDrag: true,
+          // when the selection is dropped into a Group, add the selected Parts into that Group;
+          // if it fails, cancel the tool, rolling back any changes
+          mouseDrop: finishDrop,
+          handlesDragDropForMembers: true//,  // don't need to define handlers on member Nodes and Links
+          // Groups containing Groups lay out their members horizontally
+          /*
+          layout:
+            $(go.GridLayout,
+              { wrappingWidth: Infinity, alignment: go.GridLayout.Position,
+                  cellSize: new go.Size(1, 1), spacing: new go.Size(4, 4) })
+        */
+        },
+        new go.Binding("background", "isHighlighted", function(h) { return h ? "rgba(255,0,0,0.2)" : "transparent"; }).ofObject(),
+        new go.Binding("location", "loc", go.Point.parse).makeTwoWay(go.Point.stringify),
+        {
+          // the Node.location is at the center of each node
+          locationSpot: go.Spot.Center,
+          //isShadowed: true,
+          //shadowColor: "#888",
+          // handle mouse enter/leave events to show/hide the ports
+          mouseEnter: function (e, obj) { showPorts(obj.part, true); },
+          mouseLeave: function (e, obj) { showPorts(obj.part, false); }
+        },
+        $(go.Shape, "Rectangle",
+          { fill: null, stroke: "#E69900", strokeWidth: 2 }),
+        $(go.Panel, go.Panel.Vertical,  // title above Placeholder
+          $(go.Panel, go.Panel.Horizontal,  // button next to TextBlock
+            { stretch: go.GraphObject.Horizontal, background: "#FFDD33", margin: 1 },
+            $("SubGraphExpanderButton",
+              { alignment: go.Spot.Right, margin: 5 }),
+            $(go.TextBlock,
+              {
+                alignment: go.Spot.Left,
+                editable: true,
+                margin: 5,
+                font: "bold 15px sans-serif",
+                stroke: "#9A6600"
+              },
+              new go.Binding("text", "text").makeTwoWay())
+          ),  // end Horizontal Panel
+          $(go.Placeholder,
+            { padding: 5, alignment: go.Spot.TopLeft })
+        ),  // end Vertical Panel
+        makePort("T", go.Spot.Top, true, true),
+        makePort("L", go.Spot.Left, true, true),
+        makePort("R", go.Spot.Right, true, true),
+        makePort("B", go.Spot.Bottom, true, true)
+      );
+
+    var dataGatherGroupTemplate =
+    $(go.Group, go.Panel.Auto,
+        {
+          background: "transparent",
+          ungroupable: true,
+          resizable: true,
+          // highlight when dragging into the Group
+          mouseDragEnter: function(e, grp, prev) { highlightGroup(e, grp, true); },
+          mouseDragLeave: function(e, grp, next) { highlightGroup(e, grp, false); },
+          computesBoundsAfterDrag: true,
+          // when the selection is dropped into a Group, add the selected Parts into that Group;
+          // if it fails, cancel the tool, rolling back any changes
+          mouseDrop: finishDrop,
+          handlesDragDropForMembers: true // don't need to define handlers on member Nodes and Links
+          // Groups containing Nodes lay out their members vertically
+          /*
+          layout:
+            $(go.GridLayout,
+              { wrappingColumn: 1, alignment: go.GridLayout.Position,
+                  cellSize: new go.Size(1, 1), spacing: new go.Size(4, 4) })
+          */
+        },
+        new go.Binding("background", "isHighlighted", function(h) { return h ? "rgba(255,0,0,0.2)" : "transparent"; }).ofObject(),
+        new go.Binding("location", "loc", go.Point.parse).makeTwoWay(go.Point.stringify),
+        {
+          // the Node.location is at the center of each node
+          locationSpot: go.Spot.Center,
+          //isShadowed: true,
+          //shadowColor: "#888",
+          // handle mouse enter/leave events to show/hide the ports
+          mouseEnter: function (e, obj) { showPorts(obj.part, true); },
+          mouseLeave: function (e, obj) { showPorts(obj.part, false); }
+        },
+        $(go.Shape, "Rectangle",
+          { fill: null, stroke: "#0099CC", strokeWidth: 2 }),
+        $(go.Panel, go.Panel.Vertical,  // title above Placeholder
+          $(go.Panel, go.Panel.Horizontal,  // button next to TextBlock
+            { stretch: go.GraphObject.Horizontal, background: "#33D3E5", margin: 1 },
+            $("SubGraphExpanderButton",
+              { alignment: go.Spot.Right, margin: 5 }),
+            $(go.TextBlock,
+              {
+                alignment: go.Spot.Left,
+                editable: true,
+                margin: 5,
+                font: "bold 16px sans-serif",
+                stroke: "#006080"
+              },
+              new go.Binding("text", "text").makeTwoWay())
+          ),  // end Horizontal Panel
+          $(go.Placeholder,
+            { padding: 5, alignment: go.Spot.TopLeft })
+        ),  // end Vertical Panel
+        makePort("T", go.Spot.Top, true, true),
+        makePort("L", go.Spot.Left, true, true),
+        makePort("R", go.Spot.Right, true, true),
+        makePort("B", go.Spot.Bottom, true, true)
+      );  // end Group and call to add to template Map
+
+      var xGatherGroupTemplate =
+      $(go.Group, go.Panel.Auto,
+          {
+            background: "transparent",
+            ungroupable: true,
+            resizable: true,
+            // highlight when dragging into the Group
+            mouseDragEnter: function(e, grp, prev) { highlightGroup(e, grp, true); },
+            mouseDragLeave: function(e, grp, next) { highlightGroup(e, grp, false); },
+            computesBoundsAfterDrag: true,
+            // when the selection is dropped into a Group, add the selected Parts into that Group;
+            // if it fails, cancel the tool, rolling back any changes
+            mouseDrop: finishDrop,
+            handlesDragDropForMembers: true // don't need to define handlers on member Nodes and Links
+            // Groups containing Nodes lay out their members vertically
             /*
-            alert(window.curr_lg_name);
-            alert(window.curr_lg_node);
+            layout:
+              $(go.GridLayout,
+                { wrappingColumn: 1, alignment: go.GridLayout.Position,
+                    cellSize: new go.Size(1, 1), spacing: new go.Size(4, 4) })
             */
-
-            jQuery(document).ready(function () {
-                jQuery('.tabs .tab-links a').on('click', function (e) {
-                    var currentAttrValue = jQuery(this).attr('href');
-
-                    // Show/Hide Tabs
-                    jQuery('.tabs ' + currentAttrValue).show().siblings().hide();
-
-                    // Change/remove current tab to active
-                    jQuery(this).parent('li').addClass('active').siblings().removeClass('active');
-
-                    e.preventDefault();
-                });
-            });
+          },
+          new go.Binding("background", "isHighlighted", function(h) { return h ? "rgba(255,0,0,0.2)" : "transparent"; }).ofObject(),
+          new go.Binding("location", "loc", go.Point.parse).makeTwoWay(go.Point.stringify),
+          {
+            // the Node.location is at the center of each node
+            locationSpot: go.Spot.Center,
+            //isShadowed: true,
+            //shadowColor: "#888",
+            // handle mouse enter/leave events to show/hide the ports
+            mouseEnter: function (e, obj) { showPorts(obj.part, true); },
+            mouseLeave: function (e, obj) { showPorts(obj.part, false); }
+          },
+          $(go.Shape, "Rectangle",
+            { fill: null, stroke: "#0099CC", strokeWidth: 2 }),
+          $(go.Panel, go.Panel.Vertical,  // title above Placeholder
+            $(go.Panel, go.Panel.Horizontal,  // button next to TextBlock
+              { stretch: go.GraphObject.Horizontal, background: "#33E55A", margin: 1 },
+              $("SubGraphExpanderButton",
+                { alignment: go.Spot.Right, margin: 5 }),
+              $(go.TextBlock,
+                {
+                  alignment: go.Spot.Left,
+                  editable: true,
+                  margin: 5,
+                  font: "bold 16px sans-serif",
+                  stroke: "#006080"
+                },
+                new go.Binding("text", "text").makeTwoWay())
+            ),  // end Horizontal Panel
+            $(go.Placeholder,
+              { padding: 5, alignment: go.Spot.TopLeft })
+          ),  // end Vertical Panel
+          makePort("T", go.Spot.Top, true, true),
+          makePort("L", go.Spot.Left, true, true),
+          makePort("R", go.Spot.Right, true, true),
+          makePort("B", go.Spot.Bottom, true, true)
+        );  // end Group and call to add to template Map
+
+        var LoopGroupTemplate =
+        $(go.Group, go.Panel.Auto,
+            {
+              background: "transparent",
+              ungroupable: true,
+              resizable: true,
+              // highlight when dragging into the Group
+              mouseDragEnter: function(e, grp, prev) { highlightGroup(e, grp, true); },
+              mouseDragLeave: function(e, grp, next) { highlightGroup(e, grp, false); },
+              computesBoundsAfterDrag: true,
+              // when the selection is dropped into a Group, add the selected Parts into that Group;
+              // if it fails, cancel the tool, rolling back any changes
+              mouseDrop: finishDrop,
+              handlesDragDropForMembers: true // don't need to define handlers on member Nodes and Links
+              // Groups containing Nodes lay out their members vertically
+              /*
+              layout:
+                $(go.GridLayout,
+                  { wrappingColumn: 1, alignment: go.GridLayout.Position,
+                      cellSize: new go.Size(1, 1), spacing: new go.Size(4, 4) })
+              */
+            },
+            new go.Binding("background", "isHighlighted", function(h) { return h ? "rgba(255,0,0,0.2)" : "transparent"; }).ofObject(),
+            new go.Binding("location", "loc", go.Point.parse).makeTwoWay(go.Point.stringify),
+            {
+              // the Node.location is at the center of each node
+              locationSpot: go.Spot.Center,
+              //isShadowed: true,
+              //shadowColor: "#888",
+              // handle mouse enter/leave events to show/hide the ports
+              mouseEnter: function (e, obj) { showPorts(obj.part, true); },
+              mouseLeave: function (e, obj) { showPorts(obj.part, false); }
+            },
+            $(go.Shape, "Rectangle",
+              { fill: null, stroke: "#0099CC", strokeWidth: 2 }),
+            $(go.Panel, go.Panel.Vertical,  // title above Placeholder
+              $(go.Panel, go.Panel.Horizontal,  // button next to TextBlock
+                { stretch: go.GraphObject.Horizontal, background: "#CEC2E5", margin: 1 },
+                $("SubGraphExpanderButton",
+                  { alignment: go.Spot.Right, margin: 5 }),
+                $(go.TextBlock,
+                  {
+                    alignment: go.Spot.Left,
+                    editable: true,
+                    margin: 5,
+                    font: "bold 16px sans-serif",
+                    stroke: "#006080"
+                  },
+                  new go.Binding("text", "text").makeTwoWay())
+              ),  // end Horizontal Panel
+              $(go.Placeholder,
+                { padding: 5, alignment: go.Spot.TopLeft })
+            ),  // end Vertical Panel
+            makePort("T", go.Spot.Top, true, true),
+            makePort("L", go.Spot.Left, true, true),
+            makePort("R", go.Spot.Right, true, true),
+            makePort("B", go.Spot.Bottom, true, true)
+          );  // end Group and call to add to template Map
+
+    myDiagram.groupTemplateMap.add("SplitData", dataScatterGroupTemplate);
+    myDiagram.groupTemplateMap.add("DataGather", dataGatherGroupTemplate);
+    myDiagram.groupTemplateMap.add("GroupBy", xGatherGroupTemplate);
+    myDiagram.groupTemplateMap.add("Loop", LoopGroupTemplate);
+
+
+    // replace the default Link template in the linkTemplateMap
+    myDiagram.linkTemplate =
+      $(go.Link,  // the whole link panel
+        {
+          routing: go.Link.AvoidsNodes,
+          curve: go.Link.JumpOver,
+          corner: 5, toShortLength: 4,
+          relinkableFrom: true,
+          relinkableTo: true,
+          reshapable: true,
+          resegmentable: true,
+          // mouse-overs subtly highlight links:
+          mouseEnter: function(e, link) { link.findObject("HIGHLIGHT").stroke = "rgba(30,144,255,0.2)"; },
+          mouseLeave: function(e, link) { link.findObject("HIGHLIGHT").stroke = "transparent"; }
+        },
+        new go.Binding("points").makeTwoWay(),
+        $(go.Shape,  // the highlight shape, normally transparent
+          { isPanelMain: true, strokeWidth: 8, stroke: "transparent", name: "HIGHLIGHT" }),
+        $(go.Shape,  // the link path shape
+          { isPanelMain: true, stroke: "gray", strokeWidth: 2 }),
+        $(go.Shape,  // the arrowhead
+          { toArrow: "standard", stroke: null, fill: "gray"}),
+        $(go.Panel, "Auto",  // the link label, normally not visible
+          { visible: false, name: "LABEL", segmentIndex: 1, segmentFraction: 0.9},
+          new go.Binding("visible", "visible").makeTwoWay(),
+          $(go.Shape, "RoundedRectangle",  // the label shape
+            { fill: "#F8F8F8", stroke: null }),
+          $(go.TextBlock, "Yes",  // the label
+            {
+              textAlign: "center",
+              font: "10pt helvetica, arial, sans-serif",
+              stroke: "#333333",
+              editable: true
+            },
+            new go.Binding("text", "text").makeTwoWay())
+        )
+      );
+
+    var scatterGatherLinkTemplate =
+    $(go.Link,  // the whole link panel
+        {
+          routing: go.Link.AvoidsNodes,
+          curve: go.Link.JumpOver,
+          corner: 5, toShortLength: 4,
+          relinkableFrom: true,
+          relinkableTo: true,
+          reshapable: true,
+          resegmentable: true,
+          // mouse-overs subtly highlight links:
+          mouseEnter: function(e, link) { link.findObject("HIGHLIGHT").stroke = "rgba(30,144,255,0.2)"; },
+          mouseLeave: function(e, link) { link.findObject("HIGHLIGHT").stroke = "transparent"; }
+        },
+        new go.Binding("points").makeTwoWay(),
+        $(go.Shape,  // the highlight shape, normally transparent
+          { isPanelMain: true, strokeWidth: 8, stroke: "transparent", name: "HIGHLIGHT" }),
+        $(go.Shape,  // the link path shape
+          { isPanelMain: true, stroke: "orange", strokeWidth: 2, strokeDashArray: [4, 2] }),
+        $(go.Shape,  // the arrowhead
+          { toArrow: "circle", stroke: null, fill: "#0099CC"}),
+        $(go.Shape,  // the arrowhead
+          { fromArrow: "block", stroke: null, fill: "orange"}),
+        $(go.Panel, "Auto",  // the link label, normally not visible
+          { visible: false, name: "LABEL", segmentIndex: 1, segmentFraction: 0.9},
+          new go.Binding("visible", "visible").makeTwoWay(),
+          $(go.Shape, "RoundedRectangle",  // the label shape
+            { fill: "#F8F8F8", stroke: null }),
+          $(go.TextBlock, "Yes",  // the label
+            {
+              textAlign: "center",
+              font: "10pt helvetica, arial, sans-serif",
+              stroke: "#333333",
+              editable: true
+            },
+            new go.Binding("text", "text").makeTwoWay())
+        )
+      );
+
+    myDiagram.linkTemplateMap.add("scatterGatherLink", scatterGatherLinkTemplate);
+
+    myDiagram.contextMenu =
+    $(go.Adornment, "Vertical",
+      $("ContextMenuButton",
+        $(go.TextBlock, "Undo"),
+        { click: function(e, obj) { e.diagram.commandHandler.undo(); } },
+        new go.Binding("visible", "", function(o) {
+                                          return o.diagram.commandHandler.canUndo();
+                                        }).ofObject()),
+      $("ContextMenuButton",
+        $(go.TextBlock, "Redo"),
+        { click: function(e, obj) { e.diagram.commandHandler.redo(); } },
+        new go.Binding("visible", "", function(o) {
+                                          return o.diagram.commandHandler.canRedo();
+                                        }).ofObject())
+
+    );
+    myDiagram.undoManager.isEnabled = true;
+
+    // Make link labels visible if coming out of a "conditional" node.
+    // This listener is called by the "LinkDrawn" and "LinkRelinked" DiagramEvents.
+    function showLinkLabel(e) {
+      //alert(e.subject.fromNode.category)
+      //label.visible = true;
+      //alert(e.subject);
+      var label = e.subject.findObject("LABEL");
+      //alert(label)
+      //label.visible = true;
+      if (label !== null && (e.subject.fromNode.category === "Branch" ||
+          e.subject.fromNode.category === "LoopCondition")) {
+        label.visible = true
+      }
+    }
+
+    // temporary links used by LinkingTool and RelinkingTool are also orthogonal:
+    myDiagram.toolManager.linkingTool.temporaryLink.routing = go.Link.Orthogonal;
+    myDiagram.toolManager.relinkingTool.temporaryLink.routing = go.Link.Orthogonal;
+
+    //load();  // load an initial diagram from some JSON text
+    //var first_click_id = "cont_img.json";
+    var first_click_id = "{{lg_json_name}}";
+    first_click_node = document.getElementById(first_click_id);
+
+    loadFromRemoteJson(first_click_id, first_click_node);
+    first_click_node.style.fontWeight= "bold";
+    window.curr_lg_name = first_click_id;
+    window.curr_lg_node = first_click_node;
+    /*
+    alert(window.curr_lg_name);
+    alert(window.curr_lg_node);
+    */
+
+    jQuery(document).ready(function() {
+    jQuery('.tabs .tab-links a').on('click', function(e)  {
+        var currentAttrValue = jQuery(this).attr('href');
+
+        // Show/Hide Tabs
+        jQuery('.tabs ' + currentAttrValue).show().siblings().hide();
+
+        // Change/remove current tab to active
+        jQuery(this).parent('li').addClass('active').siblings().removeClass('active');
+
+        e.preventDefault();
+      });
+    });
 
 //check_filepath_exists: "1", filepath: "", dirname: ""
-            // initialize the Palette that is on the left side of the page
-            var paletteModel = $(go.GraphLinksModel, {
-                copiesArrays: true,
-                copiesArrayObjects: true,
-                nodeDataArray: [// specify the contents of the Palette
-                    {category: "Start", text: "Start"},
-                    {category: "End", text: "End"},
-                    {
-                        category: "Component", text: "PythonApp", execution_time: 5,
+    // initialize the Palette that is on the left side of the page
+    var paletteModel =  $(go.GraphLinksModel,{
+                        copiesArrays: true,
+                        copiesArrayObjects: true,
+                        nodeDataArray:[// specify the contents of the Palette
+                        { category: "Start", text: "Start" },
+                        { category: "End", text: "End" },
+                        { category: "Component", text: "PythonApp", execution_time: 5,
                         num_cpus: 1, group_start: 0, appclass: "dlg.apps.simple.SleepApp",
                         Arg01: "", Arg02: "", Arg03: "", Arg04: "", Arg05: "",
-                        Arg06: "", Arg07: "", Arg08: "", Arg09: "", Arg10: ""
-                    },
-                    {
-                        category: "BashShellApp", text: "ShellApp", execution_time: 5,
+                        Arg06: "", Arg07: "", Arg08: "", Arg09: "", Arg10: ""},
+                        { category: "BashShellApp", text: "ShellApp", execution_time: 5,
                         num_cpus: 1, group_start: 0,
                         Arg01: "", Arg02: "", Arg03: "", Arg04: "", Arg05: "",
-                        Arg06: "", Arg07: "", Arg08: "", Arg09: "", Arg10: ""
-                    },
-                    {
-                        category: "DynlibApp", text: "DynLib", execution_time: 5,
+                        Arg06: "", Arg07: "", Arg08: "", Arg09: "", Arg10: ""},
+                        { category: "DynlibApp", text: "DynLib", execution_time: 5,
                         num_cpus: 1, group_start: 0, libpath: "",
                         Arg01: "", Arg02: "", Arg03: "", Arg04: "", Arg05: "",
-<<<<<<< HEAD
-                        Arg06: "", Arg07: "", Arg08: "", Arg09: "", Arg10: ""
-                    },
-                    {category: "memory", text: "InMemory\nDrop", data_volume: 5, group_end: 0},
-                    {
-                        category: "file", text: "FileDrop", data_volume: 5, group_end: 0,
-                        check_filepath_exists: "1", filepath: "", dirname: ""
-                    },
-                    {category: "s3", text: "S3Drop", data_volume: 5, group_end: 0},
-                    {category: "ngas", text: "NGAS\nDrop", data_volume: 5, group_end: 0},
-                    {category: "json", text: "JsonDrop", data_volume: 5, group_end: 0},
-                    {
-                        category: "mpi", text: "MPI\nDrop", group_end: 0, execution_time: 5,
-                        num_cpus: 1, num_of_procs: 4,
-                        Arg01: "", Arg02: "", Arg03: "", Arg04: "", Arg05: "",
-                        Arg06: "", Arg07: "", Arg08: "", Arg09: "", Arg10: ""
-                    },
-                    {category: "SplitData", text: "Scatter", isGroup: true, num_of_copies: 4, scatter_axis: "time"},
-                    {category: "DataGather", text: "Gather", isGroup: true, num_of_inputs: 2, gather_axis: "frequency"},
-                    {category: "GroupBy", text: "GroupBy", isGroup: true, group_key: "None", group_axis: "frequency"},
-                    {category: "Loop", text: "Loop", isGroup: true, num_of_iter: 5},
-                    {category: "Branch", text: "Branch\nCondition"},
-                    {category: "LoopCondition", text: "Loop\nCondition"},
-                    {
-                        category: "Variables", text: "Global Variables",
-                        columnDefinitions: [
-                            // each column definition needs to specify the column used
-                            {attr: "name", text: "Var name", column: 0},
-                            {attr: "value", text: "Value", column: 1},
-                            {attr: "unit", text: "Unit", column: 2}
-                        ],
-                        var_list: [  // the table of var_list
-=======
                         Arg06: "", Arg07: "", Arg08: "", Arg09: "", Arg10: ""},
                         { category: "Memory", text: "InMemory\nDrop", data_volume: 5, group_end: 0},
                         { category: "File", text: "FileDrop", data_volume: 5, group_end: 0,
@@ -1847,294 +1345,288 @@
                               { attr: "unit", text: "Unit", column: 2 }
                           ],
                           var_list: [  // the table of var_list
->>>>>>> 6197db67
                             // each row is a person with an Array of Objects associating a column name with a text value
-                            {
-                                columns: [{attr: "name", text: "num_channel"}, {
-                                    attr: "value",
-                                    text: "1024"
-                                }, {attr: "unit", text: ""}]
-                            }
-                        ]
-                    },
-                    {category: "Comment", text: "Comment"}
-
-                ]
-            });
-
-            //linkDataArray:[
-            //{ category:"scatterGatherLink", points: new go.List(go.Point).addAll([new go.Point(0, 0), new go.Point(30, 0), new go.Point(30, 40), new go.Point(60, 40)]) }
-            //]
-            myPalette =
-                $(go.Palette, "myPalette",  // must name or refer to the DIV HTML element
-                    {
-                        "animationManager.duration": 600, // slightly longer than default (600ms) animation
-                        nodeTemplateMap: myDiagram.nodeTemplateMap,  // share the templates used by myDiagram
-                        groupTemplateMap: myDiagram.groupTemplateMap,
-                        linkTemplateMap: myDiagram.linkTemplateMap,
-                        model: paletteModel
-                    });
-            myDiagram.toolManager.linkingTool.archetypeLinkData = {loop_aware: '0'};
-
-            myPalette.layout.sorting = go.GridLayout.Forward;
-
-            makeInspector();
-
+                            { columns: [{ attr: "name", text: "num_channel" }, { attr: "value", text: "1024" }, { attr: "unit", text: ""}] }
+                          ]},
+                        { category: "Comment", text: "Comment"}
+
+                        ]});
+
+                        //linkDataArray:[
+                        //{ category:"scatterGatherLink", points: new go.List(go.Point).addAll([new go.Point(0, 0), new go.Point(30, 0), new go.Point(30, 40), new go.Point(60, 40)]) }
+                        //]
+    myPalette =
+      $(go.Palette, "myPalette",  // must name or refer to the DIV HTML element
+        {
+          "animationManager.duration": 600, // slightly longer than default (600ms) animation
+          nodeTemplateMap: myDiagram.nodeTemplateMap,  // share the templates used by myDiagram
+          groupTemplateMap: myDiagram.groupTemplateMap,
+          linkTemplateMap: myDiagram.linkTemplateMap,
+          model: paletteModel
+        });
+    myDiagram.toolManager.linkingTool.archetypeLinkData = {loop_aware:'0'};
+
+    myPalette.layout.sorting = go.GridLayout.Forward;
+
+  makeInspector();
+
+  }
+
+  function findColumnDefinitionForName(nodedata, attrname) {
+    var columns = nodedata.columnDefinitions;
+    for (var i = 0; i < columns.length; i++) {
+      if (columns[i].attr === attrname) return columns[i];
+    }
+    return null;
+  }
+
+  // Make all ports on a node visible when the mouse is over the node
+  function showPorts(node, show) {
+    var diagram = node.diagram;
+    if (!diagram || diagram.isReadOnly || !diagram.allowLink) return;
+    node.ports.each(function(port) {
+        port.stroke = (show ? "white" : null);
+      });
+  }
+
+  // Show the diagram's model in JSON format that the user may edit
+  function save() {
+    //document.getElementById("mySavedModel").value = myDiagram.model.toJson();
+    window.json_editor_user = false;
+    window.json_editor.set(JSON.parse(myDiagram.model.toJson()));
+    myDiagram.isModified = false;
+    window.load_button.disabled = true;
+    window.json_editor_user = true;
+  }
+
+  function copy_value(el_src, el_tgt) {
+    var nbsrc = document.getElementsByName(el_src);
+    var nbtgt = document.getElementsByName(el_tgt);
+    nbtgt[0].value = nbsrc[0].value;
+  }
+
+  function addHidden(theForm, key, value) {
+    // Create a hidden input element, and append it to the form:
+    var input = document.createElement('input');
+    input.type = 'hidden';
+    input.name = key;'name-as-seen-at-the-server';
+    input.value = value;
+    theForm.appendChild(input);
+  }
+
+  function genPGT() {
+    var button = document.getElementById("SaveButton");
+    if (button && button.disabled == false) {
+      alert("Save the logical graph diagram first.")
+      return
+    } else if (window.curr_lg_name == null) {
+      alert("lg_name is null");
+      return;
+    } else {
+      url = "/gen_pgt?lg_name=" + window.curr_lg_name.toString()
+      window.open(url)
+    }
+  }
+
+  function genPGTP_metis() {
+    var f = document.getElementById("pgtp_form");
+    var h = document.getElementById("pgtp_lg_name");
+    h.value = window.curr_lg_name.toString();
+    //copy_value("num_islands", "num_islands_metis");
+    //alert(document.getElementsByName("num_islands_metis")[0].value);
+    addHidden(f, "num_islands", document.getElementById("num_islands").value);
+    f.submit();
+  }
+
+  function genPGTP_edgezero() {
+    var f = document.getElementById("pgtp_form_02");
+    var h = document.getElementById("pgtp_lg_name_02");
+    h.value = window.curr_lg_name.toString();
+    //copy_value("num_islands", "num_islands_edgezero");
+    addHidden(f, "num_islands", document.getElementById("num_islands").value);
+    f.submit();
+  }
+
+  function genPGTP03() {
+    var f = document.getElementById("pgtp_form_03");
+    var h = document.getElementById("pgtp_lg_name_03");
+    h.value = window.curr_lg_name.toString();
+    f.submit();
+  }
+
+  function genPGTP_lookahead() {
+    var f = document.getElementById("pgtp_form_04");
+    var h = document.getElementById("pgtp_lg_name_04");
+    h.value = window.curr_lg_name.toString();
+    //copy_value("num_islands", "num_islands_lookahead");
+    addHidden(f, "num_islands", document.getElementById("num_islands").value);
+    f.submit();
+  }
+
+  function genPGTP_pso() {
+    var f = document.getElementById("pgtp_form_05");
+    var h = document.getElementById("pgtp_lg_name_05");
+    h.value = window.curr_lg_name.toString();
+    //copy_value("num_islands", "num_islands_pso");
+    addHidden(f, "num_islands", document.getElementById("num_islands").value);
+    f.submit();
+  }
+
+  function saveToRemote(saveEditor) {
+    var jsonModel = myDiagram.model.toJson();
+    if (window.curr_lg_name == null) {
+      alert("lg_name is null");
+      return;
+    }
+    //alert(window.curr_lg_name);
+    var formData = {"lg_name":window.curr_lg_name, "lg_content":jsonModel};
+    $.ajax({
+        url : "/jsonbody",
+        type: "POST",
+        data : formData,
+        success: function(data, textStatus, jqXHR) {
+            //data - response from server
+            if (saveEditor) {
+              save();
+            }
+        },
+        error: function (XMLHttpRequest, textStatus, errorThrown) {
+          alert('status:' + XMLHttpRequest.status + ', status text: ' + XMLHttpRequest.statusText);
         }
-
-        function findColumnDefinitionForName(nodedata, attrname) {
-            var columns = nodedata.columnDefinitions;
-            for (var i = 0; i < columns.length; i++) {
-                if (columns[i].attr === attrname) return columns[i];
-            }
-            return null;
+    });
+  }
+
+  function load() {
+    //myDiagram.model = go.Model.fromJson(document.getElementById("mySavedModel").value);
+    myDiagram.model = go.Model.fromJson(JSON.stringify(window.json_editor.get()));
+
+    if (window.load_button) {
+      window.load_button.disabled = true;
+    }
+    saveToRemote(false);
+
+  }
+
+  function loadFromRemoteJson(lgName, node) {
+    //given a logical graph name, get its JSON from the server
+    //alert("Previous lg name = " + window.curr_lg_name);
+    //alert("Requesting " + lgName.toString());
+    $.ajax({
+      url: "/jsonbody?lg_name=" + lgName.toString(),
+      type: 'get',
+      error: function(XMLHttpRequest, textStatus, errorThrown) {
+          if (404 == XMLHttpRequest.status) {
+            alert('Server cannot locate logical graph file ' + lgName.toString())
+          } else {
+            alert('status:' + XMLHttpRequest.status + ', status text: ' + XMLHttpRequest.statusText);
+          }
+      },
+      success: function(data){
+        //console.log(data);
+        myDiagram.model = go.Model.fromJson(data);
+        save();
+        window.curr_lg_name = lgName;
+        window.curr_lg_node = node;
+        //console.log(window.curr_lg_name);
+        //var loadButton = document.getElementById("LoadButton");
+        if (window.load_button) {
+          window.load_button.disabled = true;
         }
-
-        // Make all ports on a node visible when the mouse is over the node
-        function showPorts(node, show) {
-            var diagram = node.diagram;
-            if (!diagram || diagram.isReadOnly || !diagram.allowLink) return;
-            node.ports.each(function (port) {
-                port.stroke = (show ? "white" : null);
-            });
+      }
+    });
+  }
+
+  // add an SVG rendering of the diagram at the end of this page
+  function makeSVG() {
+    var svg = myDiagram.makeSvg({
+        scale: 1.0
+      });
+    svg.style.border = "1px solid black";
+    obj = document.getElementById("SVGArea");
+    obj.appendChild(svg);
+    if (obj.children.length > 0) {
+      obj.replaceChild(svg, obj.children[0]);
+    }
+  }
+
+  function makePNG() {
+    var svg = myDiagram.makeImage({
+        scale: 1.0,
+        background: "White",
+        details: 1.0
+      });
+    svg.style.border = "1px solid black";
+    obj = document.getElementById("SVGArea");
+    obj.appendChild(svg);
+    if (obj.children.length > 0) {
+      obj.replaceChild(svg, obj.children[0]);
+    }
+  }
+
+  function setButtonStatus(obj) {
+    btt = document.getElementById("pngButton");
+    if ("PNG" == obj.innerHTML) {
+      btt.disabled = false;
+    } else {
+      btt.disabled = true;
+    }
+  }
+
+  function makeInspector() {
+    //alert("inspector is called");
+    var alist = ["location", "clean"];
+    var inspector = new Inspector('myInspector', myDiagram,
+      {
+        acceptButton: true,
+        resetButton: true,
+
+
+        /*
+        propertyNames: {
+              "Node": alist
+        },
+        */
+
+
+
+
+        // example predicate, only show data objects:
+        inspectPredicate: function(value) {
+          return !(value instanceof go.GraphObject)
         }
 
-        // Show the diagram's model in JSON format that the user may edit
-        function save() {
-            //document.getElementById("mySavedModel").value = myDiagram.model.toJson();
-            window.json_editor_user = false;
-            window.json_editor.set(JSON.parse(myDiagram.model.toJson()));
-            myDiagram.isModified = false;
-            window.load_button.disabled = true;
-            window.json_editor_user = true;
-        }
-
-        function copy_value(el_src, el_tgt) {
-            var nbsrc = document.getElementsByName(el_src);
-            var nbtgt = document.getElementsByName(el_tgt);
-            nbtgt[0].value = nbsrc[0].value;
-        }
-
-        function addHidden(theForm, key, value) {
-            // Create a hidden input element, and append it to the form:
-            var input = document.createElement('input');
-            input.type = 'hidden';
-            input.name = key;
-            'name-as-seen-at-the-server';
-            input.value = value;
-            theForm.appendChild(input);
-        }
-
-        function genPGT() {
-            var button = document.getElementById("SaveButton");
-            if (button && button.disabled == false) {
-                alert("Save the logical graph diagram first.")
-
-            } else if (window.curr_lg_name == null) {
-                alert("lg_name is null");
-
-            } else {
-                url = "/gen_pgt?lg_name=" + window.curr_lg_name.toString()
-                window.open(url)
-            }
-        }
-
-        function genPGTP_metis() {
-            var f = document.getElementById("pgtp_form");
-            var h = document.getElementById("pgtp_lg_name");
-            h.value = window.curr_lg_name.toString();
-            //copy_value("num_islands", "num_islands_metis");
-            //alert(document.getElementsByName("num_islands_metis")[0].value);
-            addHidden(f, "num_islands", document.getElementById("num_islands").value);
-            f.submit();
-        }
-
-        function genPGTP_edgezero() {
-            var f = document.getElementById("pgtp_form_02");
-            var h = document.getElementById("pgtp_lg_name_02");
-            h.value = window.curr_lg_name.toString();
-            //copy_value("num_islands", "num_islands_edgezero");
-            addHidden(f, "num_islands", document.getElementById("num_islands").value);
-            f.submit();
-        }
-
-        function genPGTP03() {
-            var f = document.getElementById("pgtp_form_03");
-            var h = document.getElementById("pgtp_lg_name_03");
-            h.value = window.curr_lg_name.toString();
-            f.submit();
-        }
-
-        function genPGTP_lookahead() {
-            var f = document.getElementById("pgtp_form_04");
-            var h = document.getElementById("pgtp_lg_name_04");
-            h.value = window.curr_lg_name.toString();
-            //copy_value("num_islands", "num_islands_lookahead");
-            addHidden(f, "num_islands", document.getElementById("num_islands").value);
-            f.submit();
-        }
-
-        function genPGTP_pso() {
-            var f = document.getElementById("pgtp_form_05");
-            var h = document.getElementById("pgtp_lg_name_05");
-            h.value = window.curr_lg_name.toString();
-            //copy_value("num_islands", "num_islands_pso");
-            addHidden(f, "num_islands", document.getElementById("num_islands").value);
-            f.submit();
-        }
-
-        function saveToRemote(saveEditor) {
-            var jsonModel = myDiagram.model.toJson();
-            if (window.curr_lg_name == null) {
-                alert("lg_name is null");
-                return;
-            }
-            //alert(window.curr_lg_name);
-            var formData = {"lg_name": window.curr_lg_name, "lg_content": jsonModel};
-            $.ajax({
-                url: "/jsonbody",
-                type: "POST",
-                data: formData,
-                success: function (data, textStatus, jqXHR) {
-                    //data - response from server
-                    if (saveEditor) {
-                        save();
-                    }
-                },
-                error: function (XMLHttpRequest, textStatus, errorThrown) {
-                    alert('status:' + XMLHttpRequest.status + ', status text: ' + XMLHttpRequest.statusText);
-                }
-            });
-        }
-
-        function load() {
-            //myDiagram.model = go.Model.fromJson(document.getElementById("mySavedModel").value);
-            myDiagram.model = go.Model.fromJson(JSON.stringify(window.json_editor.get()));
-
-            if (window.load_button) {
-                window.load_button.disabled = true;
-            }
-            saveToRemote(false);
-
-        }
-
-        function loadFromRemoteJson(lgName, node) {
-            //given a logical graph name, get its JSON from the server
-            //alert("Previous lg name = " + window.curr_lg_name);
-            //alert("Requesting " + lgName.toString());
-            $.ajax({
-                url: "/jsonbody?lg_name=" + lgName.toString(),
-                type: 'get',
-                error: function (XMLHttpRequest, textStatus, errorThrown) {
-                    if (404 == XMLHttpRequest.status) {
-                        alert('Server cannot locate logical graph file ' + lgName.toString())
-                    } else {
-                        alert('status:' + XMLHttpRequest.status + ', status text: ' + XMLHttpRequest.statusText);
-                    }
-                },
-                success: function (data) {
-                    //console.log(data);
-                    myDiagram.model = go.Model.fromJson(data);
-                    save();
-                    window.curr_lg_name = lgName;
-                    window.curr_lg_node = node;
-                    //console.log(window.curr_lg_name);
-                    //var loadButton = document.getElementById("LoadButton");
-                    if (window.load_button) {
-                        window.load_button.disabled = true;
-                    }
-                }
-            });
-        }
-
-        // add an SVG rendering of the diagram at the end of this page
-        function makeSVG() {
-            var svg = myDiagram.makeSvg({
-                scale: 1.0
-            });
-            svg.style.border = "1px solid black";
-            obj = document.getElementById("SVGArea");
-            obj.appendChild(svg);
-            if (obj.children.length > 0) {
-                obj.replaceChild(svg, obj.children[0]);
-            }
-        }
-
-        function makePNG() {
-            var svg = myDiagram.makeImage({
-                scale: 1.0,
-                background: "White",
-                details: 1.0
-            });
-            svg.style.border = "1px solid black";
-            obj = document.getElementById("SVGArea");
-            obj.appendChild(svg);
-            if (obj.children.length > 0) {
-                obj.replaceChild(svg, obj.children[0]);
-            }
-        }
-
-        function setButtonStatus(obj) {
-            btt = document.getElementById("pngButton");
-            if ("PNG" == obj.innerHTML) {
-                btt.disabled = false;
-            } else {
-                btt.disabled = true;
-            }
-        }
-
-        function makeInspector() {
-            //alert("inspector is called");
-            var alist = ["location", "clean"];
-            var inspector = new Inspector('myInspector', myDiagram,
-                {
-                    acceptButton: true,
-                    resetButton: true,
-
-
-                    /*
-                    propertyNames: {
-                          "Node": alist
-                    },
-                    */
-
-
-
-
-                    // example predicate, only show data objects:
-                    inspectPredicate: function (value) {
-                        return !(value instanceof go.GraphObject)
-                    }
-
-
-                });
-
-
-            window.inspector = inspector;
-        }
-
-    </script>
+
+
+
+
+      });
+
+
+    window.inspector = inspector;
+  }
+
+</script>
 </head>
 <body onload="init()">
 <div id="sample">
-    <div style="width:100%; white-space:nowrap;">
+  <div style="width:100%; white-space:nowrap;">
     <span style="display: inline-block; vertical-align: top; padding: 5px; width:190px">
       <div class="panel"><br/>Palette <br/><br/></div>
       <div id="myPalette" style="border: solid 1px gray; height: 893px"></div>
     </span>
-        <span style="display: inline-block; vertical-align: top; padding: 5px; width:71%">
+    <span style="display: inline-block; vertical-align: top; padding: 5px; width:71%">
       <div class="tabs">
         <ul class="tab-links">
           <li class="active"><a href="#tab1" onclick="setButtonStatus(this)">Graph</a></li>
           <li><a href="#tab2" onclick="setButtonStatus(this)">JSON</a></li>
           <li>
             <a href="#tab3" onclick="setButtonStatus(this)">PNG</a></li>
-            </li>
-            <li>
+          </li>
+          <li>
             <a href="#tab4" onclick="">Translate</a></li>
-            </li>
-
-            <li style="width:52px">
+          </li>
+
+          <li style="width:52px">
             &nbsp;
           </li>
 
@@ -2147,25 +1639,25 @@
 
         </ul>
         <div class="tab-content">
-          <div class="tab active" id="tab1">
+          <div id="tab1" class="tab active">
             <div class="buttonwrapper">
-            <button class="button" id="SaveButton" onclick="saveToRemote(true)">Save Graph</button>
+            <button id="SaveButton" onclick="saveToRemote(true)" class="button">Save Graph</button>
             </div>
              <div id="myDiagram" style="border: solid 1px gray; height: 850px"></div>
           </div>
-          <div class="tab" id="tab2">
+          <div id="tab2" class="tab">
             <div class="buttonwrapper">
-            <button class="button" disabled id="LoadButton" onclick="load()">Save JSON</button>
+            <button id="LoadButton" onclick="load()" class="button" disabled>Save JSON</button>
             </div>
             <div id="jsoneditor"></div>
           </div>
-          <div class="tab" id="tab3">
+          <div id="tab3" class="tab">
             <div class="buttonwrapper">
-            <button class="button" id="pngButton" onclick="makePNG()">Export</button>
+            <button id="pngButton" class="button" onclick="makePNG()">Export</button>
           </div>
             <div id="SVGArea"></div>
           </div>
-          <div class="tab" id="tab4">
+          <div id="tab4" class="tab">
             <div class="buttonwrapper">
             <div align="center">
               <table style="font-size:15px">
@@ -2181,16 +1673,16 @@
                 </td>
                 <td>
                   <!-- <input type="submit" value="Generate Physical Graph Template Partition" class="button"> -->
-                  <button class="button" id="pgButton" onclick="genPGT()">Generate PGT</button>
+                  <button id="pgButton" class="button" onclick="genPGT()">Generate PGT</button>
                 </td>
                 </tr>
                 <tr><td/><td/></tr>
                 <tr><td/><td/></tr>
                 <tr><td/><td/></tr>
                 <tr><td/><td/></tr>
-                  <!-- <tr><td>
-                    # of Islands
-                  </td><td><input type="number" name="num_islands" min="0" value="0" id="num_islands"></td></tr> -->
+                <!-- <tr><td>
+                  # of Islands
+                </td><td><input type="number" name="num_islands" min="0" value="0" id="num_islands"></td></tr> -->
                 <tr><td/><td/></tr>
                 <tr><td/><td/></tr>
                 <tr><td/><td/></tr>
@@ -2202,58 +1694,58 @@
                 <tr><td/><td/></tr>
                 <tr><td/><td/></tr>
               <tr>
-              <form action="/gen_pgt" id="pgtp_form" method="get" target="_blank">
+              <form action="/gen_pgt" method="get" id="pgtp_form" target="_blank">
               <td> </td><td>Minimise data movement and balance loads given the number of nodes </td>
               </tr>
               <tr>
-              <td># of nodes </td><td><input min="1" name="num_par" type="number" value="1"></td>
+              <td># of nodes </td><td><input type="number" name="num_par" min="1" value="1"></td>
               </tr>
               <tr>
               <td>Node label</td>
               <td>
-              <input name="par_label" type="text" value="Node">
+              <input type="text" name="par_label" value="Node">
               </td>
             </tr>
 
             <tr>
 
-            <input name="min_goal" type="hidden" value="0">
-            <input id="num_islands_metis" name="num_islands_metis" type="hidden" value="0">
-                <!--<td><input type="number" name="metis_num_islands" min="0" value="0"></td>
-
-                <td>
-                  <input type="radio" name="min_goal" value="0" checked> Edge cut
-                  <input type="radio" name="min_goal" value="1"> Total Communication Volume
-                </td>
-                -->
+            <input type="hidden" name="min_goal" value="0">
+            <input type="hidden" name="num_islands_metis" value="0" id="num_islands_metis">
+            <!--<td><input type="number" name="metis_num_islands" min="0" value="0"></td>
+
+            <td>
+              <input type="radio" name="min_goal" value="0" checked> Edge cut
+              <input type="radio" name="min_goal" value="1"> Total Communication Volume
+            </td>
+            -->
 
             </tr>
 
             <tr>
-              <td>Load balancing</td><td><input max="100" min="1" name="max_load_imb" type="number" value="100">%</td>
+              <td>Load balancing</td><td><input type="number" name="max_load_imb" min="1" max="100" value="100">%</td>
             </tr>
-                  <!-- <tr>
-                    <td>
-                      Partition algorithm
-                    </td>
-                    <td>
-                      <input type="radio" name="ptype" value="0" checked> <a href="http://glaros.dtc.umn.edu/gkhome/node/81" target="_blank">K-way partitioning</a>
-                      <input type="radio" name="ptype" value="1"> <a href="http://glaros.dtc.umn.edu/gkhome/node/107" target="_blank">Recursive bisectioning</a>
-                    </td>
-                  </tr> -->
+            <!-- <tr>
+              <td>
+                Partition algorithm
+              </td>
+              <td>
+                <input type="radio" name="ptype" value="0" checked> <a href="http://glaros.dtc.umn.edu/gkhome/node/81" target="_blank">K-way partitioning</a>
+                <input type="radio" name="ptype" value="1"> <a href="http://glaros.dtc.umn.edu/gkhome/node/107" target="_blank">Recursive bisectioning</a>
+              </td>
+            </tr> -->
             <tr>
             <td>
-              <input id="pgtp_lg_name" name="lg_name" type="hidden" value="to_be_filled">
-              <input name="algo" type="hidden" value="metis">
-              <input name="ptype" type="hidden" value="0">
+              <input type="hidden" name="lg_name" value="to_be_filled" id="pgtp_lg_name">
+              <input type="hidden" name="algo" value="metis">
+              <input type="hidden" name="ptype" value="0">
             </td>
             <td>
               <!-- <input type="submit" value="Generate Physical Graph Template Partition" class="button"> -->
-              <button class="button" id="pgtButton" onclick="genPGTP_metis()">Generate PGTP (Metis)</button>
+              <button id="pgtButton" class="button" onclick="genPGTP_metis()">Generate PGTP (Metis)</button>
             </td>
             </tr>
-                  </form>
-                  <tr><td/><td/></tr>
+            </form>
+            <tr><td/><td/></tr>
             <tr><td/><td/></tr>
             <tr><td/><td/></tr>
             <tr><td/><td/></tr>
@@ -2266,148 +1758,147 @@
           <tr/>
           <tr/>
           <tr>
-          <form action="/gen_pgt" id="pgtp_form_02" method="get" target="_blank">
-          <td></td><td>Minimise execution time and resources given node capacities<input name="num_par" type="hidden"
-                                                                                         value="5"></td>
+          <form action="/gen_pgt" method="get" id="pgtp_form_02" target="_blank">
+          <td></td><td>Minimise execution time and resources given node capacities<input type="hidden" name="num_par" value="5"></td>
           </tr>
           <tr>
           <td>Node label</td>
           <td>
-          <input name="par_label" type="text" value="Node">
+          <input type="text" name="par_label" value="Node">
           </td>
         </tr>
         <tr>
           <td>CPUs per node</td>
           <td>
-          <input min="1" name="max_cpu" type="number" value="8">&nbsp;
+          <input type="number" name="max_cpu" min="1" value="8">&nbsp;
           </td>
         </tr>
         <tr>
           <td>Memory per node</td>
           <td>
-          <input min="1" name="max_mem" type="number" value="1000">&nbsp;Megabytes
+          <input type="number" name="max_mem" min="1" value="1000">&nbsp;Megabytes
           </td>
         </tr>
 
         <tr>
         <td>
-          <input id="pgtp_lg_name_02" name="lg_name" type="hidden" value="to_be_filled">
-          <input name="algo" type="hidden" value="mysarkar">
+          <input type="hidden" name="lg_name" value="to_be_filled" id="pgtp_lg_name_02">
+          <input type="hidden" name="algo" value="mysarkar">
         </td>
         <td>
-          <button class="button" id="pgtButton02" onclick="genPGTP_edgezero()">Generate PGTP (MinRes) </button>
-          <input name="num_islands_edgezero" type="hidden" value="0">
+          <button id="pgtButton02" class="button" onclick="genPGTP_edgezero()">Generate PGTP (MinRes) </button>
+          <input type="hidden" name="num_islands_edgezero" value="0">
         </td>
         </tr>
-                  </form>
-
-                  <!-- <tr><td/><td/></tr>
-                  <tr><td/><td/></tr>
-                  <tr><td/><td/></tr>
-                  <tr><td/><td/></tr>
-                  <tr><td/><td/></tr>
-                  <tr><td/><td/></tr>
-                  <tr><td/><td/></tr>
-                  <tr><td/><td/></tr>
-                  <tr><td/><td/></tr>
-                  <tr><td/><td/></tr>
-                  <tr>
-                  <form action="/gen_pgt" method="get" id="pgtp_form_04" target="_blank">
-                    <td>Lookahead Algorithm </td><td>Minimise # of Partitions while subject to completion deadline<input type="hidden" name="num_par" value="5"></td>
-                  </tr>
-                  <tr>
-                    <td>Deadline (time unit)</td>
-                    <td>
-                    <input type="number" name="deadline" value="300">
-                    </td>
-                  </tr>
-                  <tr>
-                    <td>Greediness of deadline pursue</td><td><input type="number" name="time_greedy" min="1" max="100" value="50">%</td>
-                  </tr>
-                  <tr>
-                    <td>Partition label</td>
-                    <td>
-                    <input type="text" name="par_label" value="Partition">
-                    </td>
-                  </tr>
-                  <tr>
-                    <td>Max DoP per partition</td>
-                    <td>
-                    <input type="number" name="max_dop" min="1" value="8">&nbsp;(DoP - Degree of Parallelism)
-                    </td>
-                  </tr>
-                <tr>
-                <td>
-                  <input type="hidden" name="lg_name" value="to_be_filled" id="pgtp_lg_name_04">
-                  <input type="hidden" name="algo" value="min_num_parts">
-                </td>
-                <td>
-                  <button id="pgtButton04" class="button" onclick="genPGTP_lookahead()">Generate PGTP (Lookahead)</button>
-                  <input type="hidden" name="num_islands_lookahead" value="0">
-                </td>
-                </tr>
-                </form>
-                <tr><td/><td/></tr>
-                <tr><td/><td/></tr>
-                <tr><td/><td/></tr>
-                <tr><td/><td/></tr>
-                <tr><td/><td/></tr>
-                <tr><td/><td/></tr>
-                <tr><td/><td/></tr>
-                <tr><td/><td/></tr>
-                <tr><td/><td/></tr>
-                <tr><td/><td/></tr>
-                <tr>
-                <form action="/gen_pgt" method="get" id="pgtp_form_05" target="_blank">
-                  <td>Algorithm 4 </td><td>Minimise # of Partitions while (optionally) subject to completion deadline<input type="hidden" name="num_par" value="5"></td>
-                </tr>
-                <tr>
-                  <td></td>
-                  <td>
-                  WARNING - PSO is 10x slower, a larger Swarm size or Dimension makes it even slower!
-                  </td>
-                </tr>
-                <tr>
-                  <td>Swarm size</td>
-                  <td>
-                  <input type="number" name="swarm_size" value="40">
-                  </td>
-                </tr>
-                <tr>
-                  <td>Dimension of search space</td>
-                  <td>
-                  <input type="number" name="topk" value="30">
-                  </td>
-                </tr>
-                <tr>
-                  <td>Deadline (time unit)</td>
-                  <td>
-                  <input type="number" name="deadline" value="">
-                  </td>
-                </tr>
-                <tr>
-                  <td>Partition label</td>
-                  <td>
-                  <input type="text" name="par_label" value="Partition">
-                  </td>
-                </tr>
-                <tr>
-                  <td>Max DoP per partition</td>
-                  <td>
-                  <input type="number" name="max_dop" min="1" value="8">&nbsp;(DoP - Degree of Parallelism)
-                  </td>
-                </tr>
-              <tr>
-              <td>
-                <input type="hidden" name="lg_name" value="to_be_filled" id="pgtp_lg_name_05">
-                <input type="hidden" name="algo" value="pso">
-              </td>
-              <td>
-                <button id="pgtButton05" class="button" onclick="genPGTP_pso()">Generate PGTP (particle swarm)</button>
-                <input type="hidden" name="num_islands_pso" value="0">
-              </td>
-              </tr>
-              </form> -->
+        </form>
+
+    <!-- <tr><td/><td/></tr>
+    <tr><td/><td/></tr>
+    <tr><td/><td/></tr>
+    <tr><td/><td/></tr>
+    <tr><td/><td/></tr>
+    <tr><td/><td/></tr>
+    <tr><td/><td/></tr>
+    <tr><td/><td/></tr>
+    <tr><td/><td/></tr>
+    <tr><td/><td/></tr>
+    <tr>
+    <form action="/gen_pgt" method="get" id="pgtp_form_04" target="_blank">
+      <td>Lookahead Algorithm </td><td>Minimise # of Partitions while subject to completion deadline<input type="hidden" name="num_par" value="5"></td>
+    </tr>
+    <tr>
+      <td>Deadline (time unit)</td>
+      <td>
+      <input type="number" name="deadline" value="300">
+      </td>
+    </tr>
+    <tr>
+      <td>Greediness of deadline pursue</td><td><input type="number" name="time_greedy" min="1" max="100" value="50">%</td>
+    </tr>
+    <tr>
+      <td>Partition label</td>
+      <td>
+      <input type="text" name="par_label" value="Partition">
+      </td>
+    </tr>
+    <tr>
+      <td>Max DoP per partition</td>
+      <td>
+      <input type="number" name="max_dop" min="1" value="8">&nbsp;(DoP - Degree of Parallelism)
+      </td>
+    </tr>
+  <tr>
+  <td>
+    <input type="hidden" name="lg_name" value="to_be_filled" id="pgtp_lg_name_04">
+    <input type="hidden" name="algo" value="min_num_parts">
+  </td>
+  <td>
+    <button id="pgtButton04" class="button" onclick="genPGTP_lookahead()">Generate PGTP (Lookahead)</button>
+    <input type="hidden" name="num_islands_lookahead" value="0">
+  </td>
+  </tr>
+  </form>
+  <tr><td/><td/></tr>
+  <tr><td/><td/></tr>
+  <tr><td/><td/></tr>
+  <tr><td/><td/></tr>
+  <tr><td/><td/></tr>
+  <tr><td/><td/></tr>
+  <tr><td/><td/></tr>
+  <tr><td/><td/></tr>
+  <tr><td/><td/></tr>
+  <tr><td/><td/></tr>
+  <tr>
+  <form action="/gen_pgt" method="get" id="pgtp_form_05" target="_blank">
+    <td>Algorithm 4 </td><td>Minimise # of Partitions while (optionally) subject to completion deadline<input type="hidden" name="num_par" value="5"></td>
+  </tr>
+  <tr>
+    <td></td>
+    <td>
+    WARNING - PSO is 10x slower, a larger Swarm size or Dimension makes it even slower!
+    </td>
+  </tr>
+  <tr>
+    <td>Swarm size</td>
+    <td>
+    <input type="number" name="swarm_size" value="40">
+    </td>
+  </tr>
+  <tr>
+    <td>Dimension of search space</td>
+    <td>
+    <input type="number" name="topk" value="30">
+    </td>
+  </tr>
+  <tr>
+    <td>Deadline (time unit)</td>
+    <td>
+    <input type="number" name="deadline" value="">
+    </td>
+  </tr>
+  <tr>
+    <td>Partition label</td>
+    <td>
+    <input type="text" name="par_label" value="Partition">
+    </td>
+  </tr>
+  <tr>
+    <td>Max DoP per partition</td>
+    <td>
+    <input type="number" name="max_dop" min="1" value="8">&nbsp;(DoP - Degree of Parallelism)
+    </td>
+  </tr>
+<tr>
+<td>
+  <input type="hidden" name="lg_name" value="to_be_filled" id="pgtp_lg_name_05">
+  <input type="hidden" name="algo" value="pso">
+</td>
+<td>
+  <button id="pgtButton05" class="button" onclick="genPGTP_pso()">Generate PGTP (particle swarm)</button>
+  <input type="hidden" name="num_islands_pso" value="0">
+</td>
+</tr>
+</form> -->
 
   </table>
 
@@ -2419,78 +1910,72 @@
       </div>
     </span>
 
-        <span style="display: inline-block; vertical-align: top; padding: 5px; width:16%">
+    <span style="display: inline-block; vertical-align: top; padding: 5px; width:16%">
       <div class="panel"><br/>Logical Graphs <br/><br/></div>
       <div id="myTree" style="border: solid 1px gray; height: 450px; overflow: auto">
-      <ul id="lg_tree" onclick="takeAction(event);" onmouseout="resolveSrcMouseout(event);"
-          onmouseover="resolveSrcMouseover(event);"></ul>
+      <ul id="lg_tree" onmouseover="resolveSrcMouseover(event);" onmouseout="resolveSrcMouseout(event);" onclick="takeAction(event);"></ul>
       </div>
-      <div class="inspector-container" id="myInspector">
+      <div id="myInspector" class = "inspector-container">
       </div>
     </span>
-    </div>
-    <!--
-    <p>
-    The FlowChart sample demonstrates several key features of GoJS,
-    namely <a href="../intro/palette.html">Palette</a>s,
-    <a href="../intro/links.html">Linkable nodes</a>, Drag/Drop behavior,
-    <a href="../intro/textBlocks.html">Text Editing</a>, and the use of
-    <a href="../intro/templateMaps.html">Node Template Maps</a> in Diagrams.
-    </p>
-   -->
-    <!--
-     <div class="buttonwrapper">
-     <button id="SaveButton" onclick="saveToRemote(true)" class="button">Save Diagram</button>
-     <button id="LoadButton" onclick="load()" class="button" disabled>Save JSON</button>
-     </div>
-   -->
-    <!--
-    <button onclick="loadFromRemoteJson('test')">Load Wrong</button>
-    <button onclick="loadFromRemoteJson('ingest.json')">Load Right</button>
-    -->
-    <!--
-    <textarea id="mySavedModel" style="width:100%;height:300px">
-    </textarea>
-    -->
-
-
-    Mouse-over a Node to view its ports.
-    Drag from these ports to create new Links.
-    Selecting a Node and then clicking its TextBlock will allow
-    you to edit text (except on the Start and End Nodes). <br/>Any issues please email chen DOT wu AT icrar DOT org
-
-    <!--
-    <p>Click the button below to render the current logical graph Diagram into PNG.
-       The PNG is not interactive like the Diagram, but can be used for printing or display.
-    </p>
-    -->
-
-    <!-- <div id="SVGArea"></div> -->
+  </div>
+  <!--
+  <p>
+  The FlowChart sample demonstrates several key features of GoJS,
+  namely <a href="../intro/palette.html">Palette</a>s,
+  <a href="../intro/links.html">Linkable nodes</a>, Drag/Drop behavior,
+  <a href="../intro/textBlocks.html">Text Editing</a>, and the use of
+  <a href="../intro/templateMaps.html">Node Template Maps</a> in Diagrams.
+  </p>
+ -->
+ <!--
+  <div class="buttonwrapper">
+  <button id="SaveButton" onclick="saveToRemote(true)" class="button">Save Diagram</button>
+  <button id="LoadButton" onclick="load()" class="button" disabled>Save JSON</button>
+  </div>
+-->
+  <!--
+  <button onclick="loadFromRemoteJson('test')">Load Wrong</button>
+  <button onclick="loadFromRemoteJson('ingest.json')">Load Right</button>
+  -->
+  <!--
+  <textarea id="mySavedModel" style="width:100%;height:300px">
+  </textarea>
+  -->
+
+
+  Mouse-over a Node to view its ports.
+  Drag from these ports to create new Links.
+  Selecting a Node and then clicking its TextBlock will allow
+  you to edit text (except on the Start and End Nodes). <br/>Any issues please email chen DOT wu AT icrar DOT org
+
+  <!--
+  <p>Click the button below to render the current logical graph Diagram into PNG.
+     The PNG is not interactive like the Diagram, but can be used for printing or display.
+  </p>
+  -->
+
+  <!-- <div id="SVGArea"></div> -->
 </div>
 </body>
 
 <script type="text/javascript">
-    var all_lgs = {
-    {
-        !all_lgs
-    }
-    }
-
-    var folders = Object.keys(all_lgs);
-    folders.sort();
-
-    var lg_tree_div = $('#lg_tree');
-    for (var folder_idx in folders) {
-        var folder = folders[folder_idx];
-        content = '<li><div id="Folder' + folder_idx + '" class="ExpandCollapse">-</div><div class="Folder">' + folder + '</div></li>';
-        content += '<li><ul id="ExpandCollapseFolder' + folder_idx + '">';
-        for (var lg_idx in all_lgs[folder]) {
-            var lg = all_lgs[folder][lg_idx];
-            content += '<li><div id="' + folder + '/' + lg + '">' + lg + '</div></li>';
-        }
-        content += '</ul></li>';
-        lg_tree_div.append(content);
-    }
+var all_lgs = {{!all_lgs}};
+var folders = Object.keys(all_lgs);
+folders.sort();
+
+var lg_tree_div = $('#lg_tree');
+for(var folder_idx in folders) {
+	var folder = folders[folder_idx];
+	content = '<li><div id="Folder' + folder_idx + '" class="ExpandCollapse">-</div><div class="Folder">' + folder + '</div></li>';
+	content += '<li><ul id="ExpandCollapseFolder' + folder_idx + '">';
+	for(var lg_idx in all_lgs[folder]) {
+		var lg = all_lgs[folder][lg_idx];
+		content += '<li><div id="' + folder + '/' + lg + '">' + lg + '</div></li>';
+	}
+	content += '</ul></li>';
+	lg_tree_div.append(content);
+}
 
 </script>
 
