--- conflicted
+++ resolved
@@ -5,17 +5,6 @@
         $(".dropdown-menu").dropdown('hide')
     })
 
-<<<<<<< HEAD
-    $('#rest_deploy_button').click(restDeploy);
-
-    $('#helm_deploy_button').click(helmDeploy);
-
-    //deploy physical graph button listener
-    $("#deploy_button").click(function () {
-        $("#gen_pg_button").val("Generate &amp; Deploy Physical Graph")
-        $("#dlg_mgr_deploy").prop("checked", true)
-        $("#pg_form").submit();
-=======
     //handles switching of the dynamic deploy split button
     $("#deployDropdowns .dropdown-menu .dropdown-item").click(function(){
         //take note of previous main button and the one that was just pressed
@@ -28,11 +17,10 @@
         //replaces main button
         $("#deployDropdowns").children()[0].remove()
         $(newActive).clone().prependTo($("#deployDropdowns"))
-        
+
         //toggles dropdown options
         $("#deployDropdowns .dropdown-menu #"+newActiveId).hide()
         $("#deployDropdowns .dropdown-menu #"+oldActiveId).show()
->>>>>>> 03cabaf0
     })
 
     //export physical graph button listener
@@ -44,7 +32,7 @@
 
     //get saved settings from local storage or set a default value
     fillOutSettings()
-   
+
     $('#settingsModal').on('hidden.bs.modal', function () {
         fillOutSettings()
   });
@@ -57,9 +45,7 @@
 }
 
 function helmDeployAction(){
-    $("#gen_helm_button").val("Generate &amp; Deploy Physical Graph")
-    $("#dlg_helm_deploy").prop("checked", true)
-    $("#pg_helm_form").submit()
+    helmDeploy()
 }
 
 function restDeployAction(){
