--- conflicted
+++ resolved
@@ -29,8 +29,9 @@
     })
 
     //get saved settings from local storage or set a default value
-    fillOutSettings()
-<<<<<<< HEAD
+   
+    $('#settingsModal').on('hidden.bs.modal', function () {
+        fillOutSettings()
   });
 });
 
@@ -121,13 +122,6 @@
 
     zoomFit()
 }
-=======
-
-    $('#settingsModal').on('hidden.bs.modal', function () {
-        fillOutSettings()
-    });
-});
->>>>>>> 275f544e
 
 function saveSettings() {
     var newUrl = new URL($("#managerUrlInput").val());
