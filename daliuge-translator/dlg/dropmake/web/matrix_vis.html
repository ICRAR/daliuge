--- conflicted
+++ resolved
@@ -1,7 +1,6 @@
 <!DOCTYPE html>
 <meta charset="utf-8">
 <head>
-<<<<<<< HEAD
     <!-- <script src="http://d3js.org/d3.v3.min.js"></script> -->
     <script src="/static/d3.v3.min.js"></script>
     <script src="/static/jquery.min.js"></script>
@@ -15,29 +14,6 @@
           loadMatrix("pgt_schedule_mat");
         }
         */
-
-        function loadMatrix() {
-            //given a logical graph name, get its JSON from the server
-            //alert("Previous lg name = " + window.curr_lg_name);
-            //alert("Requesting " + pgtName.toString());
-            var action = "{{vis_action}}";
-            var gantt = false;
-            if (action == "pgt_gantt_chart") {
-                gantt = true;
-=======
-<!-- <script src="http://d3js.org/d3.v3.min.js"></script> -->
-<script src="/static/d3.v3.min.js"></script>
-<script src="/static/jquery.min.js"></script>
-<script id="code">
-  /*
-  function loadGanttMatrix() {
-    loadMatrix("pgt_gantt_chart");
-  }
-
-  function loadScheduleMatrix() {
-    loadMatrix("pgt_schedule_mat");
-  }
-  */
 
   function loadMatrix() {
     //given a logical graph name, get its JSON from the server
@@ -71,53 +47,28 @@
             var t = gm[i][j];
             if (gantt && t == 1) {
               t = i;
->>>>>>> 0368b2ce
-            }
-            $.ajax({
-                //url: "/pgt_gantt_chart?pgt_id={{pgt_view_json_name}}",
-                url: "/" + action.toString() + "?pgt_id={{pgt_view_json_name}}",
-                //url: "/pgt_gantt_chart?pgt_id=lofar_cal1_pgt.json",
-                type: 'get',
-                error: function (XMLHttpRequest, textStatus, errorThrown) {
-                    alert('status:' + XMLHttpRequest.status + ', status text: ' + XMLHttpRequest.statusText);
-                },
-                success: function (data) {
-                    //console.log(data);
-                    // show the matrix
-                    var gm = JSON.parse(data)
-                    var numrows = gm.length;
-                    var numcols = gm[0].length;
-                    var matrix = new Array(numrows);
-                    var min = Number.MAX_SAFE_INTEGER;
-                    var max = -1;
-                    for (var i = 0; i < numrows; i++) {
-                        matrix[i] = new Array(numcols);
-                        for (var j = 0; j < numcols; j++) {
-                            var t = gm[i][j];
-                            if (gantt && t == 1) {
-                                t = i;
-                            }
-                            if (t < min) {
-                                min = t;
-                            }
-                            if (t > max) {
-                                max = t;
-                            }
-                            matrix[i][j] = t;
-                        }
-                    }
-                    var colorMap = d3.scale.linear()
-                        //var colorMap = d3.scale.log()
-                        //.domain([-1, 0, 1])
-                        .domain([min, Math.round((min + max) / 2), max])
-                        //.domain([min, max])
-                        .range(["white", "blue", "red"]);
-                    //.range(["red", "black", "green"]);
-                    //.range(["brown", "#ddd", "darkgreen"]);
-                    showMatrix(numrows, numcols, matrix, colorMap);
-                }
-            });
-        }
+            }
+            if (t < min) {
+              min = t;
+            }
+            if (t > max) {
+              max = t;
+            }
+            matrix[i][j] = t;
+          }
+        }
+        var colorMap = d3.scale.linear()
+        //var colorMap = d3.scale.log()
+            //.domain([-1, 0, 1])
+            .domain([min, Math.round((min + max) / 2), max])
+            //.domain([min, max])
+            .range(["white", "blue", "red"]);
+            //.range(["red", "black", "green"]);
+            //.range(["brown", "#ddd", "darkgreen"]);
+        showMatrix(numrows, numcols, matrix, colorMap);
+      }
+    });
+}
 
         function init() {
             /*
