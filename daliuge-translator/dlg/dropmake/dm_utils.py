--- conflicted
+++ resolved
@@ -530,49 +530,7 @@
                     k_old = link["to"]
                     k_new = old_new_gather_map[k_old]
                     link["to"] = k_new
-
-<<<<<<< HEAD
-            #         # deal with the internal output from Gather
-            #         from_node = node_index[link["from"]]
-            #         # this is an obsolete and awkard way of checking internal output (for backward compatibility)
-            #         if "group" in from_node and from_node["group"] == k_new:
-            #             dup_app_node = duplicated_gather_app[k_new]
-            #             k_new_new = dup_app_node["key"]
-            #             link["to"] = k_new_new
-            #             if k_new_new not in node_index:
-            #                 node_index[k_new_new] = dup_app_node
-            #                 dup_app_node["reprodata"] = (
-            #                     node_index[k_new].get("reprodata", {}).copy()
-            #                 )
-            #                 lgo["nodeDataArray"].append(dup_app_node)
-            #                 old_newnew_gather_map[k_old] = k_new_new
-            #
-            # # step 5
-            # # relink the connection from gather to its external output if the gather
-            # # has internal output that has been delt with in Step 4
-            # for link in lgo["linkDataArray"]:
-            #     if link["from"] in old_new_gather_map:
-            #         k_old = link["from"]
-            #         k_new = old_new_gather_map[k_old]
-            #         to_node = node_index[link["to"]]
-            #         gather_construct = node_index[k_new]
-            #         if (
-            #             "group" not in to_node
-            #             and "group" not in gather_construct
-            #         ):
-            #             cond1 = True
-            #         elif (
-            #             "group" in to_node
-            #             and "group" in gather_construct
-            #             and to_node["group"] == gather_construct["group"]
-            #         ):
-            #             cond1 = True
-            #         else:
-            #             cond1 = False
-            #
-            #         if cond1 and (k_old in old_newnew_gather_map):
-            #             link["from"] = old_newnew_gather_map[k_old]
-=======
+            # TODO Delete everything below this
                     # deal with the internal output from Gather
                     from_node = node_index[link["from"]]
                     # this is an obsolete and awkard way of checking internal output (for backward compatibility)
@@ -613,7 +571,6 @@
 
                     if cond1 and (k_old in old_newnew_gather_map):
                         link["from"] = old_newnew_gather_map[k_old]
->>>>>>> 9e60479b
                     # print("from %d to %d to %d" % (link['from'], k_old, link['to']))
     # print('%d nodes in lg after construct conversion' % len(lgo['nodeDataArray']))
     return lgo
@@ -750,7 +707,7 @@
     3. Remove the subgraph nodes (besides the input into the outputapp) from the
        main graph
     4. Create links from the subgraph output to input/output applications
-       
+
     :param input_node: Input Application node to the subgraph
     :param out_node: Output Application node to the subgraph
     :param logical_graph:
@@ -881,51 +838,6 @@
         keyset.add(k_new)
         old_new_grpk_map[app_node["key"]] = k_new
 
-<<<<<<< HEAD
-        # Make the input app link to a data drop that then links to the output app
-        subgraphNodes = {}
-        subgraphLinks = []
-        for n in lgo['nodeDataArray']:
-            if 'group' in n and n['group'] == app_node['group']:
-                subgraphNodes[n['key']] = n
-        for link in lgo['linkDataArray']:
-            if link['from'] in subgraphNodes.keys():
-                subgraphLinks.append(link)
-            if link['to'] in subgraphNodes.keys() and link not in subgraphLinks:
-                subgraphLinks.append(link)
-
-        for e in subgraphNodes.values():
-            lgo['nodeDataArray'].remove(e)
-        for e in subgraphLinks:
-            lgo['linkDataArray'].remove(e)
-
-        # drop
-        k_new = min(keyset) - 1
-        keyset.add(k_new)
-        node_data = dict()
-        node_data["key"] = k_new
-        node_data["category"] = "SubGraph"
-        node_data["categoryType"] = Categories.DATA
-        node_data["fields"] = node['fields']
-        node_data["name"] = "SubGraph_Data"
-        node_data["subgraph"] = {
-            "nodeDataArray": subgraphNodes.values(),
-            "linkDataArray": subgraphLinks,
-            "modelData": lgo['modelData']
-        }
-        # node_mk["fields"]["isSubgraph"] = True
-        old_new_subgraph_map[app_node["key"]] = k_new
-        old_new_subgraph_map[k_new] = out_node['key']
-        # keyNameMap[node_data['key']] = node_data['name'] + '_' + node_data['category']
-        new_nodes.append(node_data)
-
-    if new_nodes:
-        lgo["nodeDataArray"].extend(new_nodes)
-        for node in lgo["nodeDataArray"]:
-            if "group" in node and node["group"] in old_new_grpk_map:
-                k_old = node["group"]
-                node["group"] = old_new_grpk_map[k_old]
-=======
         # Replace the keys based on new input and output apps.
         if new_nodes:
             old_new_subgraph_map[app_node["key"]] = k_new
@@ -954,7 +866,6 @@
             node_data = _create_from_node(node, "Memory", node_data_params)
             lgo["nodeDataArray"].append(node_data)
             lgo["linkDataArray"].append({'to': app_node['key'], 'from': node_data['key']})
->>>>>>> 9e60479b
 
     return lgo
 
