--- conflicted
+++ resolved
@@ -480,7 +480,7 @@
         if node["category"] == ConstructTypes.SERVICE:
             app_args["isService"] = True
 
-        app_node = _create_from_node(node, node[has_app], node["name"], app_args)
+        app_node = _create_from_node(node, node[has_app], app_args)
 
         # step 2
         new_id = str(uuid.uuid4())
@@ -501,17 +501,10 @@
                 "id": dup_app_node_k,
                 "fields": "appFields" if "appFields" in node else "inputAppFields",
             }
-<<<<<<< HEAD
-            tmp_node = _create_from_node(node=node, category=node[has_app], 
-                                         name=node["name"],
-                                         app_params=dup_app_args)
-            redundant_keys = ['fields', 'reprodata']
-=======
             tmp_node = _create_from_node(
                 node=node, category=node[has_app], app_params=dup_app_args
             )
             redundant_keys = ["fields", "reprodata"]
->>>>>>> b5e4298f
             tmp_node = {k: v for k, v in tmp_node.items() if k not in redundant_keys}
             duplicated_gather_app[new_id] = tmp_node
 
@@ -578,7 +571,7 @@
     return lgo
 
 
-def _create_from_node(node: dict, category: str, name: str, app_params: dict) -> dict:
+def _create_from_node(node: dict, category: str, app_params: dict) -> dict:
     """
     Create a new dictionary from the node based on the category of the new drop, and any
     specific attributes for the application
@@ -605,11 +598,7 @@
     new_node["id"] = node["id"]
     new_node["category"] = category
 
-<<<<<<< HEAD
-    new_node["name"] = name
-=======
     new_node["name"] = node["text"] if "text" in node else node["name"]
->>>>>>> b5e4298f
     if "mkn" in node:
         new_node["mkn"] = node["mkn"]
 
@@ -804,16 +793,9 @@
         "fields": "inputAppFields",
         "inputApp": True,
     }
-<<<<<<< HEAD
-    input_node = _create_from_node(subgraph_node,
-                                   subgraph_node["inputApplicationType"],
-                                   subgraph_node["inputApplicationName"],
-                                   input_app_args)
-=======
     input_node = _create_from_node(
         subgraph_node, subgraph_node["inputApplicationType"], input_app_args
     )
->>>>>>> b5e4298f
 
     output_app_args = {
         "id": subgraph_node["outputApplicationId"],
@@ -825,16 +807,9 @@
         "fields": "outputAppFields",
         "outputApp": True,
     }
-<<<<<<< HEAD
-    output_node = _create_from_node(subgraph_node,
-                                    subgraph_node["outputApplicationType"],
-                                    subgraph_node["outputApplicationName"],
-                                    output_app_args)
-=======
     output_node = _create_from_node(
         subgraph_node, subgraph_node["outputApplicationType"], output_app_args
     )
->>>>>>> b5e4298f
 
     return input_node, output_node
 
@@ -912,19 +887,15 @@
             }
             for n in lgo["nodeDataArray"]:
                 if n["id"] == app_node["id"]:
-<<<<<<< HEAD
                     n = apply_subgraph_keyword(n, node, subgraph)
-=======
-                    app_node["subgraph"] = subgraph
-
->>>>>>> b5e4298f
+
     return lgo
 
-def apply_subgraph_keyword(app_node, construct_node, subgraph): 
-    """
-    Allocate the subgraph to a field in the subgraph input app. 
+def apply_subgraph_keyword(app_node, construct_node, subgraph):
+    """
+    Allocate the subgraph to a field in the subgraph input app.
     If the field does not exist, create it.
-    If no keyword was provided, the default field is "subgraph". 
+    If no keyword was provided, the default field is "subgraph".
     """
     keyword = "subgraph"
     for f in construct_node["fields"]:
@@ -932,22 +903,22 @@
             keyword = f["value"]
 
     subgraph_added = False
-    for f in app_node["fields"]: 
+    for f in app_node["fields"]:
         if f["name"] == keyword:
-            f["value"] = subgraph 
+            f["value"] = subgraph
             subgraph_added = True
             break
     if not subgraph_added:
         app_node["fields"].append({
             "name": keyword,
             "value": subgraph,
-            "parameterType": "applicationArgument", 
+            "parameterType": "applicationArgument",
         })
         logger.warning(f"No subgraph keyword map found for {app_node['name']}. Using"
                        "'subgraph' as default.")
     return app_node
 
-    
+
 
 def convert_eagle_to_daliuge_json(lg_name):
     """
