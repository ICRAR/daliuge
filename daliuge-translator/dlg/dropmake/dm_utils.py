--- conflicted
+++ resolved
@@ -151,7 +151,7 @@
     old_new_parent_map_split_2 = dict()
     dont_change_group = set()
     n_products_map = dict()
-    app_keywords = ["inputApplicationName", "outputApplicationName"]
+    app_keywords = ["inputApplication", "outputApplication"]
 
     for node in lgo["nodeDataArray"]:
         if Categories.MKN != node["category"]:
@@ -179,15 +179,9 @@
         node_kn = copy.deepcopy(node_mk)
         node_split_n = copy.deepcopy(node_mk)
 
-<<<<<<< HEAD
-        node_mk["application"] = node["inputApplicationName"]
-        node_mk["category"] = "DataGather"
-        node_mk["type"] = "DataGather"
-=======
         node_mk["application"] = node["inputApplication"]
         node_mk["category"] = Categories.GATHER
         node_mk["type"] = Categories.GATHER
->>>>>>> dae6406f
         ipan = node_mk.get("inputAppName", "")
         if len(ipan) == 0:
             node_mk["text"] = node_mk["text"] + "_InApp"
