--- conflicted
+++ resolved
@@ -43,17 +43,10 @@
     for el in dag.nodes(data=True):
         xi = '{0}_x'.format(el[0])
         yi = '{0}_y'.format(el[0])
-<<<<<<< HEAD
-        # print(el)
-        bpg.add_edge('s', xi, capacity=el[1].get(w_attr, 1), weight=0)
-        bpg.add_edge(xi, yi, capacity=sys.maxsize, weight=1)
-        bpg.add_edge(yi, 't', capacity=el[1].get(w_attr, 1), weight=0)
-=======
         #print(el)
         bpg.add_edge('s', xi, capacity=int(el[1].get(w_attr, 1)), weight=0)
         bpg.add_edge(xi, yi, capacity=int(sys.maxsize), weight=1)
         bpg.add_edge(yi, 't', capacity=int(el[1].get(w_attr, 1)), weight=0)
->>>>>>> a84e326b
 
         el_des = nx.descendants(dag, el[0])
         el_pred = nx.ancestors(dag, el[0])
@@ -68,53 +61,6 @@
     return bpg
 
 def _get_pi_solution(split_graph):
-<<<<<<< HEAD
-    """
-    1. create H (admissable graph) based on Section 3
-    http://fmdb.cs.ucla.edu/Treports/930014.pdf
-
-    2. calculate the max flow f' on H using networkx
-
-    3. construct Residual graph from f' on H based on
-    https://www.topcoder.com/community/data-science/\
-    data-science-tutorials/minimum-cost-flow-part-two-algorithms/
-
-    4. calculate Pi based on Section 3 again
-    """
-    # Step 1
-    H = nx.DiGraph()
-    H.add_nodes_from(split_graph)
-    for ed in split_graph.edges(data=True):
-        Cxy = ed[2].get('capacity', sys.maxsize)
-        Axy = ed[2]['weight']
-        if (Axy == 0 and Cxy > 0):
-            H.add_edge(ed[0], ed[1], capacity=Cxy, weight=Axy)
-
-    # Step 2
-    flow_value, flow_dict = nx.maximum_flow(H, 's', 't')
-
-    # Step 3
-    R = nx.DiGraph()
-    R.add_nodes_from(H)
-    for ed in H.edges(data=True):
-        Xij = flow_dict[ed[0]][ed[1]]
-        Uij = ed[2].get('capacity', sys.maxsize)
-        Cij = ed[2]['weight']
-        if (Uij - Xij) > 0:
-            R.add_edge(ed[0], ed[1], weight=Cij)
-        if (Xij > 0):
-            R.add_edge(ed[1], ed[0], weight=-1 * Cij)
-
-    # Step 4
-    pai = dict()
-    for n in R.nodes():
-        if (nx.has_path(R, 's', n)):
-            pai[n] = 0
-        else:
-            pai[n] = 1
-    return pai
-
-=======
         """
         1. create H (admissable graph) based on Section 3
         http://fmdb.cs.ucla.edu/Treports/930014.pdf
@@ -160,7 +106,7 @@
             else:
                 pai[n] = 1
         return pai
->>>>>>> a84e326b
+
 
 def get_max_weighted_antichain(dag, w_attr='weight'):
     """
