--- conflicted
+++ resolved
@@ -24,7 +24,6 @@
 out_regex = re.compile(r"%o\[(-[0-9]+)\]")
 
 
-
 class BashCommand(object):
     """
     An efficient implementation of the bash command with parameters
@@ -39,14 +38,6 @@
         """
         self._input_map = dict()  # key: logical drop id, value: a list of physical oids
         self._output_map = dict()
-<<<<<<< HEAD
-        cmd = ' '.join(cmds)
-        self._cmds = cmd.replace(';', ' ; ').split()  # re-split just in case hidden spaces
-        # self._cmds = re.split(';| *', cmd) # resplit for * as well as spaces
-
-        for m in inp_regex.finditer(cmd):
-            self._input_map[int(m.group(1))] = set()  # TODO - check if sequence needs to be reserved!
-=======
         cmd = " ".join(cmds)
         self._cmds = cmd.replace(
             ";", " ; "
@@ -57,7 +48,6 @@
             self._input_map[
                 int(m.group(1))
             ] = set()  # TODO - check if sequence needs to be reserved!
->>>>>>> 1e14afb5
         for m in out_regex.finditer(cmd):
             self._output_map[int(m.group(1))] = set()
 
@@ -82,16 +72,6 @@
             omatch = out_regex.search(d)
             if imatch is not None:
                 lgn_id = int(imatch.group(1))
-<<<<<<< HEAD
-                cmds[k] = d.replace(imatch.group(0),
-                                    _get_delimit(imatch). \
-                                    join(['%i[{0}]'.format(x) for x in self._input_map[lgn_id]]))
-            elif (omatch is not None):
-                lgn_id = int(omatch.group(1))
-                cmds[k] = d.replace(omatch.group(0),
-                                    _get_delimit(omatch). \
-                                    join(['%o[{0}]'.format(x) for x in self._output_map[lgn_id]]))
-=======
                 cmds[k] = d.replace(
                     imatch.group(0),
                     _get_delimit(imatch).join(
@@ -106,6 +86,5 @@
                         ["%o[{0}]".format(x) for x in self._output_map[lgn_id]]
                     ),
                 )
->>>>>>> 1e14afb5
 
         return " ".join(cmds)