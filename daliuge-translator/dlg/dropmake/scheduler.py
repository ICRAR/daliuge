#    ICRAR - International Centre for Radio Astronomy Research
#    (c) UWA - The University of Western Australia, 2015
#    Copyright by UWA (in the framework of the ICRAR)
#    All rights reserved
#
#    This library is free software; you can redistribute it and/or
#    modify it under the terms of the GNU Lesser General Public
#    License as published by the Free Software Foundation; either
#    version 2.1 of the License, or (at your option) any later version.
#
#    This library is distributed in the hope that it will be useful,
#    but WITHOUT ANY WARRANTY; without even the implied warranty of
#    MERCHANTABILITY or FITNESS FOR A PARTICULAR PURPOSE.  See the GNU
#    Lesser General Public License for more details.
#
#    You should have received a copy of the GNU Lesser General Public
#    License along with this library; if not, write to the Free Software
#    Foundation, Inc., 59 Temple Place, Suite 330, Boston,
#    MA 02111-1307  USA
#

import copy
import logging
import os
import platform
import random
import time
from collections import defaultdict

import networkx as nx
import numpy as np
import pkg_resources
from pyswarm import pso

from .utils.antichains import get_max_weighted_antichain
<<<<<<< HEAD
from ..common import dropdict, get_roots
=======
from ..common import dropdict, get_roots, DropType
>>>>>>> 0368b2ce

logger = logging.getLogger(__name__)

DEBUG = 0


class SchedulerException(Exception):
    pass


class Schedule(object):
    """
    The scheduling solution with schedule-related properties
    """

    def __init__(self, dag, max_dop):
        self._dag = dag
        self._max_dop = max_dop if type(max_dop) == int else max_dop.get('num_cpus', 1)
        DAGUtil.label_schedule(self._dag)
        self._lpl = DAGUtil.get_longest_path(self._dag, default_weight=0, show_path=True)
        self._wkl = None
        self._sma = None

    @property
    def makespan(self):
        return self._lpl[1]

    @property
    def longest_path(self):
        return self._lpl[0]

    @property
    def schedule_matrix(self):
        """
        Return: a self._lpl x self._max_dop matrix
                (X - time, Y - resource unit / parallel lane)
        """
        if (self._sma is None):
            G = self._dag
            N = max(self.makespan, 1)
            if (DEBUG):
                lpl_str = []
                lpl_c = 0
                for lpn in self.longest_path:
                    ww = G.nodes[lpn].get('num_cpus', 0)
                    lpl_str.append("{0}({1})".format(lpn, ww))
                    lpl_c += ww
                logger.debug("lpl: %s", " -> ".join(lpl_str))
                logger.debug("lplt = %d", int(lpl_c))

            M = self._max_dop
            # print("N (makespan) is ", N, "M is ", M)
            ma = np.zeros((M, N), dtype=int)
            pr = np.zeros((M), dtype=int)
            last_pid = -1
            prev_n = None

            topo_sort = nx.topological_sort(G)
            for n in topo_sort:
                node = G.nodes[n]
                try:
                    stt = node['stt']
                    edt = node['edt']
                except KeyError as ke:
                    raise SchedulerException("No schedule labels found: {0}".format(str(ke)))
                if (edt == stt):
                    continue
                if (prev_n in G.predecessors(n)):
                    curr_pid = last_pid
                else:
                    found = None
                    for i in range(M):
                        if (pr[i] <= stt):
                            found = i
                            break
                    if (found is None):
                        raise SchedulerException(
                            "Cannot find a idle PID, max_dop provided: {0}, actual max_dop: {1}\n Graph: {2}".format(M,
                                                                                                                     'DAGUtil.get_max_dop(G)',
                                                                                                                     G.nodes(
                                                                                                                         data=True)))
                        # DAGUtil.get_max_dop(G), G.nodes(data=True)))
                    curr_pid = found
                ma[curr_pid, stt:edt] = n
                pr[curr_pid] = edt
                last_pid = curr_pid
                prev_n = n
            self._sma = ma
            # print(ma)
        return self._sma

    @property
    def workload(self):
        """
        Return: (integer)
            the mean # of resource units per time unit consumed by the graph/partition
        """
        if (self._wkl is None):
            ma = self.schedule_matrix
            c = []
            for i in range(ma.shape[1]):
                c.append(np.count_nonzero(ma[:, i]))
            self._wkl = int(np.mean(np.array(c)))  # since METIS only accepts integer
        return self._wkl

    @property
    def efficiency(self):
        """
        resource usage percentage (integer)
        """
        return int(float(self.workload) / self._max_dop * 100)


class Partition(object):
    """
    Logical partition, multiple (1 ~ N) of these can be placed onto a single
    physical resource unit

    Logical partition can be nested, and it somewhat resembles the `dlg.manager.drop_manager`
    """

    def __init__(self, gid, max_dop):
        """
        gid:        cluster/partition id (string)
        max_dop:    maximum allowed degree of parallelism in this partition (int)
        """
        self._gid = gid
        self._dag = nx.DiGraph()
        self._ask_max_dop = max_dop
        self._max_antichains = None  # a list of max (width) antichains
        self._lpl = None
        self._schedule = None
        self._max_dop = None
        self._parent_id = None
        self._child_parts = None
        self._tmp_merge_dag = None
        self._tmp_new_ac = None
        logger.debug("My dop = %r", self._ask_max_dop)

    @property
    def parent_id(self):
        return self._parent_id

    @parent_id.setter
    def parent_id(self, value):
        self._parent_id = value

    @property
    def partition_id(self):
        return self._gid

    @property
    def schedule(self):
        """
        Get the schedule assocaited with this partition
        """
        if (self._schedule is None):
            self._schedule = Schedule(self._dag, self._max_dop)
        return self._schedule

    def recompute_schedule(self):
        self._schedule = None
        return self.schedule

    def can_merge(self, that):
        if (self._max_dop + that._max_dop <= self._ask_max_dop):
            return True
        else:
            return False

        # TODO re-implement this performance hog!
        # self._tmp_merge_dag = nx.compose(self._dag, that._dag)
        # return DAGUtil.get_max_dop(self._tmp_merge_dag) <= self._ask_max_dop

    def merge(self, that):
        if (self._tmp_merge_dag is not None):
            self._dag = self._tmp_merge_dag
            self._tmp_merge_dag = None
        else:
            self._dag = nx.compose(self._dag, that._dag)

        # self._max_dop

        # TODO add this performance hog!
        # self._max_antichains = None

    def can_add(self, u, v, gu, gv):
        """
        Check if nodes u and/or v can join this partition
        A node may be rejected due to reasons such as: DoP overflow or
        completion time deadline overdue, etc.
        """
        uw = gu['weight']
        vw = gv['weight']
        if (len(self._dag.nodes()) == 0):
            return (True, False, False)

        unew = u not in self._dag.node
        vnew = v not in self._dag.node

        if (DEBUG):
            slow_max = DAGUtil.get_max_antichains(self._dag)
            fast_max = self._max_antichains
            info = "Before: {0} - slow max: {1}, fast max: {2}, u: {3}, v: {4}, unew:{5}, vnew:{6}".format(
                self._dag.edges(),
                slow_max, fast_max, u, v, unew, vnew)
            logger.debug(info)
            if (len(slow_max) != len(fast_max)):
                raise SchedulerException("ERROR - {0}".format(info))

        self._dag.add_node(u, weight=uw)
        self._dag.add_node(v, weight=vw)
        self._dag.add_edge(u, v)

        if (unew and vnew):
            mydop = DAGUtil.get_max_dop(self._dag)
        else:
            mydop = self.probe_max_dop(u, v, unew, vnew)
            # TODO - put the following code in a unit test!
            if (DEBUG):
                mydop_slow = DAGUtil.get_max_dop(self._dag)  #
                if (mydop_slow != mydop):
                    err_msg = "u = {0}, v = {1}, unew = {2}, vnew = {3}".format(u, v, unew, vnew)
                    raise SchedulerException("{2}: mydop = {0}, mydop_slow = {1}".format(mydop, mydop_slow, err_msg))
        ret = False if mydop > self._ask_max_dop else True
        if (unew):
            self.remove(u)
        if (vnew):
            self.remove(v)
        return (ret, unew, vnew)

    def add(self, u, v, gu, gv, sequential=False, global_dag=None):
        """
        Add nodes u and/or v to the partition
        if sequential is True, break antichains to sequential chains
        """
        # if (self.partition_id == 180):
        #     logger.debug("u = ", u, ", v = ", v, ", partition = ", self.partition_id)
        uw = gu['weight']
        vw = gv['weight']
        unew = u not in self._dag.node
        vnew = v not in self._dag.node
        self._dag.add_node(u, weight=uw, num_cpus=gu['num_cpus'])
        self._dag.add_node(v, weight=vw, num_cpus=gv['num_cpus'])
        self._dag.add_edge(u, v)

        if (unew and vnew):  # we know this is fast
            self._max_antichains = DAGUtil.get_max_antichains(self._dag)
            self._max_dop = 1
        else:
            if (sequential and (global_dag is not None)):
                # break potential antichain to sequential chain
                if (unew):
                    v_ups = nx.ancestors(self._dag, v)
                    for vup in v_ups:
                        if (u == vup):
                            continue
                        if (len(list(self._dag.predecessors(vup))) == 0):
                            # link u to "root" parent of v to break antichain
                            self._dag.add_edge(u, vup)
                            # change the original global graph
                            global_dag.add_edge(u, vup, weight=0)
                            if (not nx.is_directed_acyclic_graph(global_dag)):
                                global_dag.remove_edge(u, vup)
                else:
                    u_downs = nx.descendants(self._dag, u)
                    for udo in u_downs:
                        if (udo == v):
                            continue
                        if (len(list(self._dag.successors(udo))) == 0):
                            # link "leaf" children of u to v to break antichain
                            self._dag.add_edge(udo, v)
                            # change the original global graph
                            global_dag.add_edge(udo, v, weight=0)
                            if (not nx.is_directed_acyclic_graph(global_dag)):
                                global_dag.remove_edge(udo, v)

            self._max_dop = self.probe_max_dop(u, v, unew, vnew, update=True)
            # self._max_dop = DAGUtil.get_max_dop(self._dag)# this is too slow!

    def remove(self, n):
        """
        Remove node n from the partition
        """
        self._dag.remove_node(n)

    def add_node(self, u, weight):
        """
        Add a single node u to the partition
        """
        self._dag.add_node(u, weight=weight)
        self._max_dop = 1

    def probe_max_dop(self, u, v, unew, vnew, update=False):
        """
        An incremental antichain (which appears significantly more efficient than the networkx antichains)
        But only works for DoP, not for weighted width
        """
        if (self._max_antichains is None):
            new_ac = DAGUtil.get_max_antichains(self._dag)
            if (update):
                self._max_antichains = new_ac
            if (len(new_ac) == 0):
                if (update):
                    self._max_antichains = None
                return 0
            else:
                return len(new_ac[0])
        else:
            if (update and self._tmp_new_ac is not None):
                self._max_antichains, md = self._tmp_new_ac
                self._tmp_new_ac = None
                return md

            if (unew):
                ups = nx.descendants(self._dag, u)
                new_node = u
            elif (vnew):
                ups = nx.ancestors(self._dag, v)
                new_node = v
            else:
                raise SchedulerException("u v are both new/old")
            new_ac = []
            md = 1
            for ma in self._max_antichains:  # missing elements in the current max_antichains!
                # incremental updates
                found = False
                for n in ma:
                    if (n in ups):
                        found = True
                        break
                if (not found):
                    mma = list(ma)
                    mma.append(new_node)
                    new_ac.append(mma)
                    if (len(mma) > md):
                        md = len(mma)
                elif (len(ma) > md):
                    md = len(ma)
                new_ac.append(ma)  # carry over, then prune it
            if (len(new_ac) > 0):
                self._tmp_new_ac = (new_ac, md)
                if (update):
                    self._max_antichains = new_ac
                return md
            else:
                raise SchedulerException("No antichains")

    @property
    def cardinality(self):
        return len(self._dag.nodes())



class KFamilyPartition(Partition):
    """
    A special case (K = 1) of the Maximum Weighted K-families based on
    the Theorem 3.1 in
    http://fmdb.cs.ucla.edu/Treports/930014.pdf
    """

    def __init__(self, gid, max_dop, global_dag=None):
        """
        max_dop:    dict with key:   resource_attributes (string)
                              value: resource_capacity (integer)
        """
        mtype = type(max_dop)
        if (mtype == int):
            # backward compatible
            max_dop = {'num_cpus': max_dop}
        elif (mtype == dict):
            pass
        else:
            raise SchedulerException('Invalid max_dop type: %r' % mtype)

        super(KFamilyPartition, self).__init__(gid, max_dop)
        self._bpg = nx.DiGraph()
        self._global_dag = global_dag
        self._check_global_dag = global_dag is not None
        self._w_attr = max_dop.keys()
        self._tc = defaultdict(set)
        self._tmp_max_dop = None

    def add_node(self, u):
        """
        Add a single node u to the partition
        """
        kwargs = dict()
        if (self._tmp_max_dop is None):
            self._tmp_max_dop = dict()
        self_global_dag = self._global_dag
        for _w_attr in self._w_attr:
            u_aw = self_global_dag.nodes[u].get(_w_attr, 1)
            kwargs[_w_attr] = u_aw
        kwargs['weight'] = self_global_dag.nodes[u].get('weight', 5)
        self._dag.add_node(u, **kwargs)
        for k in self._w_attr:
            self._tmp_max_dop[k] = get_max_weighted_antichain(self._dag, w_attr=k)[0]
        self._max_dop = self._tmp_max_dop

    def can_merge(self, that, u, v):
        """
        """
        dag = nx.compose(self._dag, that._dag)
        if (u is not None):
            dag.add_edge(u, v)
        tmp_max_dop = copy.deepcopy(self._tmp_max_dop)

        for _w_attr in self._w_attr:
            mydop = get_max_weighted_antichain(dag, w_attr=_w_attr)[0]
            curr_max = max(self._max_dop[_w_attr], that._max_dop[_w_attr])

            if (mydop <= curr_max):
                # if you don't increase DoP, we accept that immediately
                tmp_max_dop[_w_attr] = curr_max
            elif (mydop > self._ask_max_dop[_w_attr]):
                return False
            else:
                tmp_max_dop[_w_attr] = mydop

        self._tmp_max_dop = tmp_max_dop  # only change it when returning True
        return True

    def merge(self, that, u, v):
        self._dag = nx.compose(self._dag, that._dag)
        if (u is not None):
            self._dag.add_edge(u, v)
        if (self._tmp_max_dop is not None):
            self._max_dop = self._tmp_max_dop
            # print("Gid %d just merged with DoP %d" % (self._gid, self._tmp_max_dop))
        else:
            # we could recalcuate it again, but we are lazy!
            raise SchedulerException("can_merge was not probed before add()")


class Scheduler(object):
    """
    Static Scheduling consists of three steps:
    1. partition the DAG into an optimal number (M) of partitions
    goal - minimising execution time while maintaining intra-partition DoP
    2. merge partitions into a given number (N) of partitions (if M > N)
    goal - minimise logical communication cost while maintaining load balancing
    3. map each merged partition to a resource unit
    goal - minimise physical communication cost amongst resource units
    """

    def __init__(self, drop_list, max_dop=8, dag=None):
        """
        turn drop_list into DAG, and check its validity
        """
        self._drop_list = drop_list
        if (dag is None):
            self._dag = DAGUtil.build_dag_from_drops(self._drop_list)
        else:
            self._dag = dag
        self._max_dop = max_dop
        self._parts = None  # partitions
        self._part_dict = dict()  # {gid : part}
        self._part_edges = []  # edges amongst all partitions

    def partition_dag(self):
        raise SchedulerException("Not implemented. Try subclass instead")

    def merge_partitions(self, num_partitions, bal_cond=1):
        """
        Merge M partitions into N partitions where N < M
            implemented using METIS for now

        bal_cond:  load balance condition (integer):
                    0 - workload, 
                    1 - CPU count (faster to evaluate than workload)
        """
        # 1. build the bi-directional graph (each partition is a node)
        metis = DAGUtil.import_metis()
        G = nx.Graph()
        st_gid = len(self._drop_list) + len(self._parts) + 1
        if (bal_cond == 0):
            G.graph['node_weight_attr'] = ['wkl', 'eff']
            for part in self._parts:
                sc = part.schedule
                G.add_node(part.partition_id, wkl=sc.workload, eff=sc.efficiency)
        else:
            G.graph['node_weight_attr'] = 'cc'
            for part in self._parts:
                # sc = part.schedule
                pdop = part._max_dop
                # TODO add memory as one of the LB condition too
                cc_eval = pdop if type(pdop) == int else pdop.get('num_cpus', 1)
                G.add_node(part.partition_id, cc=cc_eval)

        for e in self._part_edges:
            u = e[0]
            v = e[1]
<<<<<<< HEAD
            ugid = self._dag.node[u].get('gid', None)
            vgid = self._dag.node[v].get('gid', None)
            G.add_edge(ugid, vgid)  # repeating is fine
=======
            ugid = self._dag.nodes[u].get('gid', None)
            vgid = self._dag.nodes[v].get('gid', None)
            G.add_edge(ugid, vgid) # repeating is fine
>>>>>>> 0368b2ce
            ew = self._dag.adj[u][v]['weight']
            try:
                G[ugid][vgid]['weight'] += ew
            except KeyError:
                G[ugid][vgid]['weight'] = ew
        # DAGUtil.metis_part(G, 15)
        # since METIS does not allow zero edge weight, reset them to one
        for e in G.edges(data=True):
            if (e[2]['weight'] == 0):
                e[2]['weight'] = 1
        # logger.debug(G.nodes(data=True))
        (edgecuts, metis_parts) = metis.part_graph(G,
                                                   nparts=num_partitions,
                                                   ufactor=1)

        for node, pt in zip(G.nodes(), metis_parts):  # note min(pt) == 0
            parent_id = pt + st_gid
            child_part = self._part_dict[node]
            child_part.parent_id = parent_id
            # logger.debug("Part {0} --> Cluster {1}".format(child_part.partition_id, parent_id))
            # parent_part = Partition(parent_id, None)
            # self._parts.append(parent_part)
        # logger.debug("Edgecuts of merged partitions: ", edgecuts)
        return edgecuts

    def map_partitions(self):
        """
        map logical partitions to physical resources
        """
        pass


class MySarkarScheduler(Scheduler):
    """
    Based on "V. Sarkar, Partitioning and Scheduling Parallel Programs for Execution on
    Multiprocessors. Cambridge, MA: MIT Press, 1989."

    Main change
    We do not order independent tasks within the same cluster. This could blow the cluster, therefore
    we allow for a cost constraint on the number of concurrent tasks (e.g. # of cores) within each cluster

    Why
    1. we only need to topologically sort the DAG once since we do not add new edges in the cluster
    2. closer to requirements
    3. adjustable for local schedulers

    Similar ideas:
    http://stackoverflow.com/questions/3974731
    """

    def __init__(self, drop_list, max_dop=8, dag=None, dump_progress=False):
        super(MySarkarScheduler, self).__init__(drop_list, max_dop=max_dop, dag=dag)
        self._sspace = [3] * len(self._dag.edges())  # all edges are not zeroed
        self._dump_progress = dump_progress

    def override_cannot_add(self):
        """
        Whether this scheduler will override the False result from `Partition.can_add()`
        """
        return False

    def is_time_critical(self, u, uw, unew, v, vw, vnew, curr_lpl, ow, rem_el):
        """
        :return: True

        MySarkarScheduler always returns False
        """
        logger.debug("MySarkar time criticality called")
        return True

    def _merge_two_parts(self, ugid, vgid,
                         u, v, gu, gv, g_dict, parts, G):
        """
        Merge two parts associated with u and v respectively

        Return: None if these two parts cannot be merged
                due to reasons such as DoP overflow
                A ``Part`` instance
        """
        # get the new part should we go ahead
        # the new part should be one  of partu or partv
        # print("\nMerging ugid %d and vgid %d, u %d and v %d" % (ugid, vgid, u, v))
        l_gid = min(ugid, vgid)
        r_gid = max(ugid, vgid)
        part_new = g_dict[l_gid]
        part_removed = g_dict[r_gid]

        if (not part_new.can_merge(part_removed, u, v)):
            return None

        part_new.merge(part_removed, u, v)

        # Get hold of all gnodes that belong to "part_removed"
        # and re-assign them to the new partitions
        for n in part_removed._dag.nodes():
            G.nodes[n]['gid'] = l_gid

        index = None
        for i, part in enumerate(parts):
            p_gid = part._gid
            if (p_gid > r_gid):
                g_dict[p_gid - 1] = part
                part._gid -= 1
                for n in part._dag.nodes():
                    G.nodes[n]['gid'] = part._gid
            elif (p_gid == r_gid):
                # index = len(parts) - i - 1
                index = i
                del g_dict[p_gid]

        if (index is None):
            raise SchedulerException("Failed to find r_gid")
        parts[:] = parts[0:index] + parts[index + 1:]

        return part_new

    def reduce_partitions(self, parts, g_dict, G):
        """
        further reduce the number of partitions by merging partitions whose max_dop
        is less than capacity

        step 1 - sort partition list based on their
                 _max_dop of num_cpus as default
        step 2 - enumerate each partition p to see merging
                 between p and its neighbour is feasible
        """
        done_reduction = False
        num_reductions = 0
        # TODO consider other w_attrs other than CPUs!
        parts.sort(key=lambda x: x._max_dop['num_cpus'])
        while (not done_reduction):
            for i, partA in enumerate(parts):
                if (i < len(parts) - 1):
                    partB = parts[i + 1]
                    new_part = self._merge_two_parts(partA._gid, partB._gid, None, None,
                                                     None, None, g_dict, parts, G)
                    if (new_part is not None):
                        num_reductions += 1
                        break  # force re-sorting
                else:
                    done_reduction = True
                    logger.info('Performed reductions %d times', num_reductions)
                    break

    def partition_dag(self):
        """
        Return a tuple of
            1. the # of partitions formed (int)
            2. the parallel time (longest path, int)
            3. partition time (seconds, float)
        """
        G = self._dag
        st_gid = len(self._drop_list) + 1
        init_c = st_gid
        el = sorted(G.edges(data=True), key=lambda ed: ed[2]['weight'] * -1)
        stt = time.time()
        topo_sorted = nx.topological_sort(G)
        g_dict = self._part_dict  # dict() #{gid : Partition}
        curr_lpl = None
        parts = []
        plots_data = []
        dump_progress = self._dump_progress

        for n in G.nodes(data=True):
            n[1]['gid'] = st_gid
            part = KFamilyPartition(st_gid, self._max_dop, global_dag=G)
            part.add_node(n[0])
            g_dict[st_gid] = part
            parts.append(part)  # will it get rejected?
            st_gid += 1

        for i, e in enumerate(el):
            u = e[0]
            gu = G.nodes[u]
            v = e[1]
            gv = G.nodes[v]
            ow = G.adj[u][v]['weight']
            G.adj[u][v]['weight'] = 0  # edge zeroing
            ugid = gu.get('gid', None)
            vgid = gv.get('gid', None)
            if (ugid != vgid):  # merge existing parts
                part = self._merge_two_parts(ugid, vgid,
                                             u, v, gu, gv, g_dict, parts, G)
                if (part is not None):
                    st_gid -= 1
                    self._sspace[i] = 1
                else:
                    G.adj[u][v]['weight'] = ow
                    self._part_edges.append(e)
            if (dump_progress):
                bb = np.median([pp._tmp_max_dop for pp in parts])
                curr_lpl = DAGUtil.get_longest_path(G, show_path=False,
                                                    topo_sort=topo_sorted)[1]
                plots_data.append('%d,%d,%d' % (curr_lpl, len(parts), bb))
        self.reduce_partitions(parts, g_dict, G)
        edt = time.time() - stt
        self._parts = parts
        if (dump_progress):
            with open('/tmp/%.3f_lpl_parts.csv' % time.time(), 'w') as of:
                of.writelines(os.linesep.join(plots_data))
        if (curr_lpl is None):
            curr_lpl = DAGUtil.get_longest_path(G, show_path=False,
                                                topo_sort=topo_sorted)[1]
        return ((st_gid - init_c), curr_lpl, edt, parts)


class MinNumPartsScheduler(MySarkarScheduler):
    """
    A special type of partition that aims to schedule the DAG on time but at minimum cost.
    In this particular case, the cost is the number of partitions that will be generated.
    The assumption is # of partitions (with certain DoP) more or less represents resource footprint.
    """

    def __init__(self, drop_list, deadline, max_dop=8, dag=None, optimistic_factor=0.5):
        super(MinNumPartsScheduler, self).__init__(drop_list, max_dop=max_dop, dag=dag)
        self._deadline = deadline
        self._optimistic_factor = optimistic_factor

    def override_cannot_add(self):
        return True

    def is_time_critical(self, u, uw, unew, v, vw, vnew, curr_lpl, ow, rem_el):
        """
        This is called ONLY IF either can_add on partition has returned "False"
        or the new critical path is longer than the old one at each iteration

        Parameters:
            u - node u, v - node v, uw - weight of node u, vw - weight of node v
            curr_lpl - current longest path length, ow - current edge weight
            rem_el - remainig edges to be zeroed
            ow - original edge length
        Returns:
            Boolean

        It looks ahead to compute the probability of time being critical
        and compares that with the _optimistic_factor
        probility = (num of edges need to be zeroed to meet the deadline) /
        (num of remaining unzeroed edges)
        """
        if (unew and vnew):
            return True
        # compute time criticality probility
        ttlen = float(len(rem_el))
        if (ttlen == 0):
            return False
        c = 0
        for i, e in enumerate(rem_el):
            c = i
            edge_weight = self._dag.edge[e[0]][e[1]]['weight']
            if ((curr_lpl - edge_weight) <= self._deadline):
                break
        # probability that remaining edges will be zeroed in order to meet the deadline
        prob = (c + 1) / ttlen
        time_critical = True if (prob > self._optimistic_factor) else False
        # print "time criticality is {0}, prob is {1}".format(time_critical, prob)
        return time_critical
        # if (time_critical):
        #     # enforce sequentialisation
        #     # see Figure 3 in
        #     # Gerasoulis, A. and Yang, T., 1993. On the granularity and clustering of directed acyclic task graphs.
        #     # Parallel and Distributed Systems, IEEE Transactions on, 4(6), pp.686-701.
        #     #TODO 1. formal proof: u cannot be the leaf node in the partition otherwise ca would have been true
        #     #TODO 2. check if this is on the critical path at all?
        #     nw = uw if unew else vw
        #     return (ow >= nw) # assuming "stay out of partition == parallelism"
        # else: # join the partition to minimise num_part
        #     return True


class PSOScheduler(Scheduler):
    """
    Use the Particle Swarm Optimisation to guide the Sarkar algorithm
    https://en.wikipedia.org/wiki/Particle_swarm_optimization

    The idea is to let "edgezeroing" becomes the search variable X
    The number of dimensions of X is the number of edges in DAG
    Possible values for each dimension is a discrete set {1, 2, 3}
    where:
    * 10 - no zero (2 in base10) + 1
    * 00 - zero w/o linearisation (0 in base10) + 1
    * 01 - zero with linearisation (1 in base10) + 1

    if (deadline is present):
        the objective function sets up a partition scheme such that
            (1) DoP constrints for each partiiton are satisfied
                based on X[i] value, reject or linearisation
            (2) returns num_of_partitions

        constrain function:
            1. makespan < deadline
    else:
        the objective function sets up a partition scheme such that
            (1) DoP constrints for each partiiton are satisfied
                based on X[i] value, reject or linearisation
            (2) returns makespan
    """

    def __init__(self, drop_list, max_dop=8, dag=None, deadline=None, topk=30, swarm_size=40):
        super(PSOScheduler, self).__init__(drop_list, max_dop=max_dop, dag=dag)
        self._deadline = deadline
        # search space: key - combination of X[i] (string),
        # val - a tuple of (critical_path (int), num_parts (int))
        self._sspace_dict = dict()
        self._topk = topk
        self._swarm_size = swarm_size
        self._lite_dag = DAGUtil.build_dag_from_drops(self._drop_list, embed_drop=False)
        self._call_counts = 0
        leng = len(self._lite_dag.edges())
        self._leng = leng
        self._topk = leng if self._topk is None or leng < self._topk else self._topk

    def partition_dag(self):
        """
        Returns a tuple of:
            1. the # of partitions formed (int)
            2. the parallel time (longest path, int)
            3. partition time (seconds, float)
            4. a list of partitions (Partition)
        """
        # trigger the PSO algorithm
        G = self._dag
        lb = [0.99] * self._leng
        ub = [3.01] * self._leng
        stt = time.time()
        if (self._deadline is None):
            xopt, fopt = pso(self.objective_func, lb, ub, swarmsize=self._swarm_size)
        else:
            xopt, fopt = pso(self.objective_func, lb, ub, ieqcons=[self.constrain_func], swarmsize=self._swarm_size)

        curr_lpl, num_parts, parts, g_dict = self._partition_G(G, xopt)
        # curr_lpl, num_parts, parts, g_dict = self.objective_func(xopt)
        self._part_dict = g_dict
        edt = time.time()
        # print "PSO scheduler took {0} seconds".format(edt - stt)
        st_gid = len(self._drop_list) + 1 + num_parts
        for n in G.nodes(data=True):
            if not 'gid' in n[1]:
                n[1]['gid'] = st_gid
                part = Partition(st_gid, self._max_dop)
                part.add_node(n[0], n[1].get('weight', 1))
                g_dict[st_gid] = part
                parts.append(part)  # will it get rejected?
                num_parts += 1
        self._parts = parts
        # print "call counts ", self._call_counts
        return (num_parts, curr_lpl, edt - stt, parts)

    def _partition_G(self, G, x):
        """
        A helper function to partition G based on a given scheme x
        subject to constraints imposed by each partition's DoP
        """
        # print x
        st_gid = len(self._drop_list) + 1
        init_c = st_gid
        el = sorted(G.edges(data=True), key=lambda ed: ed[2]['weight'] * -1)
        # topo_sorted = nx.topological_sort(G)
        # g_dict = self._part_dict#dict() #{gid : Partition}
        g_dict = dict()
        parts = []
        for i, e in enumerate(el):
            pos = int(round(x[i]))
            if (pos == 3):  # 10 non_zero + 1
                continue
            elif (pos == 2):  # 01 zero with linearisation + 1
                linear = True
            elif (pos == 1):  # 00 zero without linearisation + 1
                linear = False
            else:
                raise SchedulerException("PSO position out of bound: {0}".format(pos))

            u = e[0]
            gu = G.nodes[u]
            v = e[1]
            gv = G.nodes[v]
            ow = G.adj[u][v]['weight']
            G.adj[u][v]['weight'] = 0  # edge zeroing
            recover_edge = False

            ugid = gu.get('gid', None)
            vgid = gv.get('gid', None)
            if (ugid and (not vgid)):
                part = g_dict[ugid]
            elif ((not ugid) and vgid):
                part = g_dict[vgid]
            elif (not ugid and (not vgid)):
                part = Partition(st_gid, self._max_dop)
                g_dict[st_gid] = part
                parts.append(part)  # will it get rejected?
                st_gid += 1
            else:  # elif (ugid and vgid):
                # cannot change Partition once is in!
                part = None
            # uw = gu['weight']
            # vw = gv['weight']

            if (part is None):
                recover_edge = True
            else:
                ca, unew, vnew = part.can_add(u, v, gu, gv)
                if (ca):
                    # ignore linear flag, add it anyway
                    part.add(u, v, gu, gv)
                    gu['gid'] = part._gid
                    gv['gid'] = part._gid
                else:
                    if (linear):
                        part.add(u, v, gu, gv, sequential=True, global_dag=G)
                        gu['gid'] = part._gid
                        gv['gid'] = part._gid
                    else:
                        recover_edge = True  # outright rejection
            if (recover_edge):
                G.adj[u][v]['weight'] = ow
                self._part_edges.append(e)
        self._call_counts += 1
        # print "called {0} times, len parts = {1}".format(self._call_counts, len(parts))
        return (DAGUtil.get_longest_path(G, show_path=False)[1], len(parts), parts, g_dict)

    def constrain_func(self, x):
        """
        Deadline - critical_path >= 0
        """
        if (self._deadline is None):
            raise SchedulerException("Deadline is None, cannot apply constraints!")

        sk = ''.join([str(int(round(xi))) for xi in x[0:self._topk]])
        stuff = self._sspace_dict.get(sk, None)
        if (stuff is None):
            G = self._lite_dag.copy()
            stuff = self._partition_G(G, x)
            self._sspace_dict[sk] = stuff[0:2]
            del G
        return self._deadline - stuff[0]

    def objective_func(self, x):
        """
        x is a list of values, each taking one of the 3 integers: 0,1,2 for an edge
        indices of x is identical to the indices in G.edges().sort(key='weight')
        """
        # first check if the solution is already available in the search space
        sk = ''.join([str(int(round(xi))) for xi in x[0:self._topk]])
        stuff = self._sspace_dict.get(sk, None)  # TODO is this atomic operation?
        if (stuff is None):
            # make a deep copy to avoid mix up multiple particles,
            # each of which has multiple iterations
            G = self._lite_dag.copy()
            stuff = self._partition_G(G, x)
            self._sspace_dict[sk] = stuff[0:2]
            del G
        if (self._deadline is None):
            return stuff[0]
        else:
            return stuff[1]



class DAGUtil(object):
    """
    Helper functions dealing with DAG
    """

    @staticmethod
    def get_longest_path(G, weight='weight', default_weight=1, show_path=True, topo_sort=None):
        """
        Ported from:
        https://github.com/networkx/networkx/blob/master/networkx/algorithms/dag.py
        Added node weight

        Returns the longest path in a DAG
        If G has edges with 'weight' attribute the edge data are used as weight values.
        :param: G Graph (NetworkX DiGraph)
        :param: weight Edge data key to use for weight (string)
        :param: default_weight The weight of edges that do not have a weight attribute (integer)
        :return: a tuple with two elements: `path` (list), the longest path, and
        `path_length` (float) the length of the longest path.
        """
        dist = {}  # stores {v : (length, u)}
        if (topo_sort is None):
            topo_sort = nx.topological_sort(G)
        for v in topo_sort:
            us = [
<<<<<<< HEAD
                (dist[u][0] +  # accumulate
                 data.get(weight, default_weight) +  # edge weight
                 G.node[u].get(weight, 0) +  # u node weight
                 (G.node[v].get(weight, 0) if len(list(G.successors(v))) == 0 else 0),  # v node weight if no successor
                 u)
=======
            (dist[u][0] + #accumulate
            data.get(weight, default_weight) + #edge weight
            G.nodes[u].get(weight, 0) + # u node weight
            (G.nodes[v].get(weight, 0) if len(list(G.successors(v))) == 0 else 0), # v node weight if no successor
            u)
>>>>>>> 0368b2ce
                for u, data in G.pred[v].items()]
            # Use the best predecessor if there is one and its distance is non-negative, otherwise terminate.
            maxu = max(us) if us else (0, v)
            dist[v] = maxu if maxu[0] >= 0 else (0, v)
        u = None
        v = max(dist, key=dist.get)
        lp = dist[v][0]
        if (not show_path):
            path = None
        else:
            path = []
            while u != v:
                path.append(v)
                u = v
                v = dist[v][1]
            path.reverse()
        return (path, lp)

    @staticmethod
    def get_max_width(G, weight='weight', default_weight=1):
        """
        Get the antichain with the maximum "weighted" width of this DAG
        weight: float (for example, it could be RAM consumption in GB)
        Return : float
        """
        max_width = 0
        for antichain in nx.antichains(G):
            t = 0
            for n in antichain:
                t += G.nodes[n].get(weight, default_weight)
            if (t > max_width):
                max_width = t
        return max_width

    @staticmethod
    def get_max_dop(G):
        """
        Get the maximum degree of parallelism of this DAG
        return : int
        """
        return max([len(antichain) for antichain in nx.antichains(G)])
        """
        max_dop = 0
        for antichain in nx.antichains(G):
            leng = len(antichain)
            if (leng > max_dop):
                max_dop = leng
        return max_dop
        """

    @staticmethod
    def get_max_antichains(G):
        """
        return a list of antichains with Top-2 lengths
        """
        return DAGUtil.prune_antichains(nx.antichains(G))

    @staticmethod
    def prune_antichains(antichains):
        """
        Prune a list of antichains to keep those with Top-2 lengths
        antichains is a Generator (not a list!)
        """
        todo = []
        for antichain in antichains:
            todo.append(antichain)
        todo.sort(key=lambda x: len(x), reverse=True)
        return todo

    @staticmethod
    def label_schedule(G, weight='weight', topo_sort=None):
        """
        for each node, label its start and end time
        """
        if (topo_sort is None):
            topo_sort = nx.topological_sort(G)
        for v in topo_sort:
            gv = G.nodes[v]
            parents = list(G.predecessors(v))
            if (len(parents) == 0):
                gv['stt'] = 0
            else:
                # get the latest end time of one of its parents
                ledt = -1
                for parent in parents:
                    pedt = G.nodes[parent]['edt'] + G.adj[parent][v].get(weight, 0)
                    if (pedt > ledt):
                        ledt = pedt
                gv['stt'] = ledt
            gv['edt'] = gv['stt'] + gv.get(weight, 0)

    @staticmethod
    def ganttchart_matrix(G, topo_sort=None):
        """
        Return a M (# of DROPs) by N (longest path length) matrix
        """
        lpl = DAGUtil.get_longest_path(G, show_path=True)
        # N = lpl[1] - (len(lpl[0]) - 1)
        N = lpl[1]
        M = G.number_of_nodes()
        ma = np.zeros((M, N), dtype=np.int)
        if (topo_sort is None):
            topo_sort = nx.topological_sort(G)
        for i, n in enumerate(topo_sort):
            node = G.nodes[n]
            try:
                stt = node['stt']
                edt = node['edt']
            except KeyError as ke:
                raise SchedulerException("No schedule labels found: {0}". \
                                         format(str(ke)))
            # print i, n, stt, edt
            leng = edt - stt
            if (edt == stt):
                continue
            try:
                ma[i, stt:edt] = np.ones((1, leng))
            except:
                logger.error("i, stt, edt, leng = %d, %d, %d, %d", i, stt, edt, leng)
                logger.error("N, M = %d, %d", M, N)
                raise
            # print ma[i, :]
        return ma

    @staticmethod
    def import_metis():
        try:
            import metis as mt
        except:
            pl = platform.platform()
            if (pl.startswith('Darwin')):  # a clumsy way
                ext = 'dylib'
            else:
                ext = 'so'  # what about Microsoft??!!
            os.environ["METIS_DLL"] = pkg_resources.resource_filename('dlg.dropmake', 'lib/libmetis.{0}'.format(
                ext))  # @UndefinedVariable
            import metis as mt
        if not hasattr(mt, '_dlg_patched'):
            mt._part_graph = mt.part_graph

            def logged_part_graph(*args, **kwargs):
                logger.info('Starting metis partitioning')
                start = time.time()
                ret = mt._part_graph(*args, **kwargs)  # @UndefinedVariable
                logger.info('Finished metis partitioning in %.3f [s]', time.time() - start)
                return ret

            mt.part_graph = logged_part_graph
            mt._dlg_patched = True
        return mt

    @staticmethod
    def build_dag_from_drops(drop_list, embed_drop=True, fake_super_root=False):
        """
        return a networkx Digraph (DAG)
        :param: fake_super_root whether to create a fake super root node in the DAG
        If set to True, it enables edge zero-based scheduling agorithms to make
        more aggressive merging
        """
<<<<<<< HEAD
        key_dict = dict()  # {oid : node_id}
        drop_dict = dict()  # {oid : drop}
=======
        # tw - task weight
        # dw - data weight / volume
        key_dict = dict() # {oid : node_id}
        drop_dict = dict() # {oid : drop}
>>>>>>> 0368b2ce
        out_bound_keys = ['streamingConsumers', 'consumers', 'outputs']
        for i, drop in enumerate(drop_list):
            oid = drop['oid']
            key_dict[oid] = i + 1  # starting from 1
            drop_dict[oid] = drop
        G = nx.DiGraph()
        for i, drop in enumerate(drop_list):
            oid = drop['oid']
            myk = i + 1
            tt = drop["type"]
            if (DropType.PLAIN == tt):
                # if (drop['nm'] == 'StreamNull'):
                #     obk = 'streamingConsumers'
                # else:
                #     obk = 'consumers' # outbound keyword
                tw = 0
                dtp = 0
<<<<<<< HEAD
            elif ('app' == tt):
                # obk = 'outputs'
=======
            elif (DropType.APP == tt):
                #obk = 'outputs'
>>>>>>> 0368b2ce
                tw = int(drop['tw'])
                dtp = 1
            elif DropType.SERVICE_APP == tt:
                tw = int(drop['tw'])
                dtp = 1
            else:
                raise SchedulerException("Drop Type '{0}' not supported". \
                                         format(tt))
            num_cpus = drop.get('num_cpus', 1)
            if (embed_drop):
                G.add_node(myk, weight=tw, text=drop['nm'], dt=dtp,
                           drop_spec=drop, num_cpus=num_cpus)
            else:
                G.add_node(myk, weight=tw, text=drop['nm'], dt=dtp,
                           num_cpus=num_cpus)
            for obk in out_bound_keys:
                if obk in drop:
                    for oup in drop[obk]:
                        if (DropType.PLAIN == tt):
                            G.add_weighted_edges_from([(myk, key_dict[oup], int(drop['dw']))])
                        elif (DropType.APP == tt):
                            G.add_weighted_edges_from([(myk, key_dict[oup], int(drop_dict[oup].get('dw', 5)))])

        if (fake_super_root):
<<<<<<< HEAD
            super_root = dropdict({'oid': '-92', 'type': 'plain', 'storage': 'null'})
=======
            super_root = dropdict({'oid':'-92', "type": DropType.PLAIN, 'storage':'null'})
>>>>>>> 0368b2ce
            super_k = len(drop_list) + 1
            G.add_node(super_k, weight=0, dtp=0, drop_spec=super_root,
                       num_cpus=0, text='fake_super_root')

            for oup in get_roots(drop_list):
                G.add_weighted_edges_from([(super_k, key_dict[oup], 1)])

        return G

    @staticmethod
    def metis_part(G, num_partitions):
        """
        Use metis binary executable (instead of library)
        This is used only for testing when libmetis halts unexpectedly
        """
        outf = '/tmp/mm'
        lines = []
        part_id_line_dict = dict()  # {part_id: line_num}
        line_part_id_dict = dict()
        for i, n in enumerate(G.nodes()):
            part_id_line_dict[n] = i + 1
            line_part_id_dict[i + 1] = n

        for i, node in enumerate(G.nodes(data=True)):
            n = node[0]
            line = []
            line.append(str(node[1]['wkl']))
            line.append(str(node[1]['eff']))
            for m in G.neighbors(n):
                line.append(str(part_id_line_dict[m]))
                a = G[m][n]['weight']
                if (0 == a):
                    logger.debug("G[%d][%d]['weight'] = %f", m, n, a)
                line.append(str(G[m][n]['weight']))
            lines.append(" ".join(line))

        header = "{0} {1} 011 2".format(len(G.nodes()), len(G.edges()))
        lines.insert(0, header)
        with open(outf, "w") as f:
            f.write("\n".join(lines))


if __name__ == "__main__":
    G = nx.DiGraph()
<<<<<<< HEAD
    G.add_weighted_edges_from([(4, 3, 1), (3, 2, 4), (2, 1, 2), (5, 3, 1)])
    G.add_weighted_edges_from([(3, 6, 5), (6, 7, 2)])
    G.add_weighted_edges_from([(9, 12, 2)])  # testing independent nodes
    G.node[3]['weight'] = 65
=======
    G.add_weighted_edges_from([(4,3,1), (3,2,4), (2,1,2), (5,3,1)])
    G.add_weighted_edges_from([(3,6,5), (6,7,2)])
    G.add_weighted_edges_from([(9,12,2)]) # testing independent nodes
    G.nodes[3]['weight'] = 65
>>>>>>> 0368b2ce
    print(G.pred[12].items())
    print(G.nodes[G.predecessors(12)[0]])

    # print "prepre"
    # print len(G.pred[7].items())
    # print G.predecessors(7)
    # print G.pred[7].items()
    # print ""
    #
    # print G.nodes(data=True)
    # print G.edges(data=True)

    print("topological sort\n")
    print(nx.topological_sort(G))
    # for i, v in enumerate(nx.topological_sort(G)):
    #     print i, v

    lp = DAGUtil.get_longest_path(G)
    print("The longest path is {0} with a length of {1}".format(lp[0], lp[1]))
    mw = DAGUtil.get_max_width(G)
    dop = DAGUtil.get_max_dop(G)
    print("The max (weighted) width = {0}, and the max degree of parallelism = {1}".format(mw, dop))
    DAGUtil.label_schedule(G)
    print(G.nodes(data=True))
    gantt_matrix = DAGUtil.ganttchart_matrix(G)
    print(gantt_matrix)
    print(gantt_matrix.shape)
    # sch = Schedule(G, 5)
    # sch_mat = sch.schedule_matrix
    # print sch_mat
    # print sch_mat.shape

    # print DAGUtil.prune_antichains([[], [64], [62], [62, 64], [61], [61, 64], [61, 62], [61, 62, 64], [5], [1]])<|MERGE_RESOLUTION|>--- conflicted
+++ resolved
@@ -33,11 +33,7 @@
 from pyswarm import pso
 
 from .utils.antichains import get_max_weighted_antichain
-<<<<<<< HEAD
-from ..common import dropdict, get_roots
-=======
 from ..common import dropdict, get_roots, DropType
->>>>>>> 0368b2ce
 
 logger = logging.getLogger(__name__)
 
@@ -531,15 +527,9 @@
         for e in self._part_edges:
             u = e[0]
             v = e[1]
-<<<<<<< HEAD
-            ugid = self._dag.node[u].get('gid', None)
-            vgid = self._dag.node[v].get('gid', None)
-            G.add_edge(ugid, vgid)  # repeating is fine
-=======
             ugid = self._dag.nodes[u].get('gid', None)
             vgid = self._dag.nodes[v].get('gid', None)
-            G.add_edge(ugid, vgid) # repeating is fine
->>>>>>> 0368b2ce
+            G.add_edge(ugid, vgid)  # repeating is fine
             ew = self._dag.adj[u][v]['weight']
             try:
                 G[ugid][vgid]['weight'] += ew
@@ -1022,19 +1012,11 @@
             topo_sort = nx.topological_sort(G)
         for v in topo_sort:
             us = [
-<<<<<<< HEAD
                 (dist[u][0] +  # accumulate
                  data.get(weight, default_weight) +  # edge weight
-                 G.node[u].get(weight, 0) +  # u node weight
-                 (G.node[v].get(weight, 0) if len(list(G.successors(v))) == 0 else 0),  # v node weight if no successor
+                 G.nodes[u].get(weight, 0) +  # u node weight
+                 (G.nodes[v].get(weight, 0) if len(list(G.successors(v))) == 0 else 0),  # v node weight if no successor
                  u)
-=======
-            (dist[u][0] + #accumulate
-            data.get(weight, default_weight) + #edge weight
-            G.nodes[u].get(weight, 0) + # u node weight
-            (G.nodes[v].get(weight, 0) if len(list(G.successors(v))) == 0 else 0), # v node weight if no successor
-            u)
->>>>>>> 0368b2ce
                 for u, data in G.pred[v].items()]
             # Use the best predecessor if there is one and its distance is non-negative, otherwise terminate.
             maxu = max(us) if us else (0, v)
@@ -1194,15 +1176,10 @@
         If set to True, it enables edge zero-based scheduling agorithms to make
         more aggressive merging
         """
-<<<<<<< HEAD
+        # tw - task weight
+        # dw - data weight / volume
         key_dict = dict()  # {oid : node_id}
         drop_dict = dict()  # {oid : drop}
-=======
-        # tw - task weight
-        # dw - data weight / volume
-        key_dict = dict() # {oid : node_id}
-        drop_dict = dict() # {oid : drop}
->>>>>>> 0368b2ce
         out_bound_keys = ['streamingConsumers', 'consumers', 'outputs']
         for i, drop in enumerate(drop_list):
             oid = drop['oid']
@@ -1220,13 +1197,8 @@
                 #     obk = 'consumers' # outbound keyword
                 tw = 0
                 dtp = 0
-<<<<<<< HEAD
-            elif ('app' == tt):
+            elif (DropType.APP == tt):
                 # obk = 'outputs'
-=======
-            elif (DropType.APP == tt):
-                #obk = 'outputs'
->>>>>>> 0368b2ce
                 tw = int(drop['tw'])
                 dtp = 1
             elif DropType.SERVICE_APP == tt:
@@ -1251,11 +1223,7 @@
                             G.add_weighted_edges_from([(myk, key_dict[oup], int(drop_dict[oup].get('dw', 5)))])
 
         if (fake_super_root):
-<<<<<<< HEAD
-            super_root = dropdict({'oid': '-92', 'type': 'plain', 'storage': 'null'})
-=======
-            super_root = dropdict({'oid':'-92', "type": DropType.PLAIN, 'storage':'null'})
->>>>>>> 0368b2ce
+            super_root = dropdict({'oid': '-92', "type": DropType.PLAIN, 'storage': 'null'})
             super_k = len(drop_list) + 1
             G.add_node(super_k, weight=0, dtp=0, drop_spec=super_root,
                        num_cpus=0, text='fake_super_root')
@@ -1300,17 +1268,10 @@
 
 if __name__ == "__main__":
     G = nx.DiGraph()
-<<<<<<< HEAD
     G.add_weighted_edges_from([(4, 3, 1), (3, 2, 4), (2, 1, 2), (5, 3, 1)])
     G.add_weighted_edges_from([(3, 6, 5), (6, 7, 2)])
     G.add_weighted_edges_from([(9, 12, 2)])  # testing independent nodes
-    G.node[3]['weight'] = 65
-=======
-    G.add_weighted_edges_from([(4,3,1), (3,2,4), (2,1,2), (5,3,1)])
-    G.add_weighted_edges_from([(3,6,5), (6,7,2)])
-    G.add_weighted_edges_from([(9,12,2)]) # testing independent nodes
     G.nodes[3]['weight'] = 65
->>>>>>> 0368b2ce
     print(G.pred[12].items())
     print(G.nodes[G.predecessors(12)[0]])
 
