#    ICRAR - International Centre for Radio Astronomy Research
#    (c) UWA - The University of Western Australia, 2015
#    Copyright by UWA (in the framework of the ICRAR)
#    All rights reserved
#
#    This library is free software; you can redistribute it and/or
#    modify it under the terms of the GNU Lesser General Public
#    License as published by the Free Software Foundation; either
#    version 2.1 of the License, or (at your option) any later version.
#
#    This library is distributed in the hope that it will be useful,
#    but WITHOUT ANY WARRANTY; without even the implied warranty of
#    MERCHANTABILITY or FITNESS FOR A PARTICULAR PURPOSE.  See the GNU
#    Lesser General Public License for more details.
#
#    You should have received a copy of the GNU Lesser General Public
#    License along with this library; if not, write to the Free Software
#    Foundation, Inc., 59 Temple Place, Suite 330, Boston,
#    MA 02111-1307  USA
#

import copy
import logging
import os
import platform
import random
import time
from collections import defaultdict

import networkx as nx
import numpy as np
import pkg_resources
from pyswarm import pso

<<<<<<< HEAD
from .utils.anneal import Annealer
from .utils.antichains import get_max_weighted_antichain
from .utils.mcts import DAGTree, MCTS
=======
from .utils.antichains import get_max_weighted_antichain
>>>>>>> c8266ded
from ..common import dropdict, get_roots

logger = logging.getLogger(__name__)

DEBUG = 0


class SchedulerException(Exception):
    pass


class Schedule(object):
    """
    The scheduling solution with schedule-related properties
    """

    def __init__(self, dag, max_dop):
        self._dag = dag
        self._max_dop = max_dop if type(max_dop) == int else max_dop.get('num_cpus', 1)
        DAGUtil.label_schedule(self._dag)
        self._lpl = DAGUtil.get_longest_path(self._dag, default_weight=0, show_path=True)
        self._wkl = None
        self._sma = None

    @property
    def makespan(self):
        return self._lpl[1]

    @property
    def longest_path(self):
        return self._lpl[0]

    @property
    def schedule_matrix(self):
        """
        Return: a self._lpl x self._max_dop matrix
                (X - time, Y - resource unit / parallel lane)
        """
        if (self._sma is None):
            G = self._dag
            N = max(self.makespan, 1)
            if (DEBUG):
                lpl_str = []
                lpl_c = 0
                for lpn in self.longest_path:
                    ww = G.node[lpn].get('num_cpus', 0)
                    lpl_str.append("{0}({1})".format(lpn, ww))
                    lpl_c += ww
                logger.debug("lpl: %s", " -> ".join(lpl_str))
                logger.debug("lplt = %d", int(lpl_c))

            M = self._max_dop
            # print("N (makespan) is ", N, "M is ", M)
            ma = np.zeros((M, N), dtype=int)
            pr = np.zeros((M), dtype=int)
            last_pid = -1
            prev_n = None

            topo_sort = nx.topological_sort(G)
            for n in topo_sort:
                node = G.node[n]
                try:
                    stt = node['stt']
                    edt = node['edt']
                except KeyError as ke:
                    raise SchedulerException("No schedule labels found: {0}".format(str(ke)))
                if (edt == stt):
                    continue
                if (prev_n in G.predecessors(n)):
                    curr_pid = last_pid
                else:
                    found = None
                    for i in range(M):
                        if (pr[i] <= stt):
                            found = i
                            break
                    if (found is None):
                        raise SchedulerException(
                            "Cannot find a idle PID, max_dop provided: {0}, actual max_dop: {1}\n Graph: {2}".format(M,
                                                                                                                     'DAGUtil.get_max_dop(G)',
                                                                                                                     G.nodes(
                                                                                                                         data=True)))
                        # DAGUtil.get_max_dop(G), G.nodes(data=True)))
                    curr_pid = found
                ma[curr_pid, stt:edt] = n
                pr[curr_pid] = edt
                last_pid = curr_pid
                prev_n = n
            self._sma = ma
            # print(ma)
        return self._sma

    @property
    def workload(self):
        """
        Return: (integer)
            the mean # of resource units per time unit consumed by the graph/partition
        """
        if (self._wkl is None):
            ma = self.schedule_matrix
            c = []
            for i in range(ma.shape[1]):
                c.append(np.count_nonzero(ma[:, i]))
            self._wkl = int(np.mean(np.array(c)))  # since METIS only accepts integer
        return self._wkl

    @property
    def efficiency(self):
        """
        resource usage percentage (integer)
        """
        return int(float(self.workload) / self._max_dop * 100)


class Partition(object):
    """
    Logical partition, multiple (1 ~ N) of these can be placed onto a single
    physical resource unit

    Logical partition can be nested, and it somewhat resembles the `dlg.manager.drop_manager`
    """

    def __init__(self, gid, max_dop):
        """
        gid:        cluster/partition id (string)
        max_dop:    maximum allowed degree of parallelism in this partition (int)
        """
        self._gid = gid
        self._dag = nx.DiGraph()
        self._ask_max_dop = max_dop
        self._max_antichains = None  # a list of max (width) antichains
        self._lpl = None
        self._schedule = None
        self._max_dop = None
        self._parent_id = None
        self._child_parts = None
        self._tmp_merge_dag = None
        self._tmp_new_ac = None
        logger.debug("My dop = %r", self._ask_max_dop)

    @property
    def parent_id(self):
        return self._parent_id

    @parent_id.setter
    def parent_id(self, value):
        self._parent_id = value

    @property
    def partition_id(self):
        return self._gid

    @property
    def schedule(self):
        """
        Get the schedule assocaited with this partition
        """
        if (self._schedule is None):
            self._schedule = Schedule(self._dag, self._max_dop)
        return self._schedule

    def recompute_schedule(self):
        self._schedule = None
        return self.schedule

    def can_merge(self, that):
        if (self._max_dop + that._max_dop <= self._ask_max_dop):
            return True
        else:
            return False

        # TODO re-implement this performance hog!
        # self._tmp_merge_dag = nx.compose(self._dag, that._dag)
        # return DAGUtil.get_max_dop(self._tmp_merge_dag) <= self._ask_max_dop

    def merge(self, that):
        if (self._tmp_merge_dag is not None):
            self._dag = self._tmp_merge_dag
            self._tmp_merge_dag = None
        else:
            self._dag = nx.compose(self._dag, that._dag)

        # self._max_dop

        # TODO add this performance hog!
        # self._max_antichains = None

    def can_add(self, u, v, gu, gv):
        """
        Check if nodes u and/or v can join this partition
        A node may be rejected due to reasons such as: DoP overflow or
        completion time deadline overdue, etc.
        """
        uw = gu['weight']
        vw = gv['weight']
        if (len(self._dag.nodes()) == 0):
            return (True, False, False)

        unew = u not in self._dag.node
        vnew = v not in self._dag.node

        if (DEBUG):
            slow_max = DAGUtil.get_max_antichains(self._dag)
            fast_max = self._max_antichains
            info = "Before: {0} - slow max: {1}, fast max: {2}, u: {3}, v: {4}, unew:{5}, vnew:{6}".format(
                self._dag.edges(),
                slow_max, fast_max, u, v, unew, vnew)
            logger.debug(info)
            if (len(slow_max) != len(fast_max)):
                raise SchedulerException("ERROR - {0}".format(info))

        self._dag.add_node(u, weight=uw)
        self._dag.add_node(v, weight=vw)
        self._dag.add_edge(u, v)

        if (unew and vnew):
            mydop = DAGUtil.get_max_dop(self._dag)
        else:
            mydop = self.probe_max_dop(u, v, unew, vnew)
            # TODO - put the following code in a unit test!
            if (DEBUG):
                mydop_slow = DAGUtil.get_max_dop(self._dag)  #
                if (mydop_slow != mydop):
                    err_msg = "u = {0}, v = {1}, unew = {2}, vnew = {3}".format(u, v, unew, vnew)
                    raise SchedulerException("{2}: mydop = {0}, mydop_slow = {1}".format(mydop, mydop_slow, err_msg))
        ret = False if mydop > self._ask_max_dop else True
        if (unew):
            self.remove(u)
        if (vnew):
            self.remove(v)
        return (ret, unew, vnew)

    def add(self, u, v, gu, gv, sequential=False, global_dag=None):
        """
        Add nodes u and/or v to the partition
        if sequential is True, break antichains to sequential chains
        """
        # if (self.partition_id == 180):
        #     logger.debug("u = ", u, ", v = ", v, ", partition = ", self.partition_id)
        uw = gu['weight']
        vw = gv['weight']
        unew = u not in self._dag.node
        vnew = v not in self._dag.node
        self._dag.add_node(u, weight=uw, num_cpus=gu['num_cpus'])
        self._dag.add_node(v, weight=vw, num_cpus=gv['num_cpus'])
        self._dag.add_edge(u, v)

        if (unew and vnew):  # we know this is fast
            self._max_antichains = DAGUtil.get_max_antichains(self._dag)
            self._max_dop = 1
        else:
            if (sequential and (global_dag is not None)):
                # break potential antichain to sequential chain
                if (unew):
                    v_ups = nx.ancestors(self._dag, v)
                    for vup in v_ups:
                        if (u == vup):
                            continue
                        if (len(list(self._dag.predecessors(vup))) == 0):
                            # link u to "root" parent of v to break antichain
                            self._dag.add_edge(u, vup)
                            # change the original global graph
                            global_dag.add_edge(u, vup, weight=0)
                            if (not nx.is_directed_acyclic_graph(global_dag)):
                                global_dag.remove_edge(u, vup)
                else:
                    u_downs = nx.descendants(self._dag, u)
                    for udo in u_downs:
                        if (udo == v):
                            continue
                        if (len(list(self._dag.successors(udo))) == 0):
                            # link "leaf" children of u to v to break antichain
                            self._dag.add_edge(udo, v)
                            # change the original global graph
                            global_dag.add_edge(udo, v, weight=0)
                            if (not nx.is_directed_acyclic_graph(global_dag)):
                                global_dag.remove_edge(udo, v)

            self._max_dop = self.probe_max_dop(u, v, unew, vnew, update=True)
            # self._max_dop = DAGUtil.get_max_dop(self._dag)# this is too slow!

    def remove(self, n):
        """
        Remove node n from the partition
        """
        self._dag.remove_node(n)

    def add_node(self, u, weight):
        """
        Add a single node u to the partition
        """
        self._dag.add_node(u, weight=weight)
        self._max_dop = 1

    def probe_max_dop(self, u, v, unew, vnew, update=False):
        """
        An incremental antichain (which appears significantly more efficient than the networkx antichains)
        But only works for DoP, not for weighted width
        """
        if (self._max_antichains is None):
            new_ac = DAGUtil.get_max_antichains(self._dag)
            if (update):
                self._max_antichains = new_ac
            if (len(new_ac) == 0):
                if (update):
                    self._max_antichains = None
                return 0
            else:
                return len(new_ac[0])
        else:
            if (update and self._tmp_new_ac is not None):
                self._max_antichains, md = self._tmp_new_ac
                self._tmp_new_ac = None
                return md

            if (unew):
                ups = nx.descendants(self._dag, u)
                new_node = u
            elif (vnew):
                ups = nx.ancestors(self._dag, v)
                new_node = v
            else:
                raise SchedulerException("u v are both new/old")
            new_ac = []
            md = 1
            for ma in self._max_antichains:  # missing elements in the current max_antichains!
                # incremental updates
                found = False
                for n in ma:
                    if (n in ups):
                        found = True
                        break
                if (not found):
                    mma = list(ma)
                    mma.append(new_node)
                    new_ac.append(mma)
                    if (len(mma) > md):
                        md = len(mma)
                elif (len(ma) > md):
                    md = len(ma)
                new_ac.append(ma)  # carry over, then prune it
            if (len(new_ac) > 0):
                self._tmp_new_ac = (new_ac, md)
                if (update):
                    self._max_antichains = new_ac
                return md
            else:
                raise SchedulerException("No antichains")

    @property
    def cardinality(self):
        return len(self._dag.nodes())

<<<<<<< HEAD

class DilworthPartition(Partition):
    """
    Use Dilworth theorem to determine DoP
    see https://en.wikipedia.org/wiki/Dilworth's_theorem

    The idea goes as follows:
    Let bpg = bipartite_graph(dag)

    DoP == Poset Width == len(max_antichain) ==
    len(min_num_chain) == (cardinality(dag) - len(max_matching(bpg)))

    Note that cardinality(dag) == cardinality(bpg) / 2

    See Section 3 of the paper
    http://opensource.uom.gr/teaching/distrubutedSite/eceutexas/dist2/
    termPapers/Selma.pdf

    Also http://codeforces.com/blog/entry/3781

    The key is to incrementally construct the bipartite graph (bpg)
    from growing dag

    """

    def __init__(self, gid, max_dop):
        super(DilworthPartition, self).__init__(gid, max_dop)
        self._bpg = nx.Graph()
        self._tmp_max_dop = None

    def can_add(self, u, v, gu, gv):
        uw = gu['weight']
        vw = gv['weight']
        dag = self._dag
        self_bpg = self._bpg

        unew = u not in dag.node
        vnew = v not in dag.node

        if (unew):
            dag.add_node(u, weight=uw, num_cpus=gu['num_cpus'])
        if (vnew):
            dag.add_node(v, weight=vw, num_cpus=gv['num_cpus'])
        dag.add_edge(u, v)

        # add u and/or v to the tmp bipartite graph
        for el, elnew in [(u, unew), (v, vnew)]:
            if (elnew):
                ln = '{0}_l'.format(el)
                rn = '{0}_r'.format(el)
                self_bpg.add_node(ln, bipartite=0)
                self_bpg.add_node(rn, bipartite=1)
                for udown in nx.descendants(dag, el):
                    self_bpg.add_edge(ln, '{0}_r'.format(udown))
                for uup in dag.predecessors(el):
                    self_bpg.add_edge('{0}_l'.format(uup), rn)
        mat = nx.bipartite.hopcroft_karp_matching(self_bpg)
        mydop = len(self_bpg.node) / 2 - len(mat) / 2
        canadd = False if mydop > self._ask_max_dop else True
        if (not canadd):
            for el, elnew in [(u, unew), (v, vnew)]:
                if (elnew):
                    ln = '{0}_l'.format(el)
                    rn = '{0}_r'.format(el)
                    self_bpg.remove_node(ln)
                    self_bpg.remove_node(rn)
            self._tmp_max_dop = self._max_dop
            if (unew):
                self.remove(u)
            if (vnew):
                self.remove(v)
        else:
            self._tmp_max_dop = mydop
        return (canadd, unew, vnew)

    def add(self, u, v, gu, gv, sequential=False, global_dag=None):
        # if (sequential):
        #     raise GraphException("sequentialisation not supported"\
        #      " in DilworthPartition")
        # self._dag.add_node(u, weight=uw)
        # self._dag.add_node(v, weight=vw)
        # self._dag.add_edge(u, v)
        if (self._tmp_max_dop is not None):
            self._max_dop = self._tmp_max_dop
        else:
            # we could recalcuate it again, but we are lazy!
            raise SchedulerException("can_add was not probed before add()")

    def can_merge(self, that):
        """
        if (self._max_dop + that._max_dop <= self._ask_max_dop):
            return True
        """
        self._tmp_merge_dag = nx.compose(self._dag, that._dag)
        dag = self._tmp_merge_dag
        self_bpg = self._bpg
        for el in that._dag.nodes():
            ln = '{0}_l'.format(el)
            rn = '{0}_r'.format(el)
            self_bpg.add_node(ln, bipartite=0)
            self_bpg.add_node(rn, bipartite=1)
            for udown in nx.descendants(dag, el):
                self_bpg.add_edge(ln, '{0}_r'.format(udown))
            for uup in dag.predecessors(el):
                self_bpg.add_edge('{0}_l'.format(uup), rn)

        mat = nx.bipartite.hopcroft_karp_matching(self_bpg)
        mydop = len(self_bpg.node) / 2 - len(mat) / 2
        canmerge = False if mydop > self._ask_max_dop else True
        if (not canmerge):
            self._tmp_merge_dag = None
            for el in that._dag.nodes():
                ln = '{0}_l'.format(el)
                rn = '{0}_r'.format(el)
                self_bpg.remove_node(ln)
                self_bpg.remove_node(rn)
            self._tmp_max_dop = self._max_dop
        else:
            self._tmp_max_dop = mydop
        return canmerge

    def merge(self, that):
        super(DilworthPartition, self).merge(that)
        if (self._tmp_max_dop is not None):
            self._max_dop = self._tmp_max_dop
        else:
            # we could recalcuate it again, but we are lazy!
            raise SchedulerException("can_merge was not probed before add()")


class WeightedDilworthPartition(DilworthPartition):
    """
    The extensions on DilworthPartition

    Support "weights" for each Drop's DoP
        (e.g. `CLEAN` AppDrop uses 8 cores)
    This requires a "weighted" maximal antichain. The solution is to
    create a weighted version of the bipartite graph without changing
    the original partition DAG. This allows us to use the same max matching
    algorithm to find the max antichain

    It has an option (`global_dag`) to deal with global path reachability,
    which could be missing from the DAG inside the local partition.
    Such misses inflate DoP values, leading to more rejected partition merge
    requests, which in turn creates more partitions. Based on our experiment,
    without switching on this option, scheduling the "chiles_two_dev2" pipeline
    will create 45 partitions (i.e. 45 compute nodes, each has 8 cores).
    Turning on this option bring that number down to 24 within the same
    execution time.

    Off - exec_time:92 - min_exec_time:67 - total_data_movement:510 -
    algo:Edge Zero - num_parts:45

    On - exec_time:92 - min_exec_time:67 - total_data_movement:482 -
    algo:Edge Zero - num_parts:24

    However "probing reachability" slows down partitioning by a factor of 3
    in the case of the CHILES2 pipeline. Some techniques may be applicable e.g.
    http://www.sciencedirect.com/science/article/pii/S0196677483710175
    """

    def __init__(self, gid, max_dop, global_dag=None):
        super(WeightedDilworthPartition, self).__init__(gid, max_dop)
        self._global_dag = global_dag
        self._check_global_dag = global_dag is not None

    def can_add(self, u, v, gu, gv):
        self_bpg = self._bpg
        global_dag = self._global_dag
        dag = self._dag
        ucpus = gu['num_cpus']
        vcpus = gv['num_cpus']

        def get_nb_cpus(node_id):
            try:
                return dag.node[node_id]['num_cpus']
            except:
                return global_dag.node[node_id]['num_cpus']

        unew = u not in dag.node
        vnew = v not in dag.node

        if (unew):
            dag.add_node(u, attr_dict=gu)
        if (vnew):
            dag.add_node(v, attr_dict=gv)
        dag.add_edge(u, v)

        # add u and/or v to the tmp bipartite graph
        tmp_added = []
        for el, elnew, elcpu in [(u, unew, ucpus), (v, vnew, vcpus)]:
            if (elnew):
                el_des = nx.descendants(dag, el)  # already a set
                el_pred = set(dag.predecessors(el))
                if (self._check_global_dag):
                    part_node_set = set(dag.node)  # node set
                    self_set = set([el])
                    rem = part_node_set - el_des - self_set
                    for rel in rem:
                        # check path on the global dag
                        if (nx.has_path(global_dag, el, rel)):
                            el_des.add(rel)
                            # print("caught missing global edge 0")

                    rem = part_node_set - el_pred - self_set
                    for rel in rem:
                        # check path on the global dag
                        if (nx.has_path(global_dag, rel, el)):
                            el_pred.add(rel)
                            # print("caught missing global edge 1")
                for i in range(elcpu):
                    child_r = '{0}{1}_r'.format(el, i)
                    self_bpg.add_node(child_r, bipartite=1)
                    tmp_added.append(child_r)
                    for uup in el_pred:
                        for j in range(get_nb_cpus(uup)):
                            self_bpg.add_edge('{0}{1}_l'. \
                                              format(uup, j), child_r)

                    child_l = '{0}{1}_l'.format(el, i)
                    self_bpg.add_node(child_l, bipartite=0)
                    tmp_added.append(child_l)
                    for udown in el_des:
                        for k in range(get_nb_cpus(udown)):
                            self_bpg.add_edge(child_l, '{0}{1}_r'. \
                                              format(udown, k))

        mat = nx.bipartite.hopcroft_karp_matching(self_bpg)
        mydop = len(self_bpg.node) / 2 - len(mat) / 2
        canadd = False if mydop > self._ask_max_dop else True
        if (not canadd):
            for tbd in tmp_added:
                self_bpg.remove_node(tbd)
            self._tmp_max_dop = self._max_dop
            if (unew):
                self.remove(u)
            if (vnew):
                self.remove(v)
        else:
            self._tmp_max_dop = mydop
        return (canadd, unew, vnew)

    def can_merge(self, that):
        """
        Need to merge split graph as well to speed up!
        """
        global_dag = self._global_dag

        def get_nb_cpus(mdag, node_id):
            try:
                return mdag.node[node_id]['num_cpus']
            except:
                return global_dag.node[node_id]['num_cpus']

        self._tmp_merge_dag = nx.compose(self._dag, that._dag)
        dag = self._tmp_merge_dag
        self_bpg_tmp = nx.compose(self._bpg, that._bpg)
        that_dag = that._dag
        that = set(that_dag.nodes())
        this_dag = self._dag
        this = set(this_dag.nodes())
        part_node_set = set(this_dag.node)  # node set

        def cross_over(one, one_dag, two, two_dag):
            for el in one:
                self_set = set([el])
                el_des = nx.descendants(dag, el)
                if (self._check_global_dag):
                    rem = part_node_set - el_des - self_set
                    for rel in rem:
                        # check path on the global dag
                        if (nx.has_path(global_dag, el, rel)):
                            el_des.add(rel)
                            # print("caught missing global edge 2")
                for udown in el_des:
                    if udown in two:
                        # M x N cartesian product
                        for i in range(get_nb_cpus(one_dag, el)):
                            for j in range(get_nb_cpus(two_dag, udown)):
                                self_bpg_tmp.add_edge('{0}{1}_l'.format(el, i),
                                                      '{0}{1}_r'.format(udown, j))

        # match this_left with that_right
        cross_over(this, this_dag, that, that_dag)
        # match that_left with this_right
        cross_over(that, that_dag, this, this_dag)

        mat = nx.bipartite.hopcroft_karp_matching(self_bpg_tmp)
        mydop = len(self_bpg_tmp.node) / 2 - len(mat) / 2
        canmerge = False if mydop > self._ask_max_dop else True
        if (not canmerge):
            self._tmp_merge_dag = None
            self_bpg_tmp = None
            self._tmp_max_dop = self._max_dop
        else:
            self._bpg = self_bpg_tmp
            self._tmp_max_dop = mydop
        return canmerge


class MultiWeightPartition(Partition):
    """
    """

    def __init__(self, gid, max_dops, w_attrs=['num_cpus'],
                 global_dag=None):
        if (type(max_dops) == int):
            max_dops = [max_dops]
        if (len(max_dops) != len(w_attrs)):
            raise Exception("len(max_dops) != len(w_attrs)")
        super(MultiWeightPartition, self).__init__(gid, 0)
        self._ask_max_dops = max_dops
        self._tmp_max_dops = None
        self._global_dag = global_dag
        self._check_global_dag = global_dag is not None
        self._tc = defaultdict(set)  # transitive closure
        self._w_attrs = w_attrs
        self._tc_time = 0.0
        self._ac_sort_time = 0.0
        self._ac_mem_time = 0.0
        self._ac_calc_time = 0.0
        self._matrix_time1 = 0.0
        self._matrix_time2 = 0.0

    def _add_to_tc(self, tc, el, dag, tmp_dag_list):
        """
        edges in tmp_dag_list will ALWAYS be removed from
        the dag after the topological sort is done
        """
        stt = time.time()
        el_des = nx.descendants(dag, el)  # already a set
        el_pred = set(dag.predecessors(el))

        if (self._check_global_dag):
            part_node_set = set(dag.node) - set([el])  # node set
            rem = part_node_set - el_des
            global_dag = self._global_dag
            for rel in rem:
                if ((not rel in tc[el]) and
                        nx.has_path(global_dag, el, rel)):
                    el_des.add(rel)
                    tmp_dag_list.append((el, rel))
                    dag.add_edge(el, rel)

            rem = part_node_set - el_pred
            for rel in rem:
                if ((not el in tc[rel]) and
                        nx.has_path(global_dag, rel, el)):
                    el_pred.add(rel)
                    tmp_dag_list.append((rel, el))
                    dag.add_edge(rel, el)

            for udown in el_des:
                tc[el].add(udown)

            for uup in el_pred:
                tc[uup].add(el)
        self._tc_time += time.time() - stt

    def _get_w_antichain_len(self, tc, dag):
        """
        Get maximul weighted antichain length for each w_attr

        """
        self_w_attrs = self._w_attrs
        leng = len(self_w_attrs)
        max_width = [0] * leng
        stt = time.time()
        dag_node = dag.node
        N = list(dag)
        num_nodes = len(N)  # nodes
        I = {u: i for i, u in enumerate(N)}  # node indices

        def antichains():
            """
            adapted from
            https://networkx.github.io/documentation/networkx-1.10/\
            _modules/networkx/algorithms/dag.html
            """
            stt = time.time()
            reverse_toposort = list(reversed(list(nx.topological_sort(dag))))
            antichains_stacks = [([], reverse_toposort)]
            self._ac_sort_time += time.time() - stt
            while antichains_stacks:
                (antichain, stack) = antichains_stacks.pop()
                # Invariant:
                #  - the elements of antichain are independent
                #  - the elements of stack are independent from those of antichain
                yield antichain
                while stack:
                    x = stack.pop()
                    new_antichain = antichain + [x]
                    # stt = time.time()
                    new_stack = [
                        t for t in stack if not ((t in tc[x]) or (x in tc[t]))]
                    # self._ac_mem_time += time.time() - stt
                    antichains_stacks.append((new_antichain, new_stack))

        stt = time.time()
        weight_matrix = np.zeros((num_nodes, leng))
        for i, n in enumerate(N):
            for j in range(leng):
                weight_matrix[i][j] = dag_node[n][self_w_attrs[j]]
        self._matrix_time1 += time.time() - stt

        MAX_LEN = 10000
        all_antichains = []
        delta_t = 0

        def process_antichain_matrix():
            if (len(all_antichains) == 0):
                return
            antichain_matrix = np.zeros((len(all_antichains), num_nodes))
            # if (self._gid in [194]):
            #     print(antichain_matrix.shape, delta_t)

            stt = time.time()
            for i, antichain in enumerate(all_antichains):
                for el in antichain:
                    antichain_matrix[i][I[el]] = 1
            self._matrix_time2 += time.time() - stt

            sttt = time.time()
            ret = list(np.max(np.dot(antichain_matrix, weight_matrix), axis=0))
            self._ac_calc_time += time.time() - sttt
            for i in range(leng):
                if ret[i] > max_width[i]:
                    max_width[i] = ret[i]

        stt = time.time()
        for ac in antichains():
            if (ac == []):
                continue
            all_antichains.append(ac)
            if (len(all_antichains) == MAX_LEN):
                delta_t = time.time() - stt
                self._ac_mem_time += delta_t
                process_antichain_matrix()
                del all_antichains[:]
                stt = time.time()

        process_antichain_matrix()
        return max_width

        # cache = {}
        # for antichain in antichains():
        #     for i in range(leng):
        #         attr = self_w_attrs[i]
        #         s = sum([dag_node[n][attr] for n in antichain])
        #         if (s > max_width[i]):
        #             max_width[i] = s
        # self._ac_calc_time += time.time() - stt
        # del cache
        # return max_width

    def can_add(self, u, v, gu, gv):
        dag = self._dag
        tc = self._tc

        unew = u not in dag.node
        vnew = v not in dag.node
        if (unew):
            dag.add_node(u, attr_dict=gu)
        if (vnew):
            dag.add_node(v, attr_dict=gv)
        dag.add_edge(u, v)
        tmp_added = []

        for el, elnew in [(u, unew), (v, vnew)]:
            if (elnew):
                self._add_to_tc(tc, el, dag, tmp_added)

        my_dops = self._get_w_antichain_len(tc, dag)
        canadd = True
        for i, ask_dop in enumerate(self._ask_max_dops):
            if (my_dops[i] > ask_dop):
                canadd = False
                break
        if (not canadd):
            for tbd in tmp_added:
                dag.remove_edge(tbd[0], tbd[1])
            self._tmp_max_dops = self._max_dop
            if (unew):
                self.remove(u)
            if (vnew):
                self.remove(v)
        else:
            self._tmp_max_dops = my_dops

        return (canadd, unew, vnew)

    def add(self, u, v, gu, gv, sequential=False, global_dag=None):
        if (self._tmp_max_dops is not None):
            self._max_dop = self._tmp_max_dops
        else:
            # we could recalcuate it again, but we are lazy!
            raise SchedulerException("can_add was not probed before add()")

    def can_merge(self, that):
        """
        """
        self._tmp_merge_dag = nx.compose(self._dag, that._dag)
        dag = self._tmp_merge_dag
        tc = self._tc
        tmp_added = []
        for el in that._dag.nodes():
            self._add_to_tc(tc, el, dag, tmp_added)
        my_dops = self._get_w_antichain_len(tc, dag)

        canmerge = True
        for i, ask_dop in enumerate(self._ask_max_dops):
            if (my_dops[i] > ask_dop):
                canmerge = False
                break

        if (not canmerge):
            self._tmp_max_dops = self._max_dop
            self._tmp_merge_dag = None
        else:
            self._tmp_max_dops = my_dops
        return canmerge

    def merge(self, that):
        super(MultiWeightPartition, self).merge(that)
        if (self._tmp_max_dops is not None):
            self._max_dop = self._tmp_max_dops
        else:
            # we could recalcuate it again, but we are lazy!
            raise SchedulerException("can_merge was not probed before add()")
=======
>>>>>>> c8266ded


class KFamilyPartition(Partition):
    """
    A special case (K = 1) of the Maximum Weighted K-families based on
    the Theorem 3.1 in
    http://fmdb.cs.ucla.edu/Treports/930014.pdf
    """

    def __init__(self, gid, max_dop, global_dag=None):
        """
        max_dop:    dict with key:   resource_attributes (string)
                              value: resource_capacity (integer)
        """
        mtype = type(max_dop)
        if (mtype == int):
            # backward compatible
            max_dop = {'num_cpus': max_dop}
        elif (mtype == dict):
            pass
        else:
            raise SchedulerException('Invalid max_dop type: %r' % mtype)

        super(KFamilyPartition, self).__init__(gid, max_dop)
        self._bpg = nx.DiGraph()
        self._global_dag = global_dag
        self._check_global_dag = global_dag is not None
        self._w_attr = max_dop.keys()
        self._tc = defaultdict(set)
        self._tmp_max_dop = None

    def add_node(self, u):
        """
        Add a single node u to the partition
        """
        kwargs = dict()
        if (self._tmp_max_dop is None):
            self._tmp_max_dop = dict()
        self_global_dag = self._global_dag
        for _w_attr in self._w_attr:
            u_aw = self_global_dag.node[u].get(_w_attr, 1)
            kwargs[_w_attr] = u_aw
        kwargs['weight'] = self_global_dag.node[u].get('weight', 5)
        self._dag.add_node(u, **kwargs)
        for k in self._w_attr:
            self._tmp_max_dop[k] = get_max_weighted_antichain(self._dag, w_attr=k)[0]
        self._max_dop = self._tmp_max_dop

    def can_merge(self, that, u, v):
        """
        """
        dag = nx.compose(self._dag, that._dag)
        if (u is not None):
            dag.add_edge(u, v)
        tmp_max_dop = copy.deepcopy(self._tmp_max_dop)

        for _w_attr in self._w_attr:
            mydop = get_max_weighted_antichain(dag, w_attr=_w_attr)[0]
            curr_max = max(self._max_dop[_w_attr], that._max_dop[_w_attr])

            if (mydop <= curr_max):
                # if you don't increase DoP, we accept that immediately
                tmp_max_dop[_w_attr] = curr_max
            elif (mydop > self._ask_max_dop[_w_attr]):
                return False
            else:
                tmp_max_dop[_w_attr] = mydop

        self._tmp_max_dop = tmp_max_dop  # only change it when returning True
        return True

    def merge(self, that, u, v):
        self._dag = nx.compose(self._dag, that._dag)
        if (u is not None):
            self._dag.add_edge(u, v)
        if (self._tmp_max_dop is not None):
            self._max_dop = self._tmp_max_dop
            # print("Gid %d just merged with DoP %d" % (self._gid, self._tmp_max_dop))
        else:
            # we could recalcuate it again, but we are lazy!
            raise SchedulerException("can_merge was not probed before add()")


class Scheduler(object):
    """
    Static Scheduling consists of three steps:
    1. partition the DAG into an optimal number (M) of partitions
        goal - minimising execution time while maintaining intra-partition DoP
    2. merge partitions into a given number (N) of partitions (if M > N)
        goal - minimise logical communication cost while maintaining load balancing
    3. map each merged partition to a resource unit
        goal - minimise physical communication cost amongst resource units
    """

    def __init__(self, drop_list, max_dop=8, dag=None):
        """
        turn drop_list into DAG, and check its validity
        """
        self._drop_list = drop_list
        if (dag is None):
            self._dag = DAGUtil.build_dag_from_drops(self._drop_list)
        else:
            self._dag = dag
        self._max_dop = max_dop
        self._parts = None  # partitions
        self._part_dict = dict()  # {gid : part}
        self._part_edges = []  # edges amongst all partitions

    def partition_dag(self):
        raise SchedulerException("Not implemented. Try subclass instead")

    def merge_partitions(self, num_partitions, bal_cond=1):
        """
        Merge M partitions into N partitions where N < M
            implemented using METIS for now

        bal_cond:  load balance condition (integer):
                    0 - workload, 
                    1 - CPU count (faster to evaluate than workload)
        """
        # 1. build the bi-directional graph (each partition is a node)
        metis = DAGUtil.import_metis()
        G = nx.Graph()
        st_gid = len(self._drop_list) + len(self._parts) + 1
        if (bal_cond == 0):
            G.graph['node_weight_attr'] = ['wkl', 'eff']
            for part in self._parts:
                sc = part.schedule
                G.add_node(part.partition_id, wkl=sc.workload, eff=sc.efficiency)
        else:
            G.graph['node_weight_attr'] = 'cc'
            for part in self._parts:
                # sc = part.schedule
                pdop = part._max_dop
                # TODO add memory as one of the LB condition too
                cc_eval = pdop if type(pdop) == int else pdop.get('num_cpus', 1)
                G.add_node(part.partition_id, cc=cc_eval)

        for e in self._part_edges:
            u = e[0]
            v = e[1]
            ugid = self._dag.node[u].get('gid', None)
            vgid = self._dag.node[v].get('gid', None)
            G.add_edge(ugid, vgid)  # repeating is fine
            ew = self._dag.adj[u][v]['weight']
            try:
                G[ugid][vgid]['weight'] += ew
            except KeyError:
                G[ugid][vgid]['weight'] = ew
        # DAGUtil.metis_part(G, 15)
        # since METIS does not allow zero edge weight, reset them to one
        for e in G.edges(data=True):
            if (e[2]['weight'] == 0):
                e[2]['weight'] = 1
        # logger.debug(G.nodes(data=True))
        (edgecuts, metis_parts) = metis.part_graph(G,
                                                   nparts=num_partitions,
                                                   ufactor=1)

        for node, pt in zip(G.nodes(), metis_parts):  # note min(pt) == 0
            parent_id = pt + st_gid
            child_part = self._part_dict[node]
            child_part.parent_id = parent_id
            # logger.debug("Part {0} --> Cluster {1}".format(child_part.partition_id, parent_id))
            # parent_part = Partition(parent_id, None)
            # self._parts.append(parent_part)
        # logger.debug("Edgecuts of merged partitions: ", edgecuts)
        return edgecuts

    def map_partitions(self):
        """
        map logical partitions to physical resources
        """
        pass


class MySarkarScheduler(Scheduler):
    """
    Based on "V. Sarkar, Partitioning and Scheduling Parallel Programs for Execution on
    Multiprocessors. Cambridge, MA: MIT Press, 1989."

    Main change
    We do not order independent tasks within the same cluster. This could blow the cluster, therefore
    we allow for a cost constraint on the number of concurrent tasks (e.g. # of cores) within each cluster

    Why
    1. we only need to topologically sort the DAG once since we do not add new edges in the cluster
    2. closer to requirements
    3. adjustable for local schedulers

    Similar ideas:
    http://stackoverflow.com/questions/3974731
    """

    def __init__(self, drop_list, max_dop=8, dag=None, dump_progress=False):
        super(MySarkarScheduler, self).__init__(drop_list, max_dop=max_dop, dag=dag)
        self._sspace = [3] * len(self._dag.edges())  # all edges are not zeroed
        self._dump_progress = dump_progress

    def override_cannot_add(self):
        """
        Whether this scheduler will override the False result from `Partition.can_add()`
        """
        return False

    def is_time_critical(self, u, uw, unew, v, vw, vnew, curr_lpl, ow, rem_el):
        """
        This is called ONLY IF override_cannot_add has returned "True"
        Parameters:
            u - node u, v - node v, uw - weight of node u, vw - weight of node v
            curr_lpl - current longest path length, ow - current edge weight
            rem_el - remainig edges to be zeroed
            ow - original edge length
        Returns:
            Boolean

        MySarkarScheduler always returns False
        """
        logger.debug("MySarkar time criticality called")
        return True

    def _merge_two_parts(self, ugid, vgid,
                         u, v, gu, gv, g_dict, parts, G):
        """
        Merge two parts associated with u and v respectively

        Return: None if these two parts cannot be merged
                due to reasons such as DoP overflow
                A ``Part`` instance
        """
        # get the new part should we go ahead
        # the new part should be one  of partu or partv
        # print("\nMerging ugid %d and vgid %d, u %d and v %d" % (ugid, vgid, u, v))
        l_gid = min(ugid, vgid)
        r_gid = max(ugid, vgid)
        part_new = g_dict[l_gid]
        part_removed = g_dict[r_gid]

        if (not part_new.can_merge(part_removed, u, v)):
            return None

        part_new.merge(part_removed, u, v)

        # Get hold of all gnodes that belong to "part_removed"
        # and re-assign them to the new partitions
        for n in part_removed._dag.nodes():
            G.node[n]['gid'] = l_gid

        index = None
        for i, part in enumerate(parts):
            p_gid = part._gid
            if (p_gid > r_gid):
                g_dict[p_gid - 1] = part
                part._gid -= 1
                for n in part._dag.nodes():
                    G.node[n]['gid'] = part._gid
            elif (p_gid == r_gid):
                # index = len(parts) - i - 1
                index = i
                del g_dict[p_gid]

        if (index is None):
            raise SchedulerException("Failed to find r_gid")
        parts[:] = parts[0:index] + parts[index + 1:]

        return part_new

    def reduce_partitions(self, parts, g_dict, G):
        """
        further reduce the number of partitions by merging partitions whose max_dop
        is less than capacity

        step 1 - sort partition list based on their
                 _max_dop of num_cpus as default
        step 2 - enumerate each partition p to see merging
                 between p and its neighbour is feasible
        """
        done_reduction = False
        num_reductions = 0
        # TODO consider other w_attrs other than CPUs!
        parts.sort(key=lambda x: x._max_dop['num_cpus'])
        while (not done_reduction):
            for i, partA in enumerate(parts):
                if (i < len(parts) - 1):
                    partB = parts[i + 1]
                    new_part = self._merge_two_parts(partA._gid, partB._gid, None, None,
                                                     None, None, g_dict, parts, G)
                    if (new_part is not None):
                        num_reductions += 1
                        break  # force re-sorting
                else:
                    done_reduction = True
                    logger.info('Performed reductions %d times', num_reductions)
                    break

    def partition_dag(self):
        """
        Return a tuple of
            1. the # of partitions formed (int)
            2. the parallel time (longest path, int)
            3. partition time (seconds, float)
        """
        G = self._dag
        st_gid = len(self._drop_list) + 1
        init_c = st_gid
        el = sorted(G.edges(data=True), key=lambda ed: ed[2]['weight'] * -1)
        stt = time.time()
        topo_sorted = nx.topological_sort(G)
        g_dict = self._part_dict  # dict() #{gid : Partition}
        curr_lpl = None
        parts = []
        plots_data = []
        dump_progress = self._dump_progress

        for n in G.nodes(data=True):
            n[1]['gid'] = st_gid
<<<<<<< HEAD
            # part = DilworthPartition(st_gid, self._max_dop)
            # part = WeightedDilworthPartition(st_gid, self._max_dop)
            # part = WeightedDilworthPartition(st_gid, self._max_dop, G)
            # part = MultiWeightPartition(st_gid, self._max_dop, global_dag=G)
=======
>>>>>>> c8266ded
            part = KFamilyPartition(st_gid, self._max_dop, global_dag=G)
            part.add_node(n[0])
            g_dict[st_gid] = part
            parts.append(part)  # will it get rejected?
            st_gid += 1

        for i, e in enumerate(el):
            u = e[0]
            gu = G.node[u]
            v = e[1]
            gv = G.node[v]
            ow = G.adj[u][v]['weight']
            G.adj[u][v]['weight'] = 0  # edge zeroing
            ugid = gu.get('gid', None)
            vgid = gv.get('gid', None)
            if (ugid != vgid):  # merge existing parts
                part = self._merge_two_parts(ugid, vgid,
                                             u, v, gu, gv, g_dict, parts, G)
                if (part is not None):
                    st_gid -= 1
                    self._sspace[i] = 1
                else:
                    G.adj[u][v]['weight'] = ow
                    self._part_edges.append(e)
            if (dump_progress):
                bb = np.median([pp._tmp_max_dop for pp in parts])
                curr_lpl = DAGUtil.get_longest_path(G, show_path=False,
                                                    topo_sort=topo_sorted)[1]
                plots_data.append('%d,%d,%d' % (curr_lpl, len(parts), bb))
        self.reduce_partitions(parts, g_dict, G)
        edt = time.time() - stt
        self._parts = parts
        if (dump_progress):
            with open('/tmp/%.3f_lpl_parts.csv' % time.time(), 'w') as of:
                of.writelines(os.linesep.join(plots_data))
        if (curr_lpl is None):
            curr_lpl = DAGUtil.get_longest_path(G, show_path=False,
                                                topo_sort=topo_sorted)[1]
        return ((st_gid - init_c), curr_lpl, edt, parts)


class MinNumPartsScheduler(MySarkarScheduler):
    """
    A special type of partition that aims to schedule the DAG on time but at minimum cost.
    In this particular case, the cost is the number of partitions that will be generated.
    The assumption is # of partitions (with certain DoP) more or less represents resource footprint.
    """

    def __init__(self, drop_list, deadline, max_dop=8, dag=None, optimistic_factor=0.5):
        super(MinNumPartsScheduler, self).__init__(drop_list, max_dop=max_dop, dag=dag)
        self._deadline = deadline
        self._optimistic_factor = optimistic_factor

    def override_cannot_add(self):
        return True

    def is_time_critical(self, u, uw, unew, v, vw, vnew, curr_lpl, ow, rem_el):
        """
        This is called ONLY IF either can_add on partition has returned "False"
        or the new critical path is longer than the old one at each iteration

        Parameters:
            u - node u, v - node v, uw - weight of node u, vw - weight of node v
            curr_lpl - current longest path length, ow - current edge weight
            rem_el - remainig edges to be zeroed
            ow - original edge length
        Returns:
            Boolean

        It looks ahead to compute the probability of time being critical
        and compares that with the _optimistic_factor
        probility = (num of edges need to be zeroed to meet the deadline) /
        (num of remaining unzeroed edges)
        """
        if (unew and vnew):
            return True
        # compute time criticality probility
        ttlen = float(len(rem_el))
        if (ttlen == 0):
            return False
        c = 0
        for i, e in enumerate(rem_el):
            c = i
            edge_weight = self._dag.edge[e[0]][e[1]]['weight']
            if ((curr_lpl - edge_weight) <= self._deadline):
                break
        # probability that remaining edges will be zeroed in order to meet the deadline
        prob = (c + 1) / ttlen
        time_critical = True if (prob > self._optimistic_factor) else False
        # print "time criticality is {0}, prob is {1}".format(time_critical, prob)
        return time_critical
        # if (time_critical):
        #     # enforce sequentialisation
        #     # see Figure 3 in
        #     # Gerasoulis, A. and Yang, T., 1993. On the granularity and clustering of directed acyclic task graphs.
        #     # Parallel and Distributed Systems, IEEE Transactions on, 4(6), pp.686-701.
        #     #TODO 1. formal proof: u cannot be the leaf node in the partition otherwise ca would have been true
        #     #TODO 2. check if this is on the critical path at all?
        #     nw = uw if unew else vw
        #     return (ow >= nw) # assuming "stay out of partition == parallelism"
        # else: # join the partition to minimise num_part
        #     return True


class PSOScheduler(Scheduler):
    """
    Use the Particle Swarm Optimisation to guide the Sarkar algorithm
    https://en.wikipedia.org/wiki/Particle_swarm_optimization

    The idea is to let "edgezeroing" becomes the search variable X
    The number of dimensions of X is the number of edges in DAG
    Possible values for each dimension is a discrete set {1, 2, 3}
    where
        10 - no zero (2 in base10) + 1
        00 - zero w/o linearisation (0 in base10) + 1
        01 - zero with linearisation (1 in base10) + 1

    if (deadline is present):
        the objective function sets up a partition scheme such that
            (1) DoP constrints for each partiiton are satisfied
                based on X[i] value, reject or linearisation
            (2) returns num_of_partitions

        constrain function:
            1. makespan < deadline
    else:
        the objective function sets up a partition scheme such that
            (1) DoP constrints for each partiiton are satisfied
                based on X[i] value, reject or linearisation
            (2) returns makespan
    """

    def __init__(self, drop_list, max_dop=8, dag=None, deadline=None, topk=30, swarm_size=40):
        super(PSOScheduler, self).__init__(drop_list, max_dop=max_dop, dag=dag)
        self._deadline = deadline
        # search space: key - combination of X[i] (string),
        # val - a tuple of (critical_path (int), num_parts (int))
        self._sspace_dict = dict()
        self._topk = topk
        self._swarm_size = swarm_size
        self._lite_dag = DAGUtil.build_dag_from_drops(self._drop_list, embed_drop=False)
        self._call_counts = 0
        leng = len(self._lite_dag.edges())
        self._leng = leng
        self._topk = leng if self._topk is None or leng < self._topk else self._topk

    def partition_dag(self):
        """
        Returns a tuple of:
            1. the # of partitions formed (int)
            2. the parallel time (longest path, int)
            3. partition time (seconds, float)
            4. a list of partitions (Partition)
        """
        # trigger the PSO algorithm
        G = self._dag
        lb = [0.99] * self._leng
        ub = [3.01] * self._leng
        stt = time.time()
        if (self._deadline is None):
            xopt, fopt = pso(self.objective_func, lb, ub, swarmsize=self._swarm_size)
        else:
            xopt, fopt = pso(self.objective_func, lb, ub, ieqcons=[self.constrain_func], swarmsize=self._swarm_size)

        curr_lpl, num_parts, parts, g_dict = self._partition_G(G, xopt)
        # curr_lpl, num_parts, parts, g_dict = self.objective_func(xopt)
        self._part_dict = g_dict
        edt = time.time()
        # print "PSO scheduler took {0} seconds".format(edt - stt)
        st_gid = len(self._drop_list) + 1 + num_parts
        for n in G.nodes(data=True):
            if not 'gid' in n[1]:
                n[1]['gid'] = st_gid
                part = Partition(st_gid, self._max_dop)
                part.add_node(n[0], n[1].get('weight', 1))
                g_dict[st_gid] = part
                parts.append(part)  # will it get rejected?
                num_parts += 1
        self._parts = parts
        # print "call counts ", self._call_counts
        return (num_parts, curr_lpl, edt - stt, parts)

    def _partition_G(self, G, x):
        """
        A helper function to partition G based on a given scheme x
        subject to constraints imposed by each partition's DoP
        """
        # print x
        st_gid = len(self._drop_list) + 1
        init_c = st_gid
        el = sorted(G.edges(data=True), key=lambda ed: ed[2]['weight'] * -1)
        # topo_sorted = nx.topological_sort(G)
        # g_dict = self._part_dict#dict() #{gid : Partition}
        g_dict = dict()
        parts = []
        for i, e in enumerate(el):
            pos = int(round(x[i]))
            if (pos == 3):  # 10 non_zero + 1
                continue
            elif (pos == 2):  # 01 zero with linearisation + 1
                linear = True
            elif (pos == 1):  # 00 zero without linearisation + 1
                linear = False
            else:
                raise SchedulerException("PSO position out of bound: {0}".format(pos))

            u = e[0]
            gu = G.node[u]
            v = e[1]
            gv = G.node[v]
            ow = G.adj[u][v]['weight']
            G.adj[u][v]['weight'] = 0  # edge zeroing
            recover_edge = False

            ugid = gu.get('gid', None)
            vgid = gv.get('gid', None)
            if (ugid and (not vgid)):
                part = g_dict[ugid]
            elif ((not ugid) and vgid):
                part = g_dict[vgid]
            elif (not ugid and (not vgid)):
                part = Partition(st_gid, self._max_dop)
                g_dict[st_gid] = part
                parts.append(part)  # will it get rejected?
                st_gid += 1
            else:  # elif (ugid and vgid):
                # cannot change Partition once is in!
                part = None
            # uw = gu['weight']
            # vw = gv['weight']

            if (part is None):
                recover_edge = True
            else:
                ca, unew, vnew = part.can_add(u, v, gu, gv)
                if (ca):
                    # ignore linear flag, add it anyway
                    part.add(u, v, gu, gv)
                    gu['gid'] = part._gid
                    gv['gid'] = part._gid
                else:
                    if (linear):
                        part.add(u, v, gu, gv, sequential=True, global_dag=G)
                        gu['gid'] = part._gid
                        gv['gid'] = part._gid
                    else:
                        recover_edge = True  # outright rejection
            if (recover_edge):
                G.adj[u][v]['weight'] = ow
                self._part_edges.append(e)
        self._call_counts += 1
        # print "called {0} times, len parts = {1}".format(self._call_counts, len(parts))
        return (DAGUtil.get_longest_path(G, show_path=False)[1], len(parts), parts, g_dict)

    def constrain_func(self, x):
        """
        Deadline - critical_path >= 0
        """
        if (self._deadline is None):
            raise SchedulerException("Deadline is None, cannot apply constraints!")

        sk = ''.join([str(int(round(xi))) for xi in x[0:self._topk]])
        stuff = self._sspace_dict.get(sk, None)
        if (stuff is None):
            G = self._lite_dag.copy()
            stuff = self._partition_G(G, x)
            self._sspace_dict[sk] = stuff[0:2]
            del G
        return self._deadline - stuff[0]

    def objective_func(self, x):
        """
        x is a list of values, each taking one of the 3 integers: 0,1,2 for an edge
        indices of x is identical to the indices in G.edges().sort(key='weight')
        """
        # first check if the solution is already available in the search space
        sk = ''.join([str(int(round(xi))) for xi in x[0:self._topk]])
        stuff = self._sspace_dict.get(sk, None)  # TODO is this atomic operation?
        if (stuff is None):
            # make a deep copy to avoid mix up multiple particles,
            # each of which has multiple iterations
            G = self._lite_dag.copy()
            stuff = self._partition_G(G, x)
            self._sspace_dict[sk] = stuff[0:2]
            del G
        if (self._deadline is None):
            return stuff[0]
        else:
            return stuff[1]

<<<<<<< HEAD

class GraphAnnealer(Annealer):
    """
    Use simulated annealing for a DAG/Graph scheduling problem.
    There are two ways to inject constraints:

    1. explicitly implement the meet_constraint function
    2. add an extra penalty term in the energy function
    """

    def __init__(self, state, scheduler, deadline=None, topk=None):
        """
        The state is expected to be a 'light' dag (physical graph)
        """
        self.copy_strategy = 'slice'
        self._scheduler = scheduler
        self._deadline = deadline
        self._lgl = None
        self._moved = False
        super(GraphAnnealer, self).__init__(state)
        if (topk is None or topk >= len(self.state)):
            self._leng = len(self.state)
        else:
            self._leng = topk

    def move(self):
        """
        Select the neighbour, in this case
        Swaps two edges in the DAG if they are not the same
        and simply reduce by one for one of them if otherwise
        """
        if (not self._moved):
            self._moved = True
            return
        a = random.randint(0, self._leng - 1)
        b = random.randint(0, self._leng - 1)
        if (self.state[a] != self.state[b]):
            self.state[a], self.state[b] = self.state[b], self.state[a]
        else:
            self.state[a] = (self.state[a] + 1) % 3 + 1

    def energy(self):
        """Calculates the number of partitions"""
        G = self._scheduler._lite_dag.copy()
        stuff = self._scheduler._partition_G(G, self.state)
        self._lgl = stuff[0]
        num_parts = stuff[1]
        # print "num_parts = {0}, lgl = {1}".format(num_parts, self._lgl)
        return num_parts

    def meet_constraint(self):
        """
        Check if the contraint is met
        By default, it is always met
        """
        if (self._deadline is None):
            return True
        else:
            return (self._lgl <= self._deadline)


class MCTSScheduler(PSOScheduler):
    """
    Use Monte Carlo Tree Search to guide the Sarkar algorithm
    https://en.wikipedia.org/wiki/Monte_Carlo_tree_search
    Use basic functions in PSOScheduler by inheriting it for convinence
    """

    def __init__(self, drop_list, max_dop=8, dag=None, deadline=None, max_moves=1000, max_calc_time=10):
        super(MCTSScheduler, self).__init__(drop_list, max_dop, dag, deadline, None, 40)
        self._max_moves = max_moves
        self._max_calc_time = max_calc_time

    def partition_dag(self):
        """
        Trigger the MCTS algorithm
        Returns a tuple of:
            1. the # of partitions formed (int)
            2. the parallel time (longest path, int)
            3. partition time (seconds, float)
            4. a list of partitions (Partition)
        """
        stt = time.time()
        G = self._dag
        stree = DAGTree(self._lite_dag, self)
        mcts = MCTS(stree, calculation_time=self._max_calc_time, max_moves=self._max_moves)
        # m, state = mcts.next_move()
        # leng = len(G.edges())
        # while (len(state) < leng):
        #     m, state = mcts.next_move()
        state = mcts.run()
        if logger.isEnabledFor(logging.DEBUG):
            leng = len(G.edges())
            logger.debug("Each MCTS move on average took %.2f seconds", (time.time() - stt) / leng)
        # calculate the solution under the state found by MCTS
        curr_lpl, num_parts, parts, g_dict = self._partition_G(G, state)
        edt = time.time()
        logger.debug("Monte Carlo Tree Search scheduler took %f secs, lpl = %d, num_parts = %d", edt - stt, curr_lpl,
                     num_parts)

        st_gid = len(self._drop_list) + 1 + num_parts
        for n in G.nodes(data=True):
            if not 'gid' in n[1]:
                n[1]['gid'] = st_gid
                part = Partition(st_gid, self._max_dop)
                part.add_node(n[0], n[1].get('weight', 1))
                g_dict[st_gid] = part
                parts.append(part)
                num_parts += 1
        self._parts = parts
        return (num_parts, curr_lpl, edt - stt, parts)


class SAScheduler(PSOScheduler):
    """
    Use Simulated Annealing to guide the Sarkar algorithm
    https://en.wikipedia.org/wiki/Simulated_annealing
    http://apmonitor.com/me575/index.php/Main/SimulatedAnnealing
    Use basic functions in PSOScheduler by inheriting it for convinence
    """

    def __init__(self, drop_list, max_dop=8, dag=None, deadline=None, topk=None, max_iter=6000):
        """
        A smaller topk corresponds to a smaller range of perturbation during neighbour search,
        which coudl result in more single-drop partitions
        """
        super(SAScheduler, self).__init__(drop_list, max_dop, dag, deadline, topk, 40)
        self._max_iter = max_iter

    def partition_dag(self):
        """
        Trigger the SA algorithm
        Returns a tuple of:
            1. the # of partitions formed (int)
            2. the parallel time (longest path, int)
            3. partition time (seconds, float)
            4. a list of partitions (Partition)
        """
        G = self._dag
        # 1. run the Sarkar algorithm, use its result as the initial solution/state
        mys = MySarkarScheduler(self._drop_list, max_dop=self._max_dop, dag=self._lite_dag.copy())
        num_parts_done, lpl, ptime, parts = mys.partition_dag()
        # print "initial num_parts = ", len(parts)
        # 2. create the GraphAnnealer instance
        stt = time.time()
        ga = GraphAnnealer(mys._sspace, self, deadline=self._deadline, topk=self._topk)
        # 3. start the annealing process
        # auto_schedule = ga.auto(minutes=self._max_wait)
        # ga.set_schedule(auto_schedule)
        ga.steps = self._max_iter
        if (DEBUG):
            ga.updates = 100
        else:
            ga.updates = 0
        ga.save_state_on_exit = False
        state, e = ga.anneal()
        # 4. calculate the solution under the 'annealed' state
        curr_lpl, num_parts, parts, g_dict = self._partition_G(G, state)
        edt = time.time()
        logger.debug("Simulated Annealing scheduler took %f secs, energy = %f, num_parts = %d", edt - stt, e, num_parts)
        st_gid = len(self._drop_list) + 1 + num_parts
        for n in G.nodes(data=True):
            if not 'gid' in n[1]:
                n[1]['gid'] = st_gid
                part = Partition(st_gid, self._max_dop)
                part.add_node(n[0], n[1].get('weight', 1))
                g_dict[st_gid] = part
                parts.append(part)
                num_parts += 1
        self._parts = parts
        return (num_parts, curr_lpl, edt - stt, parts)


class DSCScheduler(Schedule):
    """
    Based on
    T. Yang and A. Gerasoulis, "DSC: scheduling parallel tasks on an
    unbounded number of processors," in IEEE Transactions on
    Parallel and Distributed Systems, vol.5, no.9, pp.951-967, Sep 1994
    """

    def __init__(self, drop_list):
        super(DSCScheduler, self).__init__(drop_list)

    def partition_dag(self):
        pass
=======
>>>>>>> c8266ded


class DAGUtil(object):
    """
    Helper functions dealing with DAG
    """

    @staticmethod
    def get_longest_path(G, weight='weight', default_weight=1, show_path=True, topo_sort=None):
        """
        Ported from:
        https://github.com/networkx/networkx/blob/master/networkx/algorithms/dag.py
        Added node weight

        Returns the longest path in a DAG
        If G has edges with 'weight' attribute the edge data are used as weight values.
        Parameters
        ----------
        G : NetworkX DiGraph
            Graph
        weight : string (default 'weight')
            Edge data key to use for weight
        default_weight : integer (default 1)
            The weight of edges that do not have a weight attribute
        Returns a tuple with two elements
        -------
        path : list
            Longest path
        path_length : float
            The length of the longest path

        """
        dist = {}  # stores {v : (length, u)}
        if (topo_sort is None):
            topo_sort = nx.topological_sort(G)
        for v in topo_sort:
            us = [
                (dist[u][0] +  # accumulate
                 data.get(weight, default_weight) +  # edge weight
                 G.node[u].get(weight, 0) +  # u node weight
                 (G.node[v].get(weight, 0) if len(list(G.successors(v))) == 0 else 0),  # v node weight if no successor
                 u)
                for u, data in G.pred[v].items()]
            # Use the best predecessor if there is one and its distance is non-negative, otherwise terminate.
            maxu = max(us) if us else (0, v)
            dist[v] = maxu if maxu[0] >= 0 else (0, v)
        u = None
        v = max(dist, key=dist.get)
        lp = dist[v][0]
        if (not show_path):
            path = None
        else:
            path = []
            while u != v:
                path.append(v)
                u = v
                v = dist[v][1]
            path.reverse()
        return (path, lp)

    @staticmethod
    def get_max_width(G, weight='weight', default_weight=1):
        """
        Get the antichain with the maximum "weighted" width of this DAG
        weight: float (for example, it could be RAM consumption in GB)
        Return : float
        """
        max_width = 0
        for antichain in nx.antichains(G):
            t = 0
            for n in antichain:
                t += G.node[n].get(weight, default_weight)
            if (t > max_width):
                max_width = t
        return max_width

    @staticmethod
    def get_max_dop(G):
        """
        Get the maximum degree of parallelism of this DAG
        return : int
        """
        return max([len(antichain) for antichain in nx.antichains(G)])
        """
        max_dop = 0
        for antichain in nx.antichains(G):
            leng = len(antichain)
            if (leng > max_dop):
                max_dop = leng
        return max_dop
        """

    @staticmethod
    def get_max_antichains(G):
        """
        return a list of antichains with Top-2 lengths
        """
        return DAGUtil.prune_antichains(nx.antichains(G))

    @staticmethod
    def prune_antichains(antichains):
        """
        Prune a list of antichains to keep those with Top-2 lengths
        antichains is a Generator (not a list!)
        """
        todo = []
        for antichain in antichains:
            todo.append(antichain)
        todo.sort(key=lambda x: len(x), reverse=True)
        return todo

    @staticmethod
    def label_schedule(G, weight='weight', topo_sort=None):
        """
        for each node, label its start and end time
        """
        if (topo_sort is None):
            topo_sort = nx.topological_sort(G)
        for v in topo_sort:
            gv = G.node[v]
            parents = list(G.predecessors(v))
            if (len(parents) == 0):
                gv['stt'] = 0
            else:
                # get the latest end time of one of its parents
                ledt = -1
                for parent in parents:
                    pedt = G.node[parent]['edt'] + G.adj[parent][v].get(weight, 0)
                    if (pedt > ledt):
                        ledt = pedt
                gv['stt'] = ledt
            gv['edt'] = gv['stt'] + gv.get(weight, 0)

    @staticmethod
    def ganttchart_matrix(G, topo_sort=None):
        """
        Return a M (# of DROPs) by N (longest path length) matrix
        """
        lpl = DAGUtil.get_longest_path(G, show_path=True)
        # N = lpl[1] - (len(lpl[0]) - 1)
        N = lpl[1]
        M = G.number_of_nodes()
        ma = np.zeros((M, N), dtype=np.int)
        if (topo_sort is None):
            topo_sort = nx.topological_sort(G)
        for i, n in enumerate(topo_sort):
            node = G.node[n]
            try:
                stt = node['stt']
                edt = node['edt']
            except KeyError as ke:
                raise SchedulerException("No schedule labels found: {0}". \
                                         format(str(ke)))
            # print i, n, stt, edt
            leng = edt - stt
            if (edt == stt):
                continue
            try:
                ma[i, stt:edt] = np.ones((1, leng))
            except:
                logger.error("i, stt, edt, leng = %d, %d, %d, %d", i, stt, edt, leng)
                logger.error("N, M = %d, %d", M, N)
                raise
            # print ma[i, :]
        return ma

    @staticmethod
    def import_metis():
        try:
            import metis as mt
        except:
            pl = platform.platform()
            if (pl.startswith('Darwin')):  # a clumsy way
                ext = 'dylib'
            else:
                ext = 'so'  # what about Microsoft??!!
            os.environ["METIS_DLL"] = pkg_resources.resource_filename('dlg.dropmake', 'lib/libmetis.{0}'.format(
                ext))  # @UndefinedVariable
            import metis as mt
        if not hasattr(mt, '_dlg_patched'):
            mt._part_graph = mt.part_graph

            def logged_part_graph(*args, **kwargs):
                logger.info('Starting metis partitioning')
                start = time.time()
                ret = mt._part_graph(*args, **kwargs)  # @UndefinedVariable
                logger.info('Finished metis partitioning in %.3f [s]', time.time() - start)
                return ret

            mt.part_graph = logged_part_graph
            mt._dlg_patched = True
        return mt

    @staticmethod
    def build_dag_from_drops(drop_list, embed_drop=True, fake_super_root=False):
        """
        return a networkx Digraph (DAG)
        fake_super_root:    whether to create a fake super root node in the DAG
                            If set to True, it enables edge zero-based
                            scheduling agorithms to make more aggressive merging

        tw - task weight
        dw - data weight / volume
        """
        key_dict = dict()  # {oid : node_id}
        drop_dict = dict()  # {oid : drop}
        out_bound_keys = ['streamingConsumers', 'consumers', 'outputs']
        for i, drop in enumerate(drop_list):
            oid = drop['oid']
            key_dict[oid] = i + 1  # starting from 1
            drop_dict[oid] = drop
        G = nx.DiGraph()
        for i, drop in enumerate(drop_list):
            oid = drop['oid']
            myk = i + 1
            tt = drop['type']
            if ('plain' == tt):
                # if (drop['nm'] == 'StreamNull'):
                #     obk = 'streamingConsumers'
                # else:
                #     obk = 'consumers' # outbound keyword
                tw = 0
                dtp = 0
            elif ('app' == tt):
                # obk = 'outputs'
                tw = int(drop['tw'])
                dtp = 1
            else:
                raise SchedulerException("Drop Type '{0}' not supported". \
                                         format(tt))
            num_cpus = drop.get('num_cpus', 1)
            if (embed_drop):
                G.add_node(myk, weight=tw, text=drop['nm'], dt=dtp,
                           drop_spec=drop, num_cpus=num_cpus)
            else:
                G.add_node(myk, weight=tw, text=drop['nm'], dt=dtp,
                           num_cpus=num_cpus)
            for obk in out_bound_keys:
                if obk in drop:
                    for oup in drop[obk]:
                        if ('plain' == tt):
                            G.add_weighted_edges_from([(myk, key_dict[oup], int(drop['dw']))])
                        elif ('app' == tt):
                            G.add_weighted_edges_from([(myk, key_dict[oup], int(drop_dict[oup].get('dw', 5)))])

        if (fake_super_root):
            super_root = dropdict({'oid': '-92', 'type': 'plain', 'storage': 'null'})
            super_k = len(drop_list) + 1
            G.add_node(super_k, weight=0, dtp=0, drop_spec=super_root,
                       num_cpus=0, text='fake_super_root')

            for oup in get_roots(drop_list):
                G.add_weighted_edges_from([(super_k, key_dict[oup], 1)])

        return G

    @staticmethod
    def metis_part(G, num_partitions):
        """
        Use metis binary executable (instead of library)
        This is used only for testing when libmetis halts unexpectedly
        """
        outf = '/tmp/mm'
        lines = []
        part_id_line_dict = dict()  # {part_id: line_num}
        line_part_id_dict = dict()
        for i, n in enumerate(G.nodes()):
            part_id_line_dict[n] = i + 1
            line_part_id_dict[i + 1] = n

        for i, node in enumerate(G.nodes(data=True)):
            n = node[0]
            line = []
            line.append(str(node[1]['wkl']))
            line.append(str(node[1]['eff']))
            for m in G.neighbors(n):
                line.append(str(part_id_line_dict[m]))
                a = G[m][n]['weight']
                if (0 == a):
                    logger.debug("G[%d][%d]['weight'] = %f", m, n, a)
                line.append(str(G[m][n]['weight']))
            lines.append(" ".join(line))

        header = "{0} {1} 011 2".format(len(G.nodes()), len(G.edges()))
        lines.insert(0, header)
        with open(outf, "w") as f:
            f.write("\n".join(lines))


if __name__ == "__main__":
    G = nx.DiGraph()
    G.add_weighted_edges_from([(4, 3, 1), (3, 2, 4), (2, 1, 2), (5, 3, 1)])
    G.add_weighted_edges_from([(3, 6, 5), (6, 7, 2)])
    G.add_weighted_edges_from([(9, 12, 2)])  # testing independent nodes
    G.node[3]['weight'] = 65
    print(G.pred[12].items())
    print(G.node[G.predecessors(12)[0]])

    # print "prepre"
    # print len(G.pred[7].items())
    # print G.predecessors(7)
    # print G.pred[7].items()
    # print ""
    #
    # print G.nodes(data=True)
    # print G.edges(data=True)

    print("topological sort\n")
    print(nx.topological_sort(G))
    # for i, v in enumerate(nx.topological_sort(G)):
    #     print i, v

    lp = DAGUtil.get_longest_path(G)
    print("The longest path is {0} with a length of {1}".format(lp[0], lp[1]))
    mw = DAGUtil.get_max_width(G)
    dop = DAGUtil.get_max_dop(G)
    print("The max (weighted) width = {0}, and the max degree of parallelism = {1}".format(mw, dop))
    DAGUtil.label_schedule(G)
    print(G.nodes(data=True))
    gantt_matrix = DAGUtil.ganttchart_matrix(G)
    print(gantt_matrix)
    print(gantt_matrix.shape)
    # sch = Schedule(G, 5)
    # sch_mat = sch.schedule_matrix
    # print sch_mat
    # print sch_mat.shape

    # print DAGUtil.prune_antichains([[], [64], [62], [62, 64], [61], [61, 64], [61, 62], [61, 62, 64], [5], [1]])<|MERGE_RESOLUTION|>--- conflicted
+++ resolved
@@ -32,13 +32,7 @@
 import pkg_resources
 from pyswarm import pso
 
-<<<<<<< HEAD
-from .utils.anneal import Annealer
 from .utils.antichains import get_max_weighted_antichain
-from .utils.mcts import DAGTree, MCTS
-=======
-from .utils.antichains import get_max_weighted_antichain
->>>>>>> c8266ded
 from ..common import dropdict, get_roots
 
 logger = logging.getLogger(__name__)
@@ -392,538 +386,6 @@
     def cardinality(self):
         return len(self._dag.nodes())
 
-<<<<<<< HEAD
-
-class DilworthPartition(Partition):
-    """
-    Use Dilworth theorem to determine DoP
-    see https://en.wikipedia.org/wiki/Dilworth's_theorem
-
-    The idea goes as follows:
-    Let bpg = bipartite_graph(dag)
-
-    DoP == Poset Width == len(max_antichain) ==
-    len(min_num_chain) == (cardinality(dag) - len(max_matching(bpg)))
-
-    Note that cardinality(dag) == cardinality(bpg) / 2
-
-    See Section 3 of the paper
-    http://opensource.uom.gr/teaching/distrubutedSite/eceutexas/dist2/
-    termPapers/Selma.pdf
-
-    Also http://codeforces.com/blog/entry/3781
-
-    The key is to incrementally construct the bipartite graph (bpg)
-    from growing dag
-
-    """
-
-    def __init__(self, gid, max_dop):
-        super(DilworthPartition, self).__init__(gid, max_dop)
-        self._bpg = nx.Graph()
-        self._tmp_max_dop = None
-
-    def can_add(self, u, v, gu, gv):
-        uw = gu['weight']
-        vw = gv['weight']
-        dag = self._dag
-        self_bpg = self._bpg
-
-        unew = u not in dag.node
-        vnew = v not in dag.node
-
-        if (unew):
-            dag.add_node(u, weight=uw, num_cpus=gu['num_cpus'])
-        if (vnew):
-            dag.add_node(v, weight=vw, num_cpus=gv['num_cpus'])
-        dag.add_edge(u, v)
-
-        # add u and/or v to the tmp bipartite graph
-        for el, elnew in [(u, unew), (v, vnew)]:
-            if (elnew):
-                ln = '{0}_l'.format(el)
-                rn = '{0}_r'.format(el)
-                self_bpg.add_node(ln, bipartite=0)
-                self_bpg.add_node(rn, bipartite=1)
-                for udown in nx.descendants(dag, el):
-                    self_bpg.add_edge(ln, '{0}_r'.format(udown))
-                for uup in dag.predecessors(el):
-                    self_bpg.add_edge('{0}_l'.format(uup), rn)
-        mat = nx.bipartite.hopcroft_karp_matching(self_bpg)
-        mydop = len(self_bpg.node) / 2 - len(mat) / 2
-        canadd = False if mydop > self._ask_max_dop else True
-        if (not canadd):
-            for el, elnew in [(u, unew), (v, vnew)]:
-                if (elnew):
-                    ln = '{0}_l'.format(el)
-                    rn = '{0}_r'.format(el)
-                    self_bpg.remove_node(ln)
-                    self_bpg.remove_node(rn)
-            self._tmp_max_dop = self._max_dop
-            if (unew):
-                self.remove(u)
-            if (vnew):
-                self.remove(v)
-        else:
-            self._tmp_max_dop = mydop
-        return (canadd, unew, vnew)
-
-    def add(self, u, v, gu, gv, sequential=False, global_dag=None):
-        # if (sequential):
-        #     raise GraphException("sequentialisation not supported"\
-        #      " in DilworthPartition")
-        # self._dag.add_node(u, weight=uw)
-        # self._dag.add_node(v, weight=vw)
-        # self._dag.add_edge(u, v)
-        if (self._tmp_max_dop is not None):
-            self._max_dop = self._tmp_max_dop
-        else:
-            # we could recalcuate it again, but we are lazy!
-            raise SchedulerException("can_add was not probed before add()")
-
-    def can_merge(self, that):
-        """
-        if (self._max_dop + that._max_dop <= self._ask_max_dop):
-            return True
-        """
-        self._tmp_merge_dag = nx.compose(self._dag, that._dag)
-        dag = self._tmp_merge_dag
-        self_bpg = self._bpg
-        for el in that._dag.nodes():
-            ln = '{0}_l'.format(el)
-            rn = '{0}_r'.format(el)
-            self_bpg.add_node(ln, bipartite=0)
-            self_bpg.add_node(rn, bipartite=1)
-            for udown in nx.descendants(dag, el):
-                self_bpg.add_edge(ln, '{0}_r'.format(udown))
-            for uup in dag.predecessors(el):
-                self_bpg.add_edge('{0}_l'.format(uup), rn)
-
-        mat = nx.bipartite.hopcroft_karp_matching(self_bpg)
-        mydop = len(self_bpg.node) / 2 - len(mat) / 2
-        canmerge = False if mydop > self._ask_max_dop else True
-        if (not canmerge):
-            self._tmp_merge_dag = None
-            for el in that._dag.nodes():
-                ln = '{0}_l'.format(el)
-                rn = '{0}_r'.format(el)
-                self_bpg.remove_node(ln)
-                self_bpg.remove_node(rn)
-            self._tmp_max_dop = self._max_dop
-        else:
-            self._tmp_max_dop = mydop
-        return canmerge
-
-    def merge(self, that):
-        super(DilworthPartition, self).merge(that)
-        if (self._tmp_max_dop is not None):
-            self._max_dop = self._tmp_max_dop
-        else:
-            # we could recalcuate it again, but we are lazy!
-            raise SchedulerException("can_merge was not probed before add()")
-
-
-class WeightedDilworthPartition(DilworthPartition):
-    """
-    The extensions on DilworthPartition
-
-    Support "weights" for each Drop's DoP
-        (e.g. `CLEAN` AppDrop uses 8 cores)
-    This requires a "weighted" maximal antichain. The solution is to
-    create a weighted version of the bipartite graph without changing
-    the original partition DAG. This allows us to use the same max matching
-    algorithm to find the max antichain
-
-    It has an option (`global_dag`) to deal with global path reachability,
-    which could be missing from the DAG inside the local partition.
-    Such misses inflate DoP values, leading to more rejected partition merge
-    requests, which in turn creates more partitions. Based on our experiment,
-    without switching on this option, scheduling the "chiles_two_dev2" pipeline
-    will create 45 partitions (i.e. 45 compute nodes, each has 8 cores).
-    Turning on this option bring that number down to 24 within the same
-    execution time.
-
-    Off - exec_time:92 - min_exec_time:67 - total_data_movement:510 -
-    algo:Edge Zero - num_parts:45
-
-    On - exec_time:92 - min_exec_time:67 - total_data_movement:482 -
-    algo:Edge Zero - num_parts:24
-
-    However "probing reachability" slows down partitioning by a factor of 3
-    in the case of the CHILES2 pipeline. Some techniques may be applicable e.g.
-    http://www.sciencedirect.com/science/article/pii/S0196677483710175
-    """
-
-    def __init__(self, gid, max_dop, global_dag=None):
-        super(WeightedDilworthPartition, self).__init__(gid, max_dop)
-        self._global_dag = global_dag
-        self._check_global_dag = global_dag is not None
-
-    def can_add(self, u, v, gu, gv):
-        self_bpg = self._bpg
-        global_dag = self._global_dag
-        dag = self._dag
-        ucpus = gu['num_cpus']
-        vcpus = gv['num_cpus']
-
-        def get_nb_cpus(node_id):
-            try:
-                return dag.node[node_id]['num_cpus']
-            except:
-                return global_dag.node[node_id]['num_cpus']
-
-        unew = u not in dag.node
-        vnew = v not in dag.node
-
-        if (unew):
-            dag.add_node(u, attr_dict=gu)
-        if (vnew):
-            dag.add_node(v, attr_dict=gv)
-        dag.add_edge(u, v)
-
-        # add u and/or v to the tmp bipartite graph
-        tmp_added = []
-        for el, elnew, elcpu in [(u, unew, ucpus), (v, vnew, vcpus)]:
-            if (elnew):
-                el_des = nx.descendants(dag, el)  # already a set
-                el_pred = set(dag.predecessors(el))
-                if (self._check_global_dag):
-                    part_node_set = set(dag.node)  # node set
-                    self_set = set([el])
-                    rem = part_node_set - el_des - self_set
-                    for rel in rem:
-                        # check path on the global dag
-                        if (nx.has_path(global_dag, el, rel)):
-                            el_des.add(rel)
-                            # print("caught missing global edge 0")
-
-                    rem = part_node_set - el_pred - self_set
-                    for rel in rem:
-                        # check path on the global dag
-                        if (nx.has_path(global_dag, rel, el)):
-                            el_pred.add(rel)
-                            # print("caught missing global edge 1")
-                for i in range(elcpu):
-                    child_r = '{0}{1}_r'.format(el, i)
-                    self_bpg.add_node(child_r, bipartite=1)
-                    tmp_added.append(child_r)
-                    for uup in el_pred:
-                        for j in range(get_nb_cpus(uup)):
-                            self_bpg.add_edge('{0}{1}_l'. \
-                                              format(uup, j), child_r)
-
-                    child_l = '{0}{1}_l'.format(el, i)
-                    self_bpg.add_node(child_l, bipartite=0)
-                    tmp_added.append(child_l)
-                    for udown in el_des:
-                        for k in range(get_nb_cpus(udown)):
-                            self_bpg.add_edge(child_l, '{0}{1}_r'. \
-                                              format(udown, k))
-
-        mat = nx.bipartite.hopcroft_karp_matching(self_bpg)
-        mydop = len(self_bpg.node) / 2 - len(mat) / 2
-        canadd = False if mydop > self._ask_max_dop else True
-        if (not canadd):
-            for tbd in tmp_added:
-                self_bpg.remove_node(tbd)
-            self._tmp_max_dop = self._max_dop
-            if (unew):
-                self.remove(u)
-            if (vnew):
-                self.remove(v)
-        else:
-            self._tmp_max_dop = mydop
-        return (canadd, unew, vnew)
-
-    def can_merge(self, that):
-        """
-        Need to merge split graph as well to speed up!
-        """
-        global_dag = self._global_dag
-
-        def get_nb_cpus(mdag, node_id):
-            try:
-                return mdag.node[node_id]['num_cpus']
-            except:
-                return global_dag.node[node_id]['num_cpus']
-
-        self._tmp_merge_dag = nx.compose(self._dag, that._dag)
-        dag = self._tmp_merge_dag
-        self_bpg_tmp = nx.compose(self._bpg, that._bpg)
-        that_dag = that._dag
-        that = set(that_dag.nodes())
-        this_dag = self._dag
-        this = set(this_dag.nodes())
-        part_node_set = set(this_dag.node)  # node set
-
-        def cross_over(one, one_dag, two, two_dag):
-            for el in one:
-                self_set = set([el])
-                el_des = nx.descendants(dag, el)
-                if (self._check_global_dag):
-                    rem = part_node_set - el_des - self_set
-                    for rel in rem:
-                        # check path on the global dag
-                        if (nx.has_path(global_dag, el, rel)):
-                            el_des.add(rel)
-                            # print("caught missing global edge 2")
-                for udown in el_des:
-                    if udown in two:
-                        # M x N cartesian product
-                        for i in range(get_nb_cpus(one_dag, el)):
-                            for j in range(get_nb_cpus(two_dag, udown)):
-                                self_bpg_tmp.add_edge('{0}{1}_l'.format(el, i),
-                                                      '{0}{1}_r'.format(udown, j))
-
-        # match this_left with that_right
-        cross_over(this, this_dag, that, that_dag)
-        # match that_left with this_right
-        cross_over(that, that_dag, this, this_dag)
-
-        mat = nx.bipartite.hopcroft_karp_matching(self_bpg_tmp)
-        mydop = len(self_bpg_tmp.node) / 2 - len(mat) / 2
-        canmerge = False if mydop > self._ask_max_dop else True
-        if (not canmerge):
-            self._tmp_merge_dag = None
-            self_bpg_tmp = None
-            self._tmp_max_dop = self._max_dop
-        else:
-            self._bpg = self_bpg_tmp
-            self._tmp_max_dop = mydop
-        return canmerge
-
-
-class MultiWeightPartition(Partition):
-    """
-    """
-
-    def __init__(self, gid, max_dops, w_attrs=['num_cpus'],
-                 global_dag=None):
-        if (type(max_dops) == int):
-            max_dops = [max_dops]
-        if (len(max_dops) != len(w_attrs)):
-            raise Exception("len(max_dops) != len(w_attrs)")
-        super(MultiWeightPartition, self).__init__(gid, 0)
-        self._ask_max_dops = max_dops
-        self._tmp_max_dops = None
-        self._global_dag = global_dag
-        self._check_global_dag = global_dag is not None
-        self._tc = defaultdict(set)  # transitive closure
-        self._w_attrs = w_attrs
-        self._tc_time = 0.0
-        self._ac_sort_time = 0.0
-        self._ac_mem_time = 0.0
-        self._ac_calc_time = 0.0
-        self._matrix_time1 = 0.0
-        self._matrix_time2 = 0.0
-
-    def _add_to_tc(self, tc, el, dag, tmp_dag_list):
-        """
-        edges in tmp_dag_list will ALWAYS be removed from
-        the dag after the topological sort is done
-        """
-        stt = time.time()
-        el_des = nx.descendants(dag, el)  # already a set
-        el_pred = set(dag.predecessors(el))
-
-        if (self._check_global_dag):
-            part_node_set = set(dag.node) - set([el])  # node set
-            rem = part_node_set - el_des
-            global_dag = self._global_dag
-            for rel in rem:
-                if ((not rel in tc[el]) and
-                        nx.has_path(global_dag, el, rel)):
-                    el_des.add(rel)
-                    tmp_dag_list.append((el, rel))
-                    dag.add_edge(el, rel)
-
-            rem = part_node_set - el_pred
-            for rel in rem:
-                if ((not el in tc[rel]) and
-                        nx.has_path(global_dag, rel, el)):
-                    el_pred.add(rel)
-                    tmp_dag_list.append((rel, el))
-                    dag.add_edge(rel, el)
-
-            for udown in el_des:
-                tc[el].add(udown)
-
-            for uup in el_pred:
-                tc[uup].add(el)
-        self._tc_time += time.time() - stt
-
-    def _get_w_antichain_len(self, tc, dag):
-        """
-        Get maximul weighted antichain length for each w_attr
-
-        """
-        self_w_attrs = self._w_attrs
-        leng = len(self_w_attrs)
-        max_width = [0] * leng
-        stt = time.time()
-        dag_node = dag.node
-        N = list(dag)
-        num_nodes = len(N)  # nodes
-        I = {u: i for i, u in enumerate(N)}  # node indices
-
-        def antichains():
-            """
-            adapted from
-            https://networkx.github.io/documentation/networkx-1.10/\
-            _modules/networkx/algorithms/dag.html
-            """
-            stt = time.time()
-            reverse_toposort = list(reversed(list(nx.topological_sort(dag))))
-            antichains_stacks = [([], reverse_toposort)]
-            self._ac_sort_time += time.time() - stt
-            while antichains_stacks:
-                (antichain, stack) = antichains_stacks.pop()
-                # Invariant:
-                #  - the elements of antichain are independent
-                #  - the elements of stack are independent from those of antichain
-                yield antichain
-                while stack:
-                    x = stack.pop()
-                    new_antichain = antichain + [x]
-                    # stt = time.time()
-                    new_stack = [
-                        t for t in stack if not ((t in tc[x]) or (x in tc[t]))]
-                    # self._ac_mem_time += time.time() - stt
-                    antichains_stacks.append((new_antichain, new_stack))
-
-        stt = time.time()
-        weight_matrix = np.zeros((num_nodes, leng))
-        for i, n in enumerate(N):
-            for j in range(leng):
-                weight_matrix[i][j] = dag_node[n][self_w_attrs[j]]
-        self._matrix_time1 += time.time() - stt
-
-        MAX_LEN = 10000
-        all_antichains = []
-        delta_t = 0
-
-        def process_antichain_matrix():
-            if (len(all_antichains) == 0):
-                return
-            antichain_matrix = np.zeros((len(all_antichains), num_nodes))
-            # if (self._gid in [194]):
-            #     print(antichain_matrix.shape, delta_t)
-
-            stt = time.time()
-            for i, antichain in enumerate(all_antichains):
-                for el in antichain:
-                    antichain_matrix[i][I[el]] = 1
-            self._matrix_time2 += time.time() - stt
-
-            sttt = time.time()
-            ret = list(np.max(np.dot(antichain_matrix, weight_matrix), axis=0))
-            self._ac_calc_time += time.time() - sttt
-            for i in range(leng):
-                if ret[i] > max_width[i]:
-                    max_width[i] = ret[i]
-
-        stt = time.time()
-        for ac in antichains():
-            if (ac == []):
-                continue
-            all_antichains.append(ac)
-            if (len(all_antichains) == MAX_LEN):
-                delta_t = time.time() - stt
-                self._ac_mem_time += delta_t
-                process_antichain_matrix()
-                del all_antichains[:]
-                stt = time.time()
-
-        process_antichain_matrix()
-        return max_width
-
-        # cache = {}
-        # for antichain in antichains():
-        #     for i in range(leng):
-        #         attr = self_w_attrs[i]
-        #         s = sum([dag_node[n][attr] for n in antichain])
-        #         if (s > max_width[i]):
-        #             max_width[i] = s
-        # self._ac_calc_time += time.time() - stt
-        # del cache
-        # return max_width
-
-    def can_add(self, u, v, gu, gv):
-        dag = self._dag
-        tc = self._tc
-
-        unew = u not in dag.node
-        vnew = v not in dag.node
-        if (unew):
-            dag.add_node(u, attr_dict=gu)
-        if (vnew):
-            dag.add_node(v, attr_dict=gv)
-        dag.add_edge(u, v)
-        tmp_added = []
-
-        for el, elnew in [(u, unew), (v, vnew)]:
-            if (elnew):
-                self._add_to_tc(tc, el, dag, tmp_added)
-
-        my_dops = self._get_w_antichain_len(tc, dag)
-        canadd = True
-        for i, ask_dop in enumerate(self._ask_max_dops):
-            if (my_dops[i] > ask_dop):
-                canadd = False
-                break
-        if (not canadd):
-            for tbd in tmp_added:
-                dag.remove_edge(tbd[0], tbd[1])
-            self._tmp_max_dops = self._max_dop
-            if (unew):
-                self.remove(u)
-            if (vnew):
-                self.remove(v)
-        else:
-            self._tmp_max_dops = my_dops
-
-        return (canadd, unew, vnew)
-
-    def add(self, u, v, gu, gv, sequential=False, global_dag=None):
-        if (self._tmp_max_dops is not None):
-            self._max_dop = self._tmp_max_dops
-        else:
-            # we could recalcuate it again, but we are lazy!
-            raise SchedulerException("can_add was not probed before add()")
-
-    def can_merge(self, that):
-        """
-        """
-        self._tmp_merge_dag = nx.compose(self._dag, that._dag)
-        dag = self._tmp_merge_dag
-        tc = self._tc
-        tmp_added = []
-        for el in that._dag.nodes():
-            self._add_to_tc(tc, el, dag, tmp_added)
-        my_dops = self._get_w_antichain_len(tc, dag)
-
-        canmerge = True
-        for i, ask_dop in enumerate(self._ask_max_dops):
-            if (my_dops[i] > ask_dop):
-                canmerge = False
-                break
-
-        if (not canmerge):
-            self._tmp_max_dops = self._max_dop
-            self._tmp_merge_dag = None
-        else:
-            self._tmp_max_dops = my_dops
-        return canmerge
-
-    def merge(self, that):
-        super(MultiWeightPartition, self).merge(that)
-        if (self._tmp_max_dops is not None):
-            self._max_dop = self._tmp_max_dops
-        else:
-            # we could recalcuate it again, but we are lazy!
-            raise SchedulerException("can_merge was not probed before add()")
-=======
->>>>>>> c8266ded
 
 
 class KFamilyPartition(Partition):
@@ -1240,13 +702,6 @@
 
         for n in G.nodes(data=True):
             n[1]['gid'] = st_gid
-<<<<<<< HEAD
-            # part = DilworthPartition(st_gid, self._max_dop)
-            # part = WeightedDilworthPartition(st_gid, self._max_dop)
-            # part = WeightedDilworthPartition(st_gid, self._max_dop, G)
-            # part = MultiWeightPartition(st_gid, self._max_dop, global_dag=G)
-=======
->>>>>>> c8266ded
             part = KFamilyPartition(st_gid, self._max_dop, global_dag=G)
             part.add_node(n[0])
             g_dict[st_gid] = part
@@ -1537,195 +992,6 @@
         else:
             return stuff[1]
 
-<<<<<<< HEAD
-
-class GraphAnnealer(Annealer):
-    """
-    Use simulated annealing for a DAG/Graph scheduling problem.
-    There are two ways to inject constraints:
-
-    1. explicitly implement the meet_constraint function
-    2. add an extra penalty term in the energy function
-    """
-
-    def __init__(self, state, scheduler, deadline=None, topk=None):
-        """
-        The state is expected to be a 'light' dag (physical graph)
-        """
-        self.copy_strategy = 'slice'
-        self._scheduler = scheduler
-        self._deadline = deadline
-        self._lgl = None
-        self._moved = False
-        super(GraphAnnealer, self).__init__(state)
-        if (topk is None or topk >= len(self.state)):
-            self._leng = len(self.state)
-        else:
-            self._leng = topk
-
-    def move(self):
-        """
-        Select the neighbour, in this case
-        Swaps two edges in the DAG if they are not the same
-        and simply reduce by one for one of them if otherwise
-        """
-        if (not self._moved):
-            self._moved = True
-            return
-        a = random.randint(0, self._leng - 1)
-        b = random.randint(0, self._leng - 1)
-        if (self.state[a] != self.state[b]):
-            self.state[a], self.state[b] = self.state[b], self.state[a]
-        else:
-            self.state[a] = (self.state[a] + 1) % 3 + 1
-
-    def energy(self):
-        """Calculates the number of partitions"""
-        G = self._scheduler._lite_dag.copy()
-        stuff = self._scheduler._partition_G(G, self.state)
-        self._lgl = stuff[0]
-        num_parts = stuff[1]
-        # print "num_parts = {0}, lgl = {1}".format(num_parts, self._lgl)
-        return num_parts
-
-    def meet_constraint(self):
-        """
-        Check if the contraint is met
-        By default, it is always met
-        """
-        if (self._deadline is None):
-            return True
-        else:
-            return (self._lgl <= self._deadline)
-
-
-class MCTSScheduler(PSOScheduler):
-    """
-    Use Monte Carlo Tree Search to guide the Sarkar algorithm
-    https://en.wikipedia.org/wiki/Monte_Carlo_tree_search
-    Use basic functions in PSOScheduler by inheriting it for convinence
-    """
-
-    def __init__(self, drop_list, max_dop=8, dag=None, deadline=None, max_moves=1000, max_calc_time=10):
-        super(MCTSScheduler, self).__init__(drop_list, max_dop, dag, deadline, None, 40)
-        self._max_moves = max_moves
-        self._max_calc_time = max_calc_time
-
-    def partition_dag(self):
-        """
-        Trigger the MCTS algorithm
-        Returns a tuple of:
-            1. the # of partitions formed (int)
-            2. the parallel time (longest path, int)
-            3. partition time (seconds, float)
-            4. a list of partitions (Partition)
-        """
-        stt = time.time()
-        G = self._dag
-        stree = DAGTree(self._lite_dag, self)
-        mcts = MCTS(stree, calculation_time=self._max_calc_time, max_moves=self._max_moves)
-        # m, state = mcts.next_move()
-        # leng = len(G.edges())
-        # while (len(state) < leng):
-        #     m, state = mcts.next_move()
-        state = mcts.run()
-        if logger.isEnabledFor(logging.DEBUG):
-            leng = len(G.edges())
-            logger.debug("Each MCTS move on average took %.2f seconds", (time.time() - stt) / leng)
-        # calculate the solution under the state found by MCTS
-        curr_lpl, num_parts, parts, g_dict = self._partition_G(G, state)
-        edt = time.time()
-        logger.debug("Monte Carlo Tree Search scheduler took %f secs, lpl = %d, num_parts = %d", edt - stt, curr_lpl,
-                     num_parts)
-
-        st_gid = len(self._drop_list) + 1 + num_parts
-        for n in G.nodes(data=True):
-            if not 'gid' in n[1]:
-                n[1]['gid'] = st_gid
-                part = Partition(st_gid, self._max_dop)
-                part.add_node(n[0], n[1].get('weight', 1))
-                g_dict[st_gid] = part
-                parts.append(part)
-                num_parts += 1
-        self._parts = parts
-        return (num_parts, curr_lpl, edt - stt, parts)
-
-
-class SAScheduler(PSOScheduler):
-    """
-    Use Simulated Annealing to guide the Sarkar algorithm
-    https://en.wikipedia.org/wiki/Simulated_annealing
-    http://apmonitor.com/me575/index.php/Main/SimulatedAnnealing
-    Use basic functions in PSOScheduler by inheriting it for convinence
-    """
-
-    def __init__(self, drop_list, max_dop=8, dag=None, deadline=None, topk=None, max_iter=6000):
-        """
-        A smaller topk corresponds to a smaller range of perturbation during neighbour search,
-        which coudl result in more single-drop partitions
-        """
-        super(SAScheduler, self).__init__(drop_list, max_dop, dag, deadline, topk, 40)
-        self._max_iter = max_iter
-
-    def partition_dag(self):
-        """
-        Trigger the SA algorithm
-        Returns a tuple of:
-            1. the # of partitions formed (int)
-            2. the parallel time (longest path, int)
-            3. partition time (seconds, float)
-            4. a list of partitions (Partition)
-        """
-        G = self._dag
-        # 1. run the Sarkar algorithm, use its result as the initial solution/state
-        mys = MySarkarScheduler(self._drop_list, max_dop=self._max_dop, dag=self._lite_dag.copy())
-        num_parts_done, lpl, ptime, parts = mys.partition_dag()
-        # print "initial num_parts = ", len(parts)
-        # 2. create the GraphAnnealer instance
-        stt = time.time()
-        ga = GraphAnnealer(mys._sspace, self, deadline=self._deadline, topk=self._topk)
-        # 3. start the annealing process
-        # auto_schedule = ga.auto(minutes=self._max_wait)
-        # ga.set_schedule(auto_schedule)
-        ga.steps = self._max_iter
-        if (DEBUG):
-            ga.updates = 100
-        else:
-            ga.updates = 0
-        ga.save_state_on_exit = False
-        state, e = ga.anneal()
-        # 4. calculate the solution under the 'annealed' state
-        curr_lpl, num_parts, parts, g_dict = self._partition_G(G, state)
-        edt = time.time()
-        logger.debug("Simulated Annealing scheduler took %f secs, energy = %f, num_parts = %d", edt - stt, e, num_parts)
-        st_gid = len(self._drop_list) + 1 + num_parts
-        for n in G.nodes(data=True):
-            if not 'gid' in n[1]:
-                n[1]['gid'] = st_gid
-                part = Partition(st_gid, self._max_dop)
-                part.add_node(n[0], n[1].get('weight', 1))
-                g_dict[st_gid] = part
-                parts.append(part)
-                num_parts += 1
-        self._parts = parts
-        return (num_parts, curr_lpl, edt - stt, parts)
-
-
-class DSCScheduler(Schedule):
-    """
-    Based on
-    T. Yang and A. Gerasoulis, "DSC: scheduling parallel tasks on an
-    unbounded number of processors," in IEEE Transactions on
-    Parallel and Distributed Systems, vol.5, no.9, pp.951-967, Sep 1994
-    """
-
-    def __init__(self, drop_list):
-        super(DSCScheduler, self).__init__(drop_list)
-
-    def partition_dag(self):
-        pass
-=======
->>>>>>> c8266ded
 
 
 class DAGUtil(object):
