--- conflicted
+++ resolved
@@ -341,9 +341,5 @@
     tool.cmdwrap('unroll', 'Unrolls a Logical Graph into a Physical Graph Template', dlg_unroll)
     tool.cmdwrap('partition', 'Divides a Physical Graph Template into N logical partitions', dlg_partition)
     tool.cmdwrap('unroll-and-partition', 'unroll + partition', dlg_unroll_and_partition)
-<<<<<<< HEAD
-    tool.cmdwrap('fill', 'Fill a Logical Graph with parameters', dlg_fill)
-=======
     tool.cmdwrap('fill', 'Fill a Logical Graph with parameters', fill)
-    tool.cmdwrap('cwl', 'Translate a Logical Graph into a Common Workflow Language (CWL) workflow', cwl)
->>>>>>> e749dce5
+    tool.cmdwrap('cwl', 'Translate a Logical Graph into a Common Workflow Language (CWL) workflow', cwl)