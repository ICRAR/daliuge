--- conflicted
+++ resolved
@@ -7,11 +7,7 @@
     "dev")
         export VCS_TAG=`git rev-parse --abbrev-ref HEAD| tr '[:upper:]' '[:lower:]'`
         echo "Running Translator development version in foreground..."
-<<<<<<< HEAD
-        docker run --volume $PWD/dlg/dropmake:/home/ray/dlg/lib/python3.8/site-packages/dlg/dropmake --name daliuge-translator --rm -t -p 8084:8084 icrar/daliuge-translator:yan-708
-=======
         docker run --volume $PWD/dlg/dropmake:/root/dlg/lib/python3.8/site-packages/dlg/dropmake --name daliuge-translator --rm -t -p 8084:8084 icrar/daliuge-translator:${VCS_TAG}
->>>>>>> dbc7709f
         exit 1;;
     *)
         echo "Usage run_translator.sh <dep|dev>"
