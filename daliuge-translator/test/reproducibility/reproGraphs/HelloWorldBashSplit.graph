--- conflicted
+++ resolved
@@ -46,14 +46,8 @@
         "repoService": "Unknown",
         "repositoryUrl": "",
         "schemaVersion": "OJS",
-<<<<<<< HEAD
-        "signature": "",
-        "shortDescription": "",
-        "detailedDescription": ""
-=======
         "shortDescription": "",
         "signature": ""
->>>>>>> d4aefb32
     },
     "nodeDataArray": [
         {
