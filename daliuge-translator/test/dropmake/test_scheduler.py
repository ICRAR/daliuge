#
#    ICRAR - International Centre for Radio Astronomy Research
#    (c) UWA - The University of Western Australia, 2015
#    Copyright by UWA (in the framework of the ICRAR)
#    All rights reserved
#
#    This library is free software; you can redistribute it and/or
#    modify it under the terms of the GNU Lesser General Public
#    License as published by the Free Software Foundation; either
#    version 2.1 of the License, or (at your option) any later version.
#
#    This library is distributed in the hope that it will be useful,
#    but WITHOUT ANY WARRANTY; without even the implied warranty of
#    MERCHANTABILITY or FITNESS FOR A PARTICULAR PURPOSE.  See the GNU
#    Lesser General Public License for more details.
#
#    You should have received a copy of the GNU Lesser General Public
#    License along with this library; if not, write to the Free Software
#    Foundation, Inc., 59 Temple Place, Suite 330, Boston,
#    MA 02111-1307  USA

import os
import unittest

import pkg_resources
import psutil
from dlg.dropmake.pg_generator import LG
from dlg.dropmake.scheduler import (Scheduler, MySarkarScheduler, DAGUtil,
<<<<<<< HEAD
                                    Partition, MinNumPartsScheduler, PSOScheduler, SAScheduler, MCTSScheduler)
=======
Partition, MinNumPartsScheduler, PSOScheduler)

>>>>>>> 6197db67

if 'DALIUGE_TESTS_RUNLONGTESTS' in os.environ:
    skip_long_tests = not bool(os.environ['DALIUGE_TESTS_RUNLONGTESTS'])
else:
    if ((psutil.Process().username().lower() in ('chen', 'cwu')) and
            bool(int(os.environ.get('TEST_PSO_SCHEDULER', 0)))):
        skip_long_tests = False
    else:
        skip_long_tests = True


def get_lg_fname(lg_name):
    return pkg_resources.resource_filename(__name__, 'logical_graphs/{0}'.format(lg_name))  # @UndefinedVariable


class TestScheduler(unittest.TestCase):

    def test_incremental_antichain(self):
        part = Partition(100, 8)
        G = part._dag
        assert (part.probe_max_dop(1, 2, True, True, True) == DAGUtil.get_max_dop(part._dag))
        G.add_edge(2, 3)
        assert (part.probe_max_dop(2, 3, False, True, True) == DAGUtil.get_max_dop(part._dag))
        # G.add_edge(1, 4)
        # assert(part.probe_max_dop(1, 4, False, True, True) == DAGUtil.get_max_dop(part._dag))
        # G.add_edge(2, 5)
        l = part.probe_max_dop(2, 5, False, True, True)
        r = DAGUtil.get_max_dop(part._dag)
        assert l == r, "l = {0}, r = {1}".format(l, r)

    def test_basic_scheduler(self):
        fp = get_lg_fname('lofar_std.json')
        lg = LG(fp)
        drop_list = lg.unroll_to_tpl()
        Scheduler(drop_list)

    def test_minnumparts_scheduler(self):
        lgs = {'cont_img.json': 500, 'lofar_std.json': 200, 'test_grpby_gather.json': 90, 'chiles_simple.json': 160}
        mdp = 8
        ofa = 0.5
        for lgn, deadline in lgs.items():
            fp = get_lg_fname(lgn)
            lg = LG(fp)
            drop_list = lg.unroll_to_tpl()
            mps = MinNumPartsScheduler(drop_list, deadline, max_dop=mdp, optimistic_factor=ofa)
            mps.partition_dag()

    def test_mysarkar_scheduler(self):
        lgs = {'cont_img.json': 20, 'lofar_std.json': 15, 'test_grpby_gather.json': 10, 'chiles_simple.json': 5}
        mdp = 8
        for lgn, numparts in lgs.items():
            fp = get_lg_fname(lgn)
            lg = LG(fp)
            drop_list = lg.unroll_to_tpl()
            mys = MySarkarScheduler(drop_list, max_dop=mdp)
            _, _, _, parts = mys.partition_dag()
            for part in parts:
                pass
                """
                if (part.cardinality > 0):
                    part.schedule.schedule_matrix
                    DAGUtil.ganttchart_matrix(part.schedule._dag, part.schedule._topo_sort)
                """
            # mys.merge_partitions(numparts)

    @unittest.skipIf(skip_long_tests, "Skipping because they take too long. Chen to eventually shorten them")
    def test_pso_scheduler(self):
        lgs = {'cont_img.json': 540, 'lofar_std.json': 450, 'test_grpby_gather.json': 70, 'chiles_simple.json': 160}
        mdp = 2
        for lgn, deadline in lgs.items():
            fp = get_lg_fname(lgn)
            lg = LG(fp)
            drop_list = lg.unroll_to_tpl()
            psps01 = PSOScheduler(drop_list, max_dop=mdp)
            psps01.partition_dag()
            psps02 = PSOScheduler(drop_list, max_dop=mdp, deadline=deadline)
            psps02.partition_dag()<|MERGE_RESOLUTION|>--- conflicted
+++ resolved
@@ -26,12 +26,7 @@
 import psutil
 from dlg.dropmake.pg_generator import LG
 from dlg.dropmake.scheduler import (Scheduler, MySarkarScheduler, DAGUtil,
-<<<<<<< HEAD
-                                    Partition, MinNumPartsScheduler, PSOScheduler, SAScheduler, MCTSScheduler)
-=======
-Partition, MinNumPartsScheduler, PSOScheduler)
-
->>>>>>> 6197db67
+                                    Partition, MinNumPartsScheduler, PSOScheduler)
 
 if 'DALIUGE_TESTS_RUNLONGTESTS' in os.environ:
     skip_long_tests = not bool(os.environ['DALIUGE_TESTS_RUNLONGTESTS'])
