#
#    ICRAR - International Centre for Radio Astronomy Research
#    (c) UWA - The University of Western Australia, 2015
#    Copyright by UWA (in the framework of the ICRAR)
#    All rights reserved
#
#    This library is free software; you can redistribute it and/or
#    modify it under the terms of the GNU Lesser General Public
#    License as published by the Free Software Foundation; either
#    version 2.1 of the License, or (at your option) any later version.
#
#    This library is distributed in the hope that it will be useful,
#    but WITHOUT ANY WARRANTY; without even the implied warranty of
#    MERCHANTABILITY or FITNESS FOR A PARTICULAR PURPOSE.  See the GNU
#    Lesser General Public License for more details.
#
#    You should have received a copy of the GNU Lesser General Public
#    License along with this library; if not, write to the Free Software
#    Foundation, Inc., 59 Temple Place, Suite 330, Boston,
#    MA 02111-1307  USA

import os
import unittest

import pkg_resources
import psutil
from dlg.dropmake.pg_generator import LG
<<<<<<< HEAD
from dlg.dropmake.scheduler import (Scheduler, MySarkarScheduler, DAGUtil,
                                    Partition, MinNumPartsScheduler, PSOScheduler)
=======
from dlg.dropmake.scheduler import (
    Scheduler,
    MySarkarScheduler,
    DAGUtil,
    Partition,
    MinNumPartsScheduler,
    PSOScheduler,
)

>>>>>>> 1e14afb5

if "DALIUGE_TESTS_RUNLONGTESTS" in os.environ:
    skip_long_tests = not bool(os.environ["DALIUGE_TESTS_RUNLONGTESTS"])
else:
<<<<<<< HEAD
    if ((psutil.Process().username().lower() in ('chen', 'cwu')) and
            bool(int(os.environ.get('TEST_PSO_SCHEDULER', 0)))):
=======
    if (psutil.Process().username().lower() in ("chen", "cwu")) and bool(
        int(os.environ.get("TEST_PSO_SCHEDULER", 0))
    ):
>>>>>>> 1e14afb5
        skip_long_tests = False
    else:
        skip_long_tests = True


def get_lg_fname(lg_name):
    return pkg_resources.resource_filename(
        __name__, "logical_graphs/{0}".format(lg_name)
    )  # @UndefinedVariable

<<<<<<< HEAD

class TestScheduler(unittest.TestCase):
=======
>>>>>>> 1e14afb5

class TestScheduler(unittest.TestCase):
    def test_incremental_antichain(self):
        part = Partition(100, 8)
        G = part._dag
<<<<<<< HEAD
        assert (part.probe_max_dop(1, 2, True, True, True) == DAGUtil.get_max_dop(part._dag))
        G.add_edge(2, 3)
        assert (part.probe_max_dop(2, 3, False, True, True) == DAGUtil.get_max_dop(part._dag))
=======
        assert part.probe_max_dop(1, 2, True, True, True) == DAGUtil.get_max_dop(
            part._dag
        )
        G.add_edge(2, 3)
        assert part.probe_max_dop(2, 3, False, True, True) == DAGUtil.get_max_dop(
            part._dag
        )
>>>>>>> 1e14afb5
        # G.add_edge(1, 4)
        # assert(part.probe_max_dop(1, 4, False, True, True) == DAGUtil.get_max_dop(part._dag))
        # G.add_edge(2, 5)
        l = part.probe_max_dop(2, 5, False, True, True)
        r = DAGUtil.get_max_dop(part._dag)
        assert l == r, "l = {0}, r = {1}".format(l, r)

    def test_basic_scheduler(self):
        fp = get_lg_fname("cont_img.graph")
        lg = LG(fp)
        drop_list = lg.unroll_to_tpl()
        Scheduler(drop_list)

    def test_minnumparts_scheduler(self):
        lgs = {
            "cont_img.graph": 500,
            "cont_img.graph": 200,
            "test_grpby_gather.graph": 90,
            "chiles_simple.graph": 160,
        }
        mdp = 8
        ofa = 0.5
        for lgn, deadline in lgs.items():
            fp = get_lg_fname(lgn)
            lg = LG(fp)
            drop_list = lg.unroll_to_tpl()
            mps = MinNumPartsScheduler(
                drop_list, deadline, max_dop=mdp, optimistic_factor=ofa
            )
            mps.partition_dag()

    def test_mysarkar_scheduler(self):
        lgs = {
            "cont_img.graph": 20,
            "cont_img.graph": 15,
            "test_grpby_gather.graph": 10,
            "chiles_simple.graph": 5,
        }
        mdp = 8
        for lgn, numparts in lgs.items():
            fp = get_lg_fname(lgn)
            lg = LG(fp)
            drop_list = lg.unroll_to_tpl()
            mys = MySarkarScheduler(drop_list, max_dop=mdp)
            _, _, _, parts = mys.partition_dag()
            for part in parts:
                pass
                """
                if (part.cardinality > 0):
                    part.schedule.schedule_matrix
                    DAGUtil.ganttchart_matrix(part.schedule._dag, part.schedule._topo_sort)
                """
            # mys.merge_partitions(numparts)

    @unittest.skipIf(
        skip_long_tests,
        "Skipping because they take too long. Chen to eventually shorten them",
    )
    def test_pso_scheduler(self):
        lgs = {
            "cont_img.graph": 540,
            "cont_img.graph": 450,
            "test_grpby_gather.graph": 70,
            "chiles_simple.graph": 160,
        }
        mdp = 2
        for lgn, deadline in lgs.items():
            fp = get_lg_fname(lgn)
            lg = LG(fp)
            drop_list = lg.unroll_to_tpl()
            psps01 = PSOScheduler(drop_list, max_dop=mdp)
            psps01.partition_dag()
            psps02 = PSOScheduler(drop_list, max_dop=mdp, deadline=deadline)
            psps02.partition_dag()<|MERGE_RESOLUTION|>--- conflicted
+++ resolved
@@ -25,32 +25,16 @@
 import pkg_resources
 import psutil
 from dlg.dropmake.pg_generator import LG
-<<<<<<< HEAD
 from dlg.dropmake.scheduler import (Scheduler, MySarkarScheduler, DAGUtil,
-                                    Partition, MinNumPartsScheduler, PSOScheduler)
-=======
-from dlg.dropmake.scheduler import (
-    Scheduler,
-    MySarkarScheduler,
-    DAGUtil,
-    Partition,
-    MinNumPartsScheduler,
-    PSOScheduler,
+                                    Partition, MinNumPartsScheduler, PSOScheduler,
 )
-
->>>>>>> 1e14afb5
 
 if "DALIUGE_TESTS_RUNLONGTESTS" in os.environ:
     skip_long_tests = not bool(os.environ["DALIUGE_TESTS_RUNLONGTESTS"])
 else:
-<<<<<<< HEAD
-    if ((psutil.Process().username().lower() in ('chen', 'cwu')) and
-            bool(int(os.environ.get('TEST_PSO_SCHEDULER', 0)))):
-=======
-    if (psutil.Process().username().lower() in ("chen", "cwu")) and bool(
-        int(os.environ.get("TEST_PSO_SCHEDULER", 0))
+    if (psutil.Process().username().lower() in ("chen", "cwu")) and
+            bool(int(os.environ.get("TEST_PSO_SCHEDULER", 0))
     ):
->>>>>>> 1e14afb5
         skip_long_tests = False
     else:
         skip_long_tests = True
@@ -61,21 +45,12 @@
         __name__, "logical_graphs/{0}".format(lg_name)
     )  # @UndefinedVariable
 
-<<<<<<< HEAD
 
-class TestScheduler(unittest.TestCase):
-=======
->>>>>>> 1e14afb5
 
 class TestScheduler(unittest.TestCase):
     def test_incremental_antichain(self):
         part = Partition(100, 8)
         G = part._dag
-<<<<<<< HEAD
-        assert (part.probe_max_dop(1, 2, True, True, True) == DAGUtil.get_max_dop(part._dag))
-        G.add_edge(2, 3)
-        assert (part.probe_max_dop(2, 3, False, True, True) == DAGUtil.get_max_dop(part._dag))
-=======
         assert part.probe_max_dop(1, 2, True, True, True) == DAGUtil.get_max_dop(
             part._dag
         )
@@ -83,7 +58,6 @@
         assert part.probe_max_dop(2, 3, False, True, True) == DAGUtil.get_max_dop(
             part._dag
         )
->>>>>>> 1e14afb5
         # G.add_edge(1, 4)
         # assert(part.probe_max_dop(1, 4, False, True, True) == DAGUtil.get_max_dop(part._dag))
         # G.add_edge(2, 5)
