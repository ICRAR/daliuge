#
#    ICRAR - International Centre for Radio Astronomy Research
#    (c) UWA - The University of Western Australia, 2015
#    Copyright by UWA (in the framework of the ICRAR)
#    All rights reserved
#
#    This library is free software; you can redistribute it and/or
#    modify it under the terms of the GNU Lesser General Public
#    License as published by the Free Software Foundation; either
#    version 2.1 of the License, or (at your option) any later version.
#
#    This library is distributed in the hope that it will be useful,
#    but WITHOUT ANY WARRANTY; without even the implied warranty of
#    MERCHANTABILITY or FITNESS FOR A PARTICULAR PURPOSE.  See the GNU
#    Lesser General Public License for more details.
#
#    You should have received a copy of the GNU Lesser General Public
#    License along with this library; if not, write to the Free Software
#    Foundation, Inc., 59 Temple Place, Suite 330, Boston,
#    MA 02111-1307  USA

import os
import unittest

import pkg_resources
import psutil
<<<<<<< HEAD
from dlg.dropmake.pg_generator import LG
from dlg.dropmake.scheduler import (Scheduler, MySarkarScheduler, DAGUtil,
                                    Partition, MinNumPartsScheduler, PSOScheduler,
=======

from dlg.dropmake.lg import LG
from dlg.dropmake.scheduler import (
    Scheduler,
    MySarkarScheduler,
    DAGUtil,
    Partition,
    MinNumPartsScheduler,
    PSOScheduler,
>>>>>>> 871fe9a8
)

if "DALIUGE_TESTS_RUNLONGTESTS" in os.environ:
    skip_long_tests = not bool(os.environ["DALIUGE_TESTS_RUNLONGTESTS"])
else:
    if (psutil.Process().username().lower() in ("chen", "cwu")) and
            bool(int(os.environ.get("TEST_PSO_SCHEDULER", 0))
    ):
        skip_long_tests = False
    else:
        skip_long_tests = True


def get_lg_fname(lg_name):
    return pkg_resources.resource_filename(
        __name__, "logical_graphs/{0}".format(lg_name)
    )  # @UndefinedVariable



class TestScheduler(unittest.TestCase):
    def test_incremental_antichain(self):
        part = Partition(100, 8)
        G = part._dag
        assert part.probe_max_dop(1, 2, True, True, True) == DAGUtil.get_max_dop(
            part._dag
        )
        G.add_edge(2, 3)
        assert part.probe_max_dop(2, 3, False, True, True) == DAGUtil.get_max_dop(
            part._dag
        )
        # G.add_edge(1, 4)
        # assert(part.probe_max_dop(1, 4, False, True, True) == DAGUtil.get_max_dop(part._dag))
        # G.add_edge(2, 5)
        l = part.probe_max_dop(2, 5, False, True, True)
        r = DAGUtil.get_max_dop(part._dag)
        assert l == r, "l = {0}, r = {1}".format(l, r)

    def test_basic_scheduler(self):
        fp = get_lg_fname("cont_img.graph")
        lg = LG(fp)
        drop_list = lg.unroll_to_tpl()
        Scheduler(drop_list)

    def test_minnumparts_scheduler(self):
        lgs = {
            "cont_img.graph": 500,
            "cont_img.graph": 200,
            "test_grpby_gather.graph": 90,
            "chiles_simple.graph": 160,
        }
        mdp = 8
        ofa = 0.5
        for lgn, deadline in lgs.items():
            fp = get_lg_fname(lgn)
            lg = LG(fp)
            drop_list = lg.unroll_to_tpl()
            mps = MinNumPartsScheduler(
                drop_list, deadline, max_dop=mdp, optimistic_factor=ofa
            )
            mps.partition_dag()

    def test_mysarkar_scheduler(self):
        lgs = {
            "cont_img.graph": 20,
            "cont_img.graph": 15,
            "test_grpby_gather.graph": 10,
            "chiles_simple.graph": 5,
        }
        mdp = 8
        for lgn, numparts in lgs.items():
            fp = get_lg_fname(lgn)
            lg = LG(fp)
            drop_list = lg.unroll_to_tpl()
            mys = MySarkarScheduler(drop_list, max_dop=mdp)
            _, _, _, parts = mys.partition_dag()
            for part in parts:
                pass
                """
                if (part.cardinality > 0):
                    part.schedule.schedule_matrix
                    DAGUtil.ganttchart_matrix(part.schedule._dag, part.schedule._topo_sort)
                """
            # mys.merge_partitions(numparts)

    @unittest.skipIf(
        skip_long_tests,
        "Skipping because they take too long. Chen to eventually shorten them",
    )
    def test_pso_scheduler(self):
        lgs = {
            "cont_img.graph": 540,
            "cont_img.graph": 450,
            "test_grpby_gather.graph": 70,
            "chiles_simple.graph": 160,
        }
        mdp = 2
        for lgn, deadline in lgs.items():
            fp = get_lg_fname(lgn)
            lg = LG(fp)
            drop_list = lg.unroll_to_tpl()
            psps01 = PSOScheduler(drop_list, max_dop=mdp)
            psps01.partition_dag()
            psps02 = PSOScheduler(drop_list, max_dop=mdp, deadline=deadline)
            psps02.partition_dag()<|MERGE_RESOLUTION|>--- conflicted
+++ resolved
@@ -24,29 +24,16 @@
 
 import pkg_resources
 import psutil
-<<<<<<< HEAD
-from dlg.dropmake.pg_generator import LG
+from dlg.dropmake.lg import LG
 from dlg.dropmake.scheduler import (Scheduler, MySarkarScheduler, DAGUtil,
                                     Partition, MinNumPartsScheduler, PSOScheduler,
-=======
-
-from dlg.dropmake.lg import LG
-from dlg.dropmake.scheduler import (
-    Scheduler,
-    MySarkarScheduler,
-    DAGUtil,
-    Partition,
-    MinNumPartsScheduler,
-    PSOScheduler,
->>>>>>> 871fe9a8
-)
+                                    )
 
 if "DALIUGE_TESTS_RUNLONGTESTS" in os.environ:
     skip_long_tests = not bool(os.environ["DALIUGE_TESTS_RUNLONGTESTS"])
 else:
-    if (psutil.Process().username().lower() in ("chen", "cwu")) and
-            bool(int(os.environ.get("TEST_PSO_SCHEDULER", 0))
-    ):
+    if (psutil.Process().username().lower() in ("chen", "cwu")) and bool(
+            int(os.environ.get("TEST_PSO_SCHEDULER", 0))):
         skip_long_tests = False
     else:
         skip_long_tests = True
@@ -56,7 +43,6 @@
     return pkg_resources.resource_filename(
         __name__, "logical_graphs/{0}".format(lg_name)
     )  # @UndefinedVariable
-
 
 
 class TestScheduler(unittest.TestCase):
