--- conflicted
+++ resolved
@@ -160,20 +160,12 @@
     "modelData": {
         "filePath": "chiles_simple.json",
         "fileType": "graph",
-<<<<<<< HEAD
-        "git_url": "",
-        "repo": "",
-        "repoBranch": "",
-        "repoService": "Unknown",
-        "sha": ""
-=======
         "repoService": "GitHub",
         "repoBranch": "graph_fixes",
         "repo": "ICRAR/daliuge",
         "filePath": "daliuge-translator/test/dropmake/logical_graphs/chiles_simple.json",
         "sha": "",
         "git_url": ""
->>>>>>> 252c3047
     },
     "nodeDataArray": [
         {
@@ -184,11 +176,6 @@
             "collapsed": false,
             "color": "#229954",
             "description": "",
-<<<<<<< HEAD
-            "drawOrderHint": 0,
-            "exitApplicationName": "",
-            "exitApplicationType": "None",
-=======
             "x": 51,
             "y": 322.78740157480314,
             "width": 200,
@@ -198,7 +185,6 @@
             "streaming": false,
             "subject": null,
             "selected": false,
->>>>>>> 252c3047
             "expanded": false,
             "fields": [],
             "height": 200,
@@ -253,9 +239,6 @@
             "collapsed": false,
             "color": "#799938",
             "description": "",
-<<<<<<< HEAD
-            "drawOrderHint": 0,
-=======
             "x": 1103.0874872838256,
             "y": 172.54832146490335,
             "width": 142.01424211597154,
@@ -268,7 +251,6 @@
             "expanded": false,
             "inputApplicationName": "",
             "outputApplicationName": "",
->>>>>>> 252c3047
             "exitApplicationName": "",
             "exitApplicationType": "None",
             "expanded": false,
@@ -288,15 +270,6 @@
             "inputPorts": [],
             "isData": false,
             "isGroup": false,
-<<<<<<< HEAD
-            "key": -10,
-            "outputAppFields": [],
-            "outputApplicationName": "",
-            "outputApplicationType": "None",
-            "outputLocalPorts": [],
-            "outputPorts": [],
-            "selected": false,
-=======
             "canHaveInputs": false,
             "canHaveOutputs": false,
             "color": "#799938",
@@ -309,7 +282,6 @@
             "width": 102.81466353908226,
             "height": 40.67976936911634,
             "collapsed": false,
->>>>>>> 252c3047
             "showPorts": false,
             "streaming": false,
             "subject": null,
@@ -415,13 +387,10 @@
             "y": 154.952723290925
         },
         {
-<<<<<<< HEAD
-=======
-            "category": "PythonApp",
-            "categoryType": "Application",
-            "isData": false,
-            "isGroup": false,
->>>>>>> 252c3047
+            "category": "PythonApp",
+            "categoryType": "Application",
+            "isData": false,
+            "isGroup": false,
             "canHaveInputs": true,
             "canHaveOutputs": true,
             "category": "PythonApp",
@@ -429,9 +398,6 @@
             "collapsed": false,
             "color": "#3498DB",
             "description": "",
-<<<<<<< HEAD
-            "drawOrderHint": 0,
-=======
             "x": 663,
             "y": 164,
             "width": 200,
@@ -444,7 +410,6 @@
             "expanded": false,
             "inputApplicationName": "",
             "outputApplicationName": "",
->>>>>>> 252c3047
             "exitApplicationName": "",
             "exitApplicationType": "None",
             "expanded": false,
@@ -458,73 +423,8 @@
                 {
                     "description": "",
                     "name": "group_start",
-<<<<<<< HEAD
-                    "text": "Group Start",
-                    "value": 0
-                },
-                {
-                    "description": "",
-                    "name": "Arg01",
-                    "text": "Arg 01",
-                    "value": ""
-                },
-                {
-                    "description": "",
-                    "name": "Arg02",
-                    "text": "Arg 02",
-                    "value": ""
-                },
-                {
-                    "description": "",
-                    "name": "Arg03",
-                    "text": "Arg 03",
-                    "value": ""
-                },
-                {
-                    "description": "",
-                    "name": "Arg04",
-                    "text": "Arg 04",
-                    "value": ""
-                },
-                {
-                    "description": "",
-                    "name": "Arg05",
-                    "text": "Arg 05",
-                    "value": ""
-                },
-                {
-                    "description": "",
-                    "name": "Arg06",
-                    "text": "Arg 06",
-                    "value": ""
-                },
-                {
-                    "description": "",
-                    "name": "Arg07",
-                    "text": "Arg 07",
-                    "value": ""
-                },
-                {
-                    "description": "",
-                    "name": "Arg08",
-                    "text": "Arg 08",
-                    "value": ""
-                },
-                {
-                    "description": "",
-                    "name": "Arg09",
-                    "text": "Arg 09",
-                    "value": ""
-                },
-                {
-                    "description": "",
-                    "name": "Arg10",
-                    "text": "Arg 10",
-                    "value": ""
-=======
                     "value": 0,
                     "description": ""
->>>>>>> 252c3047
                 }
             ],
             "height": 200,
@@ -614,13 +514,10 @@
             "y": 164
         },
         {
-<<<<<<< HEAD
-=======
-            "category": "PythonApp",
-            "categoryType": "Application",
-            "isData": false,
-            "isGroup": false,
->>>>>>> 252c3047
+            "category": "PythonApp",
+            "categoryType": "Application",
+            "isData": false,
+            "isGroup": false,
             "canHaveInputs": true,
             "canHaveOutputs": true,
             "category": "Memory",
@@ -690,72 +587,6 @@
                 {
                     "description": "",
                     "name": "group_start",
-<<<<<<< HEAD
-                    "text": "Group Start",
-                    "value": 0
-                },
-                {
-                    "description": "",
-                    "name": "Arg01",
-                    "text": "Arg 01",
-                    "value": ""
-                },
-                {
-                    "description": "",
-                    "name": "Arg02",
-                    "text": "Arg 02",
-                    "value": ""
-                },
-                {
-                    "description": "",
-                    "name": "Arg03",
-                    "text": "Arg 03",
-                    "value": ""
-                },
-                {
-                    "description": "",
-                    "name": "Arg04",
-                    "text": "Arg 04",
-                    "value": ""
-                },
-                {
-                    "description": "",
-                    "name": "Arg05",
-                    "text": "Arg 05",
-                    "value": ""
-                },
-                {
-                    "description": "",
-                    "name": "Arg06",
-                    "text": "Arg 06",
-                    "value": ""
-                },
-                {
-                    "description": "",
-                    "name": "Arg07",
-                    "text": "Arg 07",
-                    "value": ""
-                },
-                {
-                    "description": "",
-                    "name": "Arg08",
-                    "text": "Arg 08",
-                    "value": ""
-                },
-                {
-                    "description": "",
-                    "name": "Arg09",
-                    "text": "Arg 09",
-                    "value": ""
-                },
-                {
-                    "description": "",
-                    "name": "Arg10",
-                    "text": "Arg 10",
-                    "value": ""
-                }
-            ],
-=======
                     "value": 0,
                     "description": ""
                 }
@@ -776,7 +607,6 @@
             "x": 493.22990844354007,
             "y": 273.7700915564598,
             "width": 200,
->>>>>>> 252c3047
             "height": 200,
             "inputAppFields": [],
             "inputApplicationName": "",
@@ -834,11 +664,6 @@
             "collapsed": false,
             "color": "#394BB2",
             "description": "",
-<<<<<<< HEAD
-            "drawOrderHint": 0,
-            "exitApplicationName": "",
-            "exitApplicationType": "None",
-=======
             "x": 502.67446592065085,
             "y": 389.6368260427265,
             "width": 200,
@@ -848,7 +673,6 @@
             "streaming": false,
             "subject": null,
             "selected": false,
->>>>>>> 252c3047
             "expanded": false,
             "fields": [
                 {
@@ -899,11 +723,6 @@
             "collapsed": false,
             "color": "#394BB2",
             "description": "",
-<<<<<<< HEAD
-            "drawOrderHint": 0,
-            "exitApplicationName": "",
-            "exitApplicationType": "None",
-=======
             "x": 500.72634791454726,
             "y": 502.5849440488301,
             "width": 200,
@@ -913,7 +732,6 @@
             "streaming": false,
             "subject": null,
             "selected": false,
->>>>>>> 252c3047
             "expanded": false,
             "fields": [
                 {
@@ -964,11 +782,6 @@
             "collapsed": false,
             "color": "#394BB2",
             "description": "",
-<<<<<<< HEAD
-            "drawOrderHint": 0,
-            "exitApplicationName": "",
-            "exitApplicationType": "None",
-=======
             "x": 500.09664292980665,
             "y": 604.8962360122076,
             "width": 200,
@@ -978,7 +791,6 @@
             "streaming": false,
             "subject": null,
             "selected": false,
->>>>>>> 252c3047
             "expanded": false,
             "fields": [
                 {
@@ -1022,13 +834,10 @@
             "y": 506.64362740458125
         },
         {
-<<<<<<< HEAD
-=======
-            "category": "PythonApp",
-            "categoryType": "Application",
-            "isData": false,
-            "isGroup": false,
->>>>>>> 252c3047
+            "category": "PythonApp",
+            "categoryType": "Application",
+            "isData": false,
+            "isGroup": false,
             "canHaveInputs": true,
             "canHaveOutputs": true,
             "category": "Memory",
@@ -1103,72 +912,6 @@
                 {
                     "description": "",
                     "name": "group_start",
-<<<<<<< HEAD
-                    "text": "Group Start",
-                    "value": 0
-                },
-                {
-                    "description": "",
-                    "name": "Arg01",
-                    "text": "Arg 01",
-                    "value": ""
-                },
-                {
-                    "description": "",
-                    "name": "Arg02",
-                    "text": "Arg 02",
-                    "value": ""
-                },
-                {
-                    "description": "",
-                    "name": "Arg03",
-                    "text": "Arg 03",
-                    "value": ""
-                },
-                {
-                    "description": "",
-                    "name": "Arg04",
-                    "text": "Arg 04",
-                    "value": ""
-                },
-                {
-                    "description": "",
-                    "name": "Arg05",
-                    "text": "Arg 05",
-                    "value": ""
-                },
-                {
-                    "description": "",
-                    "name": "Arg06",
-                    "text": "Arg 06",
-                    "value": ""
-                },
-                {
-                    "description": "",
-                    "name": "Arg07",
-                    "text": "Arg 07",
-                    "value": ""
-                },
-                {
-                    "description": "",
-                    "name": "Arg08",
-                    "text": "Arg 08",
-                    "value": ""
-                },
-                {
-                    "description": "",
-                    "name": "Arg09",
-                    "text": "Arg 09",
-                    "value": ""
-                },
-                {
-                    "description": "",
-                    "name": "Arg10",
-                    "text": "Arg 10",
-                    "value": ""
-                }
-            ],
-=======
                     "value": 0,
                     "description": ""
                 }
@@ -1189,7 +932,6 @@
             "x": 653,
             "y": 403,
             "width": 200,
->>>>>>> 252c3047
             "height": 200,
             "inputAppFields": [],
             "inputApplicationName": "",
@@ -1245,72 +987,6 @@
                 {
                     "description": "",
                     "name": "group_start",
-<<<<<<< HEAD
-                    "text": "Group Start",
-                    "value": 0
-                },
-                {
-                    "description": "",
-                    "name": "Arg01",
-                    "text": "Arg 01",
-                    "value": ""
-                },
-                {
-                    "description": "",
-                    "name": "Arg02",
-                    "text": "Arg 02",
-                    "value": ""
-                },
-                {
-                    "description": "",
-                    "name": "Arg03",
-                    "text": "Arg 03",
-                    "value": ""
-                },
-                {
-                    "description": "",
-                    "name": "Arg04",
-                    "text": "Arg 04",
-                    "value": ""
-                },
-                {
-                    "description": "",
-                    "name": "Arg05",
-                    "text": "Arg 05",
-                    "value": ""
-                },
-                {
-                    "description": "",
-                    "name": "Arg06",
-                    "text": "Arg 06",
-                    "value": ""
-                },
-                {
-                    "description": "",
-                    "name": "Arg07",
-                    "text": "Arg 07",
-                    "value": ""
-                },
-                {
-                    "description": "",
-                    "name": "Arg08",
-                    "text": "Arg 08",
-                    "value": ""
-                },
-                {
-                    "description": "",
-                    "name": "Arg09",
-                    "text": "Arg 09",
-                    "value": ""
-                },
-                {
-                    "description": "",
-                    "name": "Arg10",
-                    "text": "Arg 10",
-                    "value": ""
-                }
-            ],
-=======
                     "value": 0,
                     "description": ""
                 }
@@ -1331,7 +1007,6 @@
             "x": 658.8537279453614,
             "y": 514,
             "width": 200,
->>>>>>> 252c3047
             "height": 200,
             "inputAppFields": [],
             "inputApplicationName": "",
@@ -1387,72 +1062,6 @@
                 {
                     "description": "",
                     "name": "group_start",
-<<<<<<< HEAD
-                    "text": "Group Start",
-                    "value": 0
-                },
-                {
-                    "description": "",
-                    "name": "Arg01",
-                    "text": "Arg 01",
-                    "value": ""
-                },
-                {
-                    "description": "",
-                    "name": "Arg02",
-                    "text": "Arg 02",
-                    "value": ""
-                },
-                {
-                    "description": "",
-                    "name": "Arg03",
-                    "text": "Arg 03",
-                    "value": ""
-                },
-                {
-                    "description": "",
-                    "name": "Arg04",
-                    "text": "Arg 04",
-                    "value": ""
-                },
-                {
-                    "description": "",
-                    "name": "Arg05",
-                    "text": "Arg 05",
-                    "value": ""
-                },
-                {
-                    "description": "",
-                    "name": "Arg06",
-                    "text": "Arg 06",
-                    "value": ""
-                },
-                {
-                    "description": "",
-                    "name": "Arg07",
-                    "text": "Arg 07",
-                    "value": ""
-                },
-                {
-                    "description": "",
-                    "name": "Arg08",
-                    "text": "Arg 08",
-                    "value": ""
-                },
-                {
-                    "description": "",
-                    "name": "Arg09",
-                    "text": "Arg 09",
-                    "value": ""
-                },
-                {
-                    "description": "",
-                    "name": "Arg10",
-                    "text": "Arg 10",
-                    "value": ""
-                }
-            ],
-=======
                     "value": 0,
                     "description": ""
                 }
@@ -1473,7 +1082,6 @@
             "x": 647.7074558907227,
             "y": 612.1462720546386,
             "width": 200,
->>>>>>> 252c3047
             "height": 200,
             "inputAppFields": [],
             "inputApplicationName": "",
@@ -1529,73 +1137,8 @@
                 {
                     "description": "",
                     "name": "group_start",
-<<<<<<< HEAD
-                    "text": "Group Start",
-                    "value": 0
-                },
-                {
-                    "description": "",
-                    "name": "Arg01",
-                    "text": "Arg 01",
-                    "value": ""
-                },
-                {
-                    "description": "",
-                    "name": "Arg02",
-                    "text": "Arg 02",
-                    "value": ""
-                },
-                {
-                    "description": "",
-                    "name": "Arg03",
-                    "text": "Arg 03",
-                    "value": ""
-                },
-                {
-                    "description": "",
-                    "name": "Arg04",
-                    "text": "Arg 04",
-                    "value": ""
-                },
-                {
-                    "description": "",
-                    "name": "Arg05",
-                    "text": "Arg 05",
-                    "value": ""
-                },
-                {
-                    "description": "",
-                    "name": "Arg06",
-                    "text": "Arg 06",
-                    "value": ""
-                },
-                {
-                    "description": "",
-                    "name": "Arg07",
-                    "text": "Arg 07",
-                    "value": ""
-                },
-                {
-                    "description": "",
-                    "name": "Arg08",
-                    "text": "Arg 08",
-                    "value": ""
-                },
-                {
-                    "description": "",
-                    "name": "Arg09",
-                    "text": "Arg 09",
-                    "value": ""
-                },
-                {
-                    "description": "",
-                    "name": "Arg10",
-                    "text": "Arg 10",
-                    "value": ""
-=======
                     "value": 0,
                     "description": ""
->>>>>>> 252c3047
                 }
             ],
             "height": 200,
@@ -1844,13 +1387,10 @@
             "y": 616
         },
         {
-<<<<<<< HEAD
-=======
-            "category": "PythonApp",
-            "categoryType": "Application",
-            "isData": false,
-            "isGroup": false,
->>>>>>> 252c3047
+            "category": "PythonApp",
+            "categoryType": "Application",
+            "isData": false,
+            "isGroup": false,
             "canHaveInputs": true,
             "canHaveOutputs": true,
             "category": "PythonApp",
@@ -1858,9 +1398,6 @@
             "collapsed": false,
             "color": "#3498DB",
             "description": "",
-<<<<<<< HEAD
-            "drawOrderHint": 0,
-=======
             "x": 351,
             "y": 99.14627205463859,
             "width": 200,
@@ -1873,7 +1410,6 @@
             "expanded": false,
             "inputApplicationName": "",
             "outputApplicationName": "",
->>>>>>> 252c3047
             "exitApplicationName": "",
             "exitApplicationType": "None",
             "expanded": false,
@@ -1891,72 +1427,11 @@
                     "value": 0
                 },
                 {
-<<<<<<< HEAD
-                    "description": "",
-                    "name": "Arg01",
-                    "text": "Arg 01",
-                    "value": ""
-                },
-                {
-                    "description": "",
-                    "name": "Arg02",
-                    "text": "Arg 02",
-                    "value": ""
-                },
-                {
-                    "description": "",
-                    "name": "Arg03",
-                    "text": "Arg 03",
-                    "value": ""
-                },
-                {
-                    "description": "",
-                    "name": "Arg04",
-                    "text": "Arg 04",
-                    "value": ""
-                },
-                {
-                    "description": "",
-                    "name": "Arg05",
-                    "text": "Arg 05",
-                    "value": ""
-                },
-                {
-                    "description": "",
-                    "name": "Arg06",
-                    "text": "Arg 06",
-                    "value": ""
-                },
-                {
-                    "description": "",
-                    "name": "Arg07",
-                    "text": "Arg 07",
-                    "value": ""
-                },
-                {
-                    "description": "",
-                    "name": "Arg08",
-                    "text": "Arg 08",
-                    "value": ""
-                },
-                {
-                    "description": "",
-                    "name": "Arg09",
-                    "text": "Arg 09",
-                    "value": ""
-                },
-                {
-                    "description": "",
-=======
                     "text": "Arg 10",
->>>>>>> 252c3047
                     "name": "Arg10",
                     "text": "Arg 10",
                     "value": "%{param1}"
                 }
-<<<<<<< HEAD
-            ],
-=======
             ]
         },
         {
@@ -1974,7 +1449,6 @@
             "x": 353,
             "y": 215,
             "width": 200,
->>>>>>> 252c3047
             "height": 200,
             "inputAppFields": [],
             "inputApplicationName": "",
@@ -2034,72 +1508,11 @@
                     "value": 0
                 },
                 {
-<<<<<<< HEAD
-                    "description": "",
-                    "name": "Arg01",
-                    "text": "Arg 01",
-                    "value": ""
-                },
-                {
-                    "description": "",
-                    "name": "Arg02",
-                    "text": "Arg 02",
-                    "value": ""
-                },
-                {
-                    "description": "",
-                    "name": "Arg03",
-                    "text": "Arg 03",
-                    "value": ""
-                },
-                {
-                    "description": "",
-                    "name": "Arg04",
-                    "text": "Arg 04",
-                    "value": ""
-                },
-                {
-                    "description": "",
-                    "name": "Arg05",
-                    "text": "Arg 05",
-                    "value": ""
-                },
-                {
-                    "description": "",
-                    "name": "Arg06",
-                    "text": "Arg 06",
-                    "value": ""
-                },
-                {
-                    "description": "",
-                    "name": "Arg07",
-                    "text": "Arg 07",
-                    "value": ""
-                },
-                {
-                    "description": "",
-                    "name": "Arg08",
-                    "text": "Arg 08",
-                    "value": ""
-                },
-                {
-                    "description": "",
-                    "name": "Arg09",
-                    "text": "Arg 09",
-                    "value": ""
-                },
-                {
-                    "description": "",
-=======
                     "text": "Arg 10",
->>>>>>> 252c3047
                     "name": "Arg10",
                     "text": "Arg 10",
                     "value": "%param2"
                 }
-<<<<<<< HEAD
-            ],
-=======
             ]
         },
         {
@@ -2117,7 +1530,6 @@
             "x": 355,
             "y": 329,
             "width": 200,
->>>>>>> 252c3047
             "height": 200,
             "inputAppFields": [],
             "inputApplicationName": "",
@@ -2177,72 +1589,11 @@
                     "value": 0
                 },
                 {
-<<<<<<< HEAD
-                    "description": "",
-                    "name": "Arg01",
-                    "text": "Arg 01",
-                    "value": ""
-                },
-                {
-                    "description": "",
-                    "name": "Arg02",
-                    "text": "Arg 02",
-                    "value": ""
-                },
-                {
-                    "description": "",
-                    "name": "Arg03",
-                    "text": "Arg 03",
-                    "value": ""
-                },
-                {
-                    "description": "",
-                    "name": "Arg04",
-                    "text": "Arg 04",
-                    "value": ""
-                },
-                {
-                    "description": "",
-                    "name": "Arg05",
-                    "text": "Arg 05",
-                    "value": ""
-                },
-                {
-                    "description": "",
-                    "name": "Arg06",
-                    "text": "Arg 06",
-                    "value": ""
-                },
-                {
-                    "description": "",
-                    "name": "Arg07",
-                    "text": "Arg 07",
-                    "value": ""
-                },
-                {
-                    "description": "",
-                    "name": "Arg08",
-                    "text": "Arg 08",
-                    "value": ""
-                },
-                {
-                    "description": "",
-                    "name": "Arg09",
-                    "text": "Arg 09",
-                    "value": ""
-                },
-                {
-                    "description": "",
-=======
                     "text": "Arg 10",
->>>>>>> 252c3047
                     "name": "Arg10",
                     "text": "Arg 10",
                     "value": "%{param1.param2}"
                 }
-<<<<<<< HEAD
-            ],
-=======
             ]
         },
         {
@@ -2260,7 +1611,6 @@
             "x": 373,
             "y": 445,
             "width": 200,
->>>>>>> 252c3047
             "height": 200,
             "inputAppFields": [],
             "inputApplicationName": "",
@@ -2320,72 +1670,11 @@
                     "value": 0
                 },
                 {
-<<<<<<< HEAD
-                    "description": "",
-                    "name": "Arg01",
-                    "text": "Arg 01",
-                    "value": ""
-                },
-                {
-                    "description": "",
-                    "name": "Arg02",
-                    "text": "Arg 02",
-                    "value": ""
-                },
-                {
-                    "description": "",
-                    "name": "Arg03",
-                    "text": "Arg 03",
-                    "value": ""
-                },
-                {
-                    "description": "",
-                    "name": "Arg04",
-                    "text": "Arg 04",
-                    "value": ""
-                },
-                {
-                    "description": "",
-                    "name": "Arg05",
-                    "text": "Arg 05",
-                    "value": ""
-                },
-                {
-                    "description": "",
-                    "name": "Arg06",
-                    "text": "Arg 06",
-                    "value": ""
-                },
-                {
-                    "description": "",
-                    "name": "Arg07",
-                    "text": "Arg 07",
-                    "value": ""
-                },
-                {
-                    "description": "",
-                    "name": "Arg08",
-                    "text": "Arg 08",
-                    "value": ""
-                },
-                {
-                    "description": "",
-                    "name": "Arg09",
-                    "text": "Arg 09",
-                    "value": ""
-                },
-                {
-                    "description": "",
-=======
                     "text": "Arg 10",
->>>>>>> 252c3047
                     "name": "Arg10",
                     "text": "Arg 10",
                     "value": "%{param4.what}"
                 }
-<<<<<<< HEAD
-            ],
-=======
             ]
         },
         {
@@ -2403,7 +1692,6 @@
             "x": 371,
             "y": 550,
             "width": 200,
->>>>>>> 252c3047
             "height": 200,
             "inputAppFields": [],
             "inputApplicationName": "",
@@ -2459,73 +1747,8 @@
                 {
                     "description": "",
                     "name": "group_start",
-<<<<<<< HEAD
-                    "text": "Group Start",
-                    "value": 0
-                },
-                {
-                    "description": "",
-                    "name": "Arg01",
-                    "text": "Arg 01",
-                    "value": ""
-                },
-                {
-                    "description": "",
-                    "name": "Arg02",
-                    "text": "Arg 02",
-                    "value": ""
-                },
-                {
-                    "description": "",
-                    "name": "Arg03",
-                    "text": "Arg 03",
-                    "value": ""
-                },
-                {
-                    "description": "",
-                    "name": "Arg04",
-                    "text": "Arg 04",
-                    "value": ""
-                },
-                {
-                    "description": "",
-                    "name": "Arg05",
-                    "text": "Arg 05",
-                    "value": ""
-                },
-                {
-                    "description": "",
-                    "name": "Arg06",
-                    "text": "Arg 06",
-                    "value": ""
-                },
-                {
-                    "description": "",
-                    "name": "Arg07",
-                    "text": "Arg 07",
-                    "value": ""
-                },
-                {
-                    "description": "",
-                    "name": "Arg08",
-                    "text": "Arg 08",
-                    "value": ""
-                },
-                {
-                    "description": "",
-                    "name": "Arg09",
-                    "text": "Arg 09",
-                    "value": ""
-                },
-                {
-                    "description": "",
-                    "name": "Arg10",
-                    "text": "Arg 10",
-                    "value": ""
-=======
                     "value": 0,
                     "description": ""
->>>>>>> 252c3047
                 }
             ],
             "height": 200,
