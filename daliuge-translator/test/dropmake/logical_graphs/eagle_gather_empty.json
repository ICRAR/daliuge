{
<<<<<<< HEAD
  "copiesArrayObjects": true,
  "linkToPortIdProperty": "toPort",
  "linkFromPortIdProperty": "fromPort",
  "linkDataArray": [
    {
      "toPort": "111b3131-57a7-4023-ab14-ca67f6eec728",
      "fromPort": "a4fd601e-8726-49c6-ba1b-da075385caf6",
      "points": [
        224.375,
        309,
        224.375,
        319,
        224.375,
        319,
        236,
        319,
        236,
        374.399609375,
        232.203125,
        374.399609375,
        242.203125,
        374.399609375
      ],
      "from": -20,
      "to": -4
    },
    {
      "toPort": "input_string",
      "fromPort": "0f4b9df1-ca4e-455c-adfd-d27f38fb0ab9",
      "points": [
        426.890625,
        374.399609375,
        436.890625,
        374.399609375,
        436.890625,
        374.399609375,
        436.890625,
        428,
        332,
        428,
        332,
        529.399609375,
        329.203125,
        529.399609375,
        339.203125,
        529.399609375
      ],
      "from": -4,
      "to": -22
    },
    {
      "toPort": "add668b4-f4f1-4ea9-91fc-80e3315d0f10",
      "fromPort": "output_string",
      "points": [
        523.890625,
        529.399609375,
        533.890625,
        529.399609375,
        532,
        529.399609375,
        532,
        529.399609375,
        548,
        529.399609375,
        548,
        476,
        468,
        476,
        468,
        397.899609375,
        469.703125,
        397.899609375,
        479.703125,
        397.899609375
      ],
      "from": -22,
      "to": -7
    },
    {
      "toPort": "d5653abf-b12f-4d97-ac15-d26702b20748",
      "fromPort": "output_string",
      "points": [
        523.890625,
        529.399609375,
        533.890625,
        529.399609375,
        533.890625,
        529.399609375,
        533.890625,
        580,
        484,
        580,
        484,
        646.899609375,
        481.703125,
        646.899609375,
        491.703125,
        646.899609375
      ],
      "from": -22,
      "to": -8
    },
    {
      "toPort": "fa25afa9-43a1-4383-b10f-7e8570bb41d2",
      "fromPort": "output_string",
      "points": [
        154.890625,
        69.399609375,
        164.890625,
        69.399609375,
        164.890625,
        69.399609375,
        164.890625,
        124,
        36,
        124,
        36,
        192.899609375,
        35.703125,
        192.899609375,
        45.703125,
        192.899609375
      ],
      "from": -5,
      "to": -6
    },
    {
      "toPort": "94a41ddc-d86b-4100-a6e8-c40d2811f128",
      "fromPort": "d768bb12-632d-4403-9b9d-0a484fbe72a9",
      "points": [
        230.390625,
        192.899609375,
        240.390625,
        192.899609375,
        244,
        192.899609375,
        244,
        192.899609375,
        260,
        192.899609375,
        260,
        140,
        20,
        140,
        20,
        266,
        165.859375,
        266,
        175.859375,
        266
      ],
      "from": -6,
      "to": -20
    },
    {
      "toPort": "878cdcfb-d6f8-47f7-be8b-bcbdc1159ca1",
      "to": -23,
      "points": [
        664.390625,
        397.899609375,
        674.390625,
        397.899609375,
        676,
        397.899609375,
        676,
        132,
        764.859375,
        132,
        774.859375,
        132
      ],
      "from": -7,
      "fromPort": "8102d2db-478d-41ad-ae16-fe22c805aed1"
    },
    {
      "toPort": "e53d93aa-2141-4d1b-b126-c21d204e9989",
      "fromPort": "ee986ccc-7c86-42e6-8913-9c36b595b2f7",
      "points": [
        1054.0697224983078,
        132,
        1064.0697224983078,
        132,
        1064.0697224983078,
        203.9498046875,
        1009.703125,
        203.9498046875,
        1009.703125,
        275.899609375,
        1019.703125,
        275.899609375
      ],
      "from": -23,
      "to": -10
    },
    {
      "toPort": "1c6140f4-b8bc-42e8-9ae7-7187bfffa2da",
      "fromPort": "61a22f9c-5232-409e-b54b-36d64e2c977e",
      "points": [
        1204.390625,
        275.899609375,
        1214.390625,
        275.899609375,
        1214.390625,
        275.899609375,
        1214.390625,
        420,
        1044,
        420,
        1044,
        552.399609375,
        1047.203125,
        552.399609375,
        1057.203125,
        552.399609375
      ],
      "from": -10,
      "to": -11
    }
  ],
  "nodeDataArray": [
    {
      "category": "memory",
      "loc": "479.703125 373.5",
      "group": -20,
      "outputPorts": [
        {
          "IdText": "string",
          "Id": "8102d2db-478d-41ad-ae16-fe22c805aed1"
        }
      ],
      "isData": true,
      "type": "Memory Drop",
      "fields": [
        {
          "text": "Data volume",
          "name": "data_volume",
          "value": "5"
        },
        {
          "text": "Group end",
          "name": "group_end",
          "value": "0"
        }
      ],
      "colour": " #394BB2",
      "canHaveOutputs": true,
      "canHaveInputs": true,
      "shape": "Card",
      "isGroup": false,
      "key": -7,
      "text": "image per freq",
      "categoryType": "DataDrop",
      "inputPorts": [
        {
          "IdText": "string",
          "Id": "add668b4-f4f1-4ea9-91fc-80e3315d0f10"
        }
      ]
    },
    {
      "category": "SplitData",
      "loc": "208.203125 292",
      "type": "Scatter",
      "isData": false,
      "outputPorts": [
        {
          "IdText": "string",
          "Id": "1b564b43-b3f0-4b92-97e1-fab12ea2aff3"
        }
      ],
      "outputLocalPorts": [
        {
          "IdText": "string",
          "Id": "a4fd601e-8726-49c6-ba1b-da075385caf6"
        }
      ],
      "text": "ms-transform",
      "colour": " #DDAD00",
      "canHaveOutputs": true,
      "canHaveInputs": true,
      "application": "BashShellApp",
      "desiredSize": {
        "width": 491,
        "class": "go.Size",
        "height": 398
      },
      "inputLocalPorts": [
        {
          "IdText": "string",
          "Id": "35b56fbb-3bc4-4496-9cc1-cfa823f6f988"
        }
      ],
      "isGroup": true,
      "key": -20,
      "fields": [
        {
          "text": "Number of copies",
          "name": "num_of_copies",
          "value": "4"
        },
        {
          "text": "Scatter axis",
          "name": "scatter_axis",
          "value": "time"
        }
      ],
      "categoryType": "GroupComponent",
      "inputPorts": [
        {
          "IdText": "string",
          "Id": "94a41ddc-d86b-4100-a6e8-c40d2811f128"
        }
      ],
      "appFields": [
        {
          "text": "Execution time",
          "name": "execution_time",
          "value": "5"
        },
        {
          "text": "Num CPUs",
          "name": "num_cpus",
          "value": "1"
        },
        {
          "text": "Group start",
          "name": "group_start",
          "value": "0"
        },
        {
          "text": "Arg01",
          "name": "Arg01",
          "value": "mstransform.sh"
        },
        {
          "text": "Arg02",
          "name": "Arg02",
          "value": ""
        },
        {
          "text": "Arg03",
          "name": "Arg03",
          "value": ""
        },
        {
          "text": "Arg04",
          "name": "Arg04",
          "value": ""
        },
        {
          "text": "Arg05",
          "name": "Arg05",
          "value": ""
        },
        {
          "text": "Arg06",
          "name": "Arg06",
          "value": ""
        },
        {
          "text": "Arg07",
          "name": "Arg07",
          "value": ""
        },
        {
          "text": "Arg08",
          "name": "Arg08",
          "value": ""
        },
        {
          "text": "Arg09",
          "name": "Arg09",
          "value": ""
        },
        {
          "text": "Arg10",
          "name": "Arg10",
          "value": ""
        }
      ]
    },
    {
      "category": "BashShellApp",
      "loc": "339.203125 505",
      "group": -20,
      "outputPorts": [
        {
          "IdText": "string",
          "Id": "output_string"
        }
      ],
      "isData": false,
      "fields": [
        {
          "text": "Execution time",
          "name": "execution_time",
          "value": "5"
        },
        {
          "text": "Num CPUs",
          "name": "num_cpus",
          "value": "1"
        },
        {
          "text": "Group start",
          "name": "group_start",
          "value": "0"
        },
        {
          "text": "Arg01",
          "name": "Arg01",
          "value": ""
        },
        {
          "text": "Arg02",
          "name": "Arg02",
          "value": ""
        },
        {
          "text": "Arg03",
          "name": "Arg03",
          "value": ""
        },
        {
          "text": "Arg04",
          "name": "Arg04",
          "value": ""
        },
        {
          "text": "Arg05",
          "name": "Arg05",
          "value": ""
        },
        {
          "text": "Arg06",
          "name": "Arg06",
          "value": ""
        },
        {
          "text": "Arg07",
          "name": "Arg07",
          "value": ""
        },
        {
          "text": "Arg08",
          "name": "Arg08",
          "value": ""
        },
        {
          "text": "Arg09",
          "name": "Arg09",
          "value": ""
        },
        {
          "text": "Arg10",
          "name": "Arg10",
          "value": ""
        }
      ],
      "colour": " #1C2833",
      "canHaveOutputs": true,
      "canHaveInputs": true,
      "type": "Shell App",
      "isGroup": false,
      "key": -22,
      "text": "Clean",
      "categoryType": "ApplicationDrop",
      "inputPorts": [
        {
          "IdText": "string",
          "Id": "input_string"
        }
      ]
    },
    {
      "category": "memory",
      "loc": "242.203125 350",
      "group": -20,
      "outputPorts": [
        {
          "IdText": "string",
          "Id": "0f4b9df1-ca4e-455c-adfd-d27f38fb0ab9"
        }
      ],
      "isData": true,
      "type": "Memory Drop",
      "fields": [
        {
          "text": "Data volume",
          "name": "data_volume",
          "value": "5"
        },
        {
          "text": "Group end",
          "name": "group_end",
          "value": "0"
        }
      ],
      "colour": " #394BB2",
      "canHaveOutputs": true,
      "canHaveInputs": true,
      "shape": "Card",
      "isGroup": false,
      "key": -4,
      "text": "buffer",
      "categoryType": "DataDrop",
      "inputPorts": [
        {
          "IdText": "string",
          "Id": "111b3131-57a7-4023-ab14-ca67f6eec728"
        }
      ]
    },
    {
      "category": "memory",
      "loc": "491.703125 622.5",
      "group": -20,
      "outputPorts": [
        {
          "IdText": "string",
          "Id": "39891be9-f800-49fc-8e0c-2b595c921ba3"
        }
      ],
      "isData": true,
      "type": "Memory Drop",
      "fields": [
        {
          "text": "Data volume",
          "name": "data_volume",
          "value": "5"
        },
        {
          "text": "Group end",
          "name": "group_end",
          "value": "0"
        }
      ],
      "colour": " #394BB2",
      "canHaveOutputs": true,
      "canHaveInputs": true,
      "shape": "Card",
      "isGroup": false,
      "key": -8,
      "text": "clean statistics",
      "categoryType": "DataDrop",
      "inputPorts": [
        {
          "IdText": "string",
          "Id": "d5653abf-b12f-4d97-ac15-d26702b20748"
        }
      ]
    },
    {
      "category": "BashShellApp",
      "loc": "-29.796875 45",
      "type": "Shell App",
      "outputPorts": [
        {
          "IdText": "string",
          "Id": "output_string"
        }
      ],
      "isData": false,
      "fields": [
        {
          "text": "Execution time",
          "name": "execution_time",
          "value": "5"
        },
        {
          "text": "Num CPUs",
          "name": "num_cpus",
          "value": "1"
        },
        {
          "text": "Group start",
          "name": "group_start",
          "value": "0"
        },
        {
          "text": "Arg01",
          "name": "Arg01",
          "value": ""
        },
        {
          "text": "Arg02",
          "name": "Arg02",
          "value": ""
        },
        {
          "text": "Arg03",
          "name": "Arg03",
          "value": ""
        },
        {
          "text": "Arg04",
          "name": "Arg04",
          "value": ""
        },
        {
          "text": "Arg05",
          "name": "Arg05",
          "value": ""
        },
        {
          "text": "Arg06",
          "name": "Arg06",
          "value": ""
        },
        {
          "text": "Arg07",
          "name": "Arg07",
          "value": ""
        },
        {
          "text": "Arg08",
          "name": "Arg08",
          "value": ""
        },
        {
          "text": "Arg09",
          "name": "Arg09",
          "value": ""
        },
        {
          "text": "Arg10",
          "name": "Arg10",
          "value": ""
        }
      ],
      "colour": " #1C2833",
      "canHaveOutputs": true,
      "canHaveInputs": true,
      "isGroup": false,
      "key": -5,
      "text": "Clean",
      "categoryType": "ApplicationDrop",
      "inputPorts": [
        {
          "IdText": "string",
          "Id": "input_string"
        }
      ]
    },
    {
      "category": "file",
      "loc": "45.703125 168.5",
      "type": "File Drop",
      "outputPorts": [
        {
          "IdText": "string",
          "Id": "d768bb12-632d-4403-9b9d-0a484fbe72a9"
        }
      ],
      "isData": true,
      "fields": [
        {
          "text": "Data volume",
          "name": "data_volume",
          "value": "5"
        },
        {
          "text": "Group end",
          "name": "group_end",
          "value": "0"
        },
        {
          "text": "Check file path exists",
          "name": "check_filepath_exists",
          "value": "1"
        },
        {
          "text": "File path",
          "name": "filepath",
          "value": ""
        },
        {
          "text": "Directory name",
          "name": "dirname",
          "value": ""
        }
      ],
      "colour": " #394BB2",
      "canHaveOutputs": true,
      "canHaveInputs": true,
      "shape": "Card",
      "isGroup": false,
      "key": -6,
      "text": "MeasurementSet",
      "categoryType": "DataDrop",
      "inputPorts": [
        {
          "IdText": "string",
          "Id": "fa25afa9-43a1-4383-b10f-7e8570bb41d2"
        }
      ]
    },
    {
      "category": "DataGather",
      "loc": "807.203125 158",
      "isData": false,
      "outputPorts": [
        {
          "IdText": "string",
          "Id": "ee986ccc-7c86-42e6-8913-9c36b595b2f7"
        }
      ],
      "outputLocalPorts": [
        {
          "IdText": "string",
          "Id": "56d5b31a-3734-4f44-b94c-8b59ba5f59ec"
        }
      ],
      "text": "ImageConcat",
      "colour": " #D35400",
      "canHaveOutputs": true,
      "canHaveInputs": true,
      "application": "BashShellApp",
      "desiredSize": {
        "width": 200,
        "class": "go.Size",
        "height": 232
      },
      "inputLocalPorts": [
        {
          "IdText": "string",
          "Id": "5599e2ee-707e-4337-b983-bd90005bc35b"
        }
      ],
      "isGroup": true,
      "key": -23,
      "fields": [
        {
          "text": "Number of inputs",
          "name": "num_of_inputs",
          "value": "2"
        },
        {
          "text": "Gather axis",
          "name": "gather_axis",
          "value": "frequency"
        }
      ],
      "categoryType": "GroupComponent",
      "type": "Gather",
      "inputPorts": [
        {
          "IdText": "string",
          "Id": "878cdcfb-d6f8-47f7-be8b-bcbdc1159ca1"
        }
      ],
      "appFields": [
        {
          "text": "Execution time",
          "name": "execution_time",
          "value": "5"
        },
        {
          "text": "Num CPUs",
          "name": "num_cpus",
          "value": "1"
        },
        {
          "text": "Group start",
          "name": "group_start",
          "value": "0"
        },
        {
          "text": "Arg01",
          "name": "Arg01",
          "value": "imconcat"
        },
        {
          "text": "Arg02",
          "name": "Arg02",
          "value": ""
        },
        {
          "text": "Arg03",
          "name": "Arg03",
          "value": ""
        },
        {
          "text": "Arg04",
          "name": "Arg04",
          "value": ""
        },
        {
          "text": "Arg05",
          "name": "Arg05",
          "value": ""
        },
        {
          "text": "Arg06",
          "name": "Arg06",
          "value": ""
        },
        {
          "text": "Arg07",
          "name": "Arg07",
          "value": ""
        },
        {
          "text": "Arg08",
          "name": "Arg08",
          "value": ""
        },
        {
          "text": "Arg09",
          "name": "Arg09",
          "value": ""
        },
        {
          "text": "Arg10",
          "name": "Arg10",
          "value": ""
        }
      ]
    },
    {
      "category": "End",
      "loc": "1057.203125 528",
      "outputPorts": [],
      "isData": false,
      "fields": [],
      "colour": " #CB4335",
      "canHaveOutputs": false,
      "canHaveInputs": true,
      "categoryType": "ControlComponent",
      "isGroup": false,
      "key": -11,
      "text": "Enter label",
      "type": "End",
      "inputPorts": [
        {
          "IdText": "string",
          "Id": "1c6140f4-b8bc-42e8-9ae7-7187bfffa2da"
        }
      ]
    },
    {
      "category": "memory",
      "loc": "1019.703125 251.5",
      "outputPorts": [
        {
          "IdText": "string",
          "Id": "61a22f9c-5232-409e-b54b-36d64e2c977e"
        }
      ],
      "isData": true,
      "fields": [
        {
          "text": "Data volume",
          "name": "data_volume",
          "value": "5"
        },
        {
          "text": "Group end",
          "name": "group_end",
          "value": "0"
        }
      ],
      "colour": " #394BB2",
      "canHaveOutputs": true,
      "canHaveInputs": true,
      "categoryType": "DataDrop",
      "shape": "Card",
      "isGroup": false,
      "key": -10,
      "text": "Cube",
      "type": "Memory Drop",
      "inputPorts": [
        {
          "IdText": "string",
          "Id": "e53d93aa-2141-4d1b-b126-c21d204e9989"
        }
      ]
    }
  ],
  "modelData": {
    "fileType": "graph"
  },
  "class": "go.GraphLinksModel",
  "copiesArrays": true
=======
    "modelData": {
        "fileType": "graph",
        "repoService": "GitHub",
        "repoBranch": "",
        "filePath": ""
    },
    "nodeDataArray": [
        {
            "category": "Memory",
            "categoryType": "Data",
            "isData": true,
            "isGroup": false,
            "canHaveInputs": true,
            "canHaveOutputs": true,
            "color": "#394BB2",
            "drawOrderHint": 0,
            "key": -7,
            "text": "image per freq",
            "description": "",
            "x": 808,
            "y": 473,
            "width": 200,
            "height": 200,
            "collapsed": false,
            "showPorts": false,
            "streaming": false,
            "subject": null,
            "selected": false,
            "expanded": false,
            "group": -20,
            "inputApplicationName": "",
            "outputApplicationName": "",
            "exitApplicationName": "",
            "inputApplicationType": "None",
            "outputApplicationType": "None",
            "exitApplicationType": "None",
            "inputPorts": [
                {
                    "Id": "add668b4-f4f1-4ea9-91fc-80e3315d0f10",
                    "IdText": "string"
                }
            ],
            "outputPorts": [
                {
                    "Id": "8102d2db-478d-41ad-ae16-fe22c805aed1",
                    "IdText": "string"
                }
            ],
            "inputLocalPorts": [],
            "outputLocalPorts": [],
            "inputAppFields": [],
            "outputAppFields": [],
            "fields": [
                {
                    "text": "Data volume",
                    "name": "data_volume",
                    "value": "5",
                    "description": ""
                },
                {
                    "text": "Group end",
                    "name": "group_end",
                    "value": "0",
                    "description": ""
                }
            ]
        },
        {
            "category": "Scatter",
            "categoryType": "Group",
            "isData": false,
            "isGroup": true,
            "canHaveInputs": true,
            "canHaveOutputs": true,
            "color": "#DDAD00",
            "drawOrderHint": 0,
            "key": -20,
            "text": "ms-transform",
            "description": "",
            "x": 547,
            "y": 354,
            "width": 345,
            "height": 432,
            "collapsed": false,
            "showPorts": false,
            "streaming": false,
            "subject": null,
            "selected": false,
            "expanded": false,
            "inputApplicationName": "",
            "outputApplicationName": "",
            "exitApplicationName": "",
            "inputApplicationType": "BashShellApp",
            "outputApplicationType": "None",
            "exitApplicationType": "None",
            "inputPorts": [
                {
                    "Id": "94a41ddc-d86b-4100-a6e8-c40d2811f128",
                    "IdText": "string"
                }
            ],
            "outputPorts": [
                {
                    "Id": "1b564b43-b3f0-4b92-97e1-fab12ea2aff3",
                    "IdText": "string"
                }
            ],
            "inputLocalPorts": [
                {
                    "Id": "35b56fbb-3bc4-4496-9cc1-cfa823f6f988",
                    "IdText": "string"
                }
            ],
            "outputLocalPorts": [
                {
                    "Id": "a4fd601e-8726-49c6-ba1b-da075385caf6",
                    "IdText": "string"
                }
            ],
            "inputAppFields": [
                {
                    "text": "Execution time",
                    "name": "execution_time",
                    "value": "5",
                    "description": ""
                },
                {
                    "text": "Num CPUs",
                    "name": "num_cpus",
                    "value": "1",
                    "description": ""
                },
                {
                    "text": "Group start",
                    "name": "group_start",
                    "value": "0",
                    "description": ""
                },
                {
                    "text": "Arg01",
                    "name": "Arg01",
                    "value": "mstransform.sh",
                    "description": ""
                },
                {
                    "text": "Arg02",
                    "name": "Arg02",
                    "value": "",
                    "description": ""
                },
                {
                    "text": "Arg03",
                    "name": "Arg03",
                    "value": "",
                    "description": ""
                },
                {
                    "text": "Arg04",
                    "name": "Arg04",
                    "value": "",
                    "description": ""
                },
                {
                    "text": "Arg05",
                    "name": "Arg05",
                    "value": "",
                    "description": ""
                },
                {
                    "text": "Arg06",
                    "name": "Arg06",
                    "value": "",
                    "description": ""
                },
                {
                    "text": "Arg07",
                    "name": "Arg07",
                    "value": "",
                    "description": ""
                },
                {
                    "text": "Arg08",
                    "name": "Arg08",
                    "value": "",
                    "description": ""
                },
                {
                    "text": "Arg09",
                    "name": "Arg09",
                    "value": "",
                    "description": ""
                },
                {
                    "text": "Arg10",
                    "name": "Arg10",
                    "value": "",
                    "description": ""
                }
            ],
            "outputAppFields": [],
            "fields": [
                {
                    "text": "Number of copies",
                    "name": "num_of_copies",
                    "value": "4",
                    "description": ""
                },
                {
                    "text": "Scatter axis",
                    "name": "scatter_axis",
                    "value": "time",
                    "description": ""
                }
            ]
        },
        {
            "category": "BashShellApp",
            "categoryType": "Application",
            "isData": false,
            "isGroup": false,
            "canHaveInputs": true,
            "canHaveOutputs": true,
            "color": "#1C2833",
            "drawOrderHint": 0,
            "key": -22,
            "text": "Clean",
            "description": "",
            "x": 668,
            "y": 605,
            "width": 200,
            "height": 200,
            "collapsed": false,
            "showPorts": false,
            "streaming": false,
            "subject": null,
            "selected": false,
            "expanded": false,
            "group": -20,
            "inputApplicationName": "",
            "outputApplicationName": "",
            "exitApplicationName": "",
            "inputApplicationType": "None",
            "outputApplicationType": "None",
            "exitApplicationType": "None",
            "inputPorts": [
                {
                    "Id": "input_string",
                    "IdText": "string"
                }
            ],
            "outputPorts": [
                {
                    "Id": "output_string",
                    "IdText": "string"
                }
            ],
            "inputLocalPorts": [],
            "outputLocalPorts": [],
            "inputAppFields": [],
            "outputAppFields": [],
            "fields": [
                {
                    "text": "Execution time",
                    "name": "execution_time",
                    "value": "5",
                    "description": ""
                },
                {
                    "text": "Num CPUs",
                    "name": "num_cpus",
                    "value": "1",
                    "description": ""
                },
                {
                    "text": "Group start",
                    "name": "group_start",
                    "value": "0",
                    "description": ""
                },
                {
                    "text": "Arg01",
                    "name": "Arg01",
                    "value": "",
                    "description": ""
                },
                {
                    "text": "Arg02",
                    "name": "Arg02",
                    "value": "",
                    "description": ""
                },
                {
                    "text": "Arg03",
                    "name": "Arg03",
                    "value": "",
                    "description": ""
                },
                {
                    "text": "Arg04",
                    "name": "Arg04",
                    "value": "",
                    "description": ""
                },
                {
                    "text": "Arg05",
                    "name": "Arg05",
                    "value": "",
                    "description": ""
                },
                {
                    "text": "Arg06",
                    "name": "Arg06",
                    "value": "",
                    "description": ""
                },
                {
                    "text": "Arg07",
                    "name": "Arg07",
                    "value": "",
                    "description": ""
                },
                {
                    "text": "Arg08",
                    "name": "Arg08",
                    "value": "",
                    "description": ""
                },
                {
                    "text": "Arg09",
                    "name": "Arg09",
                    "value": "",
                    "description": ""
                },
                {
                    "text": "Arg10",
                    "name": "Arg10",
                    "value": "",
                    "description": ""
                }
            ]
        },
        {
            "category": "Memory",
            "categoryType": "Data",
            "isData": true,
            "isGroup": false,
            "canHaveInputs": true,
            "canHaveOutputs": true,
            "color": "#394BB2",
            "drawOrderHint": 0,
            "key": -4,
            "text": "buffer",
            "description": "",
            "x": 571,
            "y": 450,
            "width": 200,
            "height": 200,
            "collapsed": false,
            "showPorts": false,
            "streaming": false,
            "subject": null,
            "selected": false,
            "expanded": false,
            "group": -20,
            "inputApplicationName": "",
            "outputApplicationName": "",
            "exitApplicationName": "",
            "inputApplicationType": "None",
            "outputApplicationType": "None",
            "exitApplicationType": "None",
            "inputPorts": [
                {
                    "Id": "111b3131-57a7-4023-ab14-ca67f6eec728",
                    "IdText": "string"
                }
            ],
            "outputPorts": [
                {
                    "Id": "0f4b9df1-ca4e-455c-adfd-d27f38fb0ab9",
                    "IdText": "string"
                }
            ],
            "inputLocalPorts": [],
            "outputLocalPorts": [],
            "inputAppFields": [],
            "outputAppFields": [],
            "fields": [
                {
                    "text": "Data volume",
                    "name": "data_volume",
                    "value": "5",
                    "description": ""
                },
                {
                    "text": "Group end",
                    "name": "group_end",
                    "value": "0",
                    "description": ""
                }
            ]
        },
        {
            "category": "Memory",
            "categoryType": "Data",
            "isData": true,
            "isGroup": false,
            "canHaveInputs": true,
            "canHaveOutputs": true,
            "color": "#394BB2",
            "drawOrderHint": 0,
            "key": -8,
            "text": "clean statistics",
            "description": "",
            "x": 820,
            "y": 722,
            "width": 200,
            "height": 200,
            "collapsed": false,
            "showPorts": false,
            "streaming": false,
            "subject": null,
            "selected": false,
            "expanded": false,
            "group": -20,
            "inputApplicationName": "",
            "outputApplicationName": "",
            "exitApplicationName": "",
            "inputApplicationType": "None",
            "outputApplicationType": "None",
            "exitApplicationType": "None",
            "inputPorts": [
                {
                    "Id": "d5653abf-b12f-4d97-ac15-d26702b20748",
                    "IdText": "string"
                }
            ],
            "outputPorts": [
                {
                    "Id": "39891be9-f800-49fc-8e0c-2b595c921ba3",
                    "IdText": "string"
                }
            ],
            "inputLocalPorts": [],
            "outputLocalPorts": [],
            "inputAppFields": [],
            "outputAppFields": [],
            "fields": [
                {
                    "text": "Data volume",
                    "name": "data_volume",
                    "value": "5",
                    "description": ""
                },
                {
                    "text": "Group end",
                    "name": "group_end",
                    "value": "0",
                    "description": ""
                }
            ]
        },
        {
            "category": "BashShellApp",
            "categoryType": "Application",
            "isData": false,
            "isGroup": false,
            "canHaveInputs": true,
            "canHaveOutputs": true,
            "color": "#1C2833",
            "drawOrderHint": 0,
            "key": -5,
            "text": "Clean",
            "description": "",
            "x": 300,
            "y": 145,
            "width": 200,
            "height": 200,
            "collapsed": false,
            "showPorts": false,
            "streaming": false,
            "subject": null,
            "selected": false,
            "expanded": false,
            "inputApplicationName": "",
            "outputApplicationName": "",
            "exitApplicationName": "",
            "inputApplicationType": "None",
            "outputApplicationType": "None",
            "exitApplicationType": "None",
            "inputPorts": [
                {
                    "Id": "input_string",
                    "IdText": "string"
                }
            ],
            "outputPorts": [
                {
                    "Id": "output_string",
                    "IdText": "string"
                }
            ],
            "inputLocalPorts": [],
            "outputLocalPorts": [],
            "inputAppFields": [],
            "outputAppFields": [],
            "fields": [
                {
                    "text": "Execution time",
                    "name": "execution_time",
                    "value": "5",
                    "description": ""
                },
                {
                    "text": "Num CPUs",
                    "name": "num_cpus",
                    "value": "1",
                    "description": ""
                },
                {
                    "text": "Group start",
                    "name": "group_start",
                    "value": "0",
                    "description": ""
                },
                {
                    "text": "Arg01",
                    "name": "Arg01",
                    "value": "",
                    "description": ""
                },
                {
                    "text": "Arg02",
                    "name": "Arg02",
                    "value": "",
                    "description": ""
                },
                {
                    "text": "Arg03",
                    "name": "Arg03",
                    "value": "",
                    "description": ""
                },
                {
                    "text": "Arg04",
                    "name": "Arg04",
                    "value": "",
                    "description": ""
                },
                {
                    "text": "Arg05",
                    "name": "Arg05",
                    "value": "",
                    "description": ""
                },
                {
                    "text": "Arg06",
                    "name": "Arg06",
                    "value": "",
                    "description": ""
                },
                {
                    "text": "Arg07",
                    "name": "Arg07",
                    "value": "",
                    "description": ""
                },
                {
                    "text": "Arg08",
                    "name": "Arg08",
                    "value": "",
                    "description": ""
                },
                {
                    "text": "Arg09",
                    "name": "Arg09",
                    "value": "",
                    "description": ""
                },
                {
                    "text": "Arg10",
                    "name": "Arg10",
                    "value": "",
                    "description": ""
                }
            ]
        },
        {
            "category": "File",
            "categoryType": "Data",
            "isData": true,
            "isGroup": false,
            "canHaveInputs": true,
            "canHaveOutputs": true,
            "color": "#394BB2",
            "drawOrderHint": 0,
            "key": -6,
            "text": "MeasurementSet",
            "description": "",
            "x": 374,
            "y": 268,
            "width": 200,
            "height": 200,
            "collapsed": false,
            "showPorts": false,
            "streaming": false,
            "subject": null,
            "selected": false,
            "expanded": false,
            "inputApplicationName": "",
            "outputApplicationName": "",
            "exitApplicationName": "",
            "inputApplicationType": "None",
            "outputApplicationType": "None",
            "exitApplicationType": "None",
            "inputPorts": [
                {
                    "Id": "fa25afa9-43a1-4383-b10f-7e8570bb41d2",
                    "IdText": "string"
                }
            ],
            "outputPorts": [
                {
                    "Id": "d768bb12-632d-4403-9b9d-0a484fbe72a9",
                    "IdText": "string"
                }
            ],
            "inputLocalPorts": [],
            "outputLocalPorts": [],
            "inputAppFields": [],
            "outputAppFields": [],
            "fields": [
                {
                    "text": "Data volume",
                    "name": "data_volume",
                    "value": "5",
                    "description": ""
                },
                {
                    "text": "Group end",
                    "name": "group_end",
                    "value": "0",
                    "description": ""
                },
                {
                    "text": "Check file path exists",
                    "name": "check_filepath_exists",
                    "value": "1",
                    "description": ""
                },
                {
                    "text": "File path",
                    "name": "filepath",
                    "value": "",
                    "description": ""
                },
                {
                    "text": "Directory name",
                    "name": "dirname",
                    "value": "",
                    "description": ""
                }
            ]
        },
        {
            "category": "Gather",
            "categoryType": "Group",
            "isData": false,
            "isGroup": true,
            "canHaveInputs": true,
            "canHaveOutputs": true,
            "color": "#D35400",
            "drawOrderHint": 0,
            "key": -23,
            "text": "ImageConcat",
            "description": "",
            "x": 1136,
            "y": 258,
            "width": 200,
            "height": 200,
            "collapsed": false,
            "showPorts": false,
            "streaming": false,
            "subject": null,
            "selected": false,
            "expanded": false,
            "inputApplicationName": "",
            "outputApplicationName": "",
            "exitApplicationName": "",
            "inputApplicationType": "BashShellApp",
            "outputApplicationType": "None",
            "exitApplicationType": "None",
            "inputPorts": [
                {
                    "Id": "878cdcfb-d6f8-47f7-be8b-bcbdc1159ca1",
                    "IdText": "string"
                }
            ],
            "outputPorts": [
                {
                    "Id": "ee986ccc-7c86-42e6-8913-9c36b595b2f7",
                    "IdText": "string"
                }
            ],
            "inputLocalPorts": [
                {
                    "Id": "5599e2ee-707e-4337-b983-bd90005bc35b",
                    "IdText": "string"
                }
            ],
            "outputLocalPorts": [
                {
                    "Id": "56d5b31a-3734-4f44-b94c-8b59ba5f59ec",
                    "IdText": "string"
                }
            ],
            "inputAppFields": [
                {
                    "text": "Execution time",
                    "name": "execution_time",
                    "value": "5",
                    "description": ""
                },
                {
                    "text": "Num CPUs",
                    "name": "num_cpus",
                    "value": "1",
                    "description": ""
                },
                {
                    "text": "Group start",
                    "name": "group_start",
                    "value": "0",
                    "description": ""
                },
                {
                    "text": "Arg01",
                    "name": "Arg01",
                    "value": "imconcat",
                    "description": ""
                },
                {
                    "text": "Arg02",
                    "name": "Arg02",
                    "value": "",
                    "description": ""
                },
                {
                    "text": "Arg03",
                    "name": "Arg03",
                    "value": "",
                    "description": ""
                },
                {
                    "text": "Arg04",
                    "name": "Arg04",
                    "value": "",
                    "description": ""
                },
                {
                    "text": "Arg05",
                    "name": "Arg05",
                    "value": "",
                    "description": ""
                },
                {
                    "text": "Arg06",
                    "name": "Arg06",
                    "value": "",
                    "description": ""
                },
                {
                    "text": "Arg07",
                    "name": "Arg07",
                    "value": "",
                    "description": ""
                },
                {
                    "text": "Arg08",
                    "name": "Arg08",
                    "value": "",
                    "description": ""
                },
                {
                    "text": "Arg09",
                    "name": "Arg09",
                    "value": "",
                    "description": ""
                },
                {
                    "text": "Arg10",
                    "name": "Arg10",
                    "value": "",
                    "description": ""
                }
            ],
            "outputAppFields": [],
            "fields": [
                {
                    "text": "Number of inputs",
                    "name": "num_of_inputs",
                    "value": "2",
                    "description": ""
                },
                {
                    "text": "Gather axis",
                    "name": "gather_axis",
                    "value": "frequency",
                    "description": ""
                }
            ]
        },
        {
            "category": "End",
            "categoryType": "Control",
            "isData": false,
            "isGroup": false,
            "canHaveInputs": true,
            "canHaveOutputs": false,
            "color": "#CB4335",
            "drawOrderHint": 0,
            "key": -11,
            "text": "Enter label",
            "description": "",
            "x": 1386,
            "y": 628,
            "width": 200,
            "height": 200,
            "collapsed": false,
            "showPorts": false,
            "streaming": false,
            "subject": null,
            "selected": false,
            "expanded": false,
            "inputApplicationName": "",
            "outputApplicationName": "",
            "exitApplicationName": "",
            "inputApplicationType": "None",
            "outputApplicationType": "None",
            "exitApplicationType": "None",
            "inputPorts": [
                {
                    "Id": "1c6140f4-b8bc-42e8-9ae7-7187bfffa2da",
                    "IdText": "string"
                }
            ],
            "outputPorts": [],
            "inputLocalPorts": [],
            "outputLocalPorts": [],
            "inputAppFields": [],
            "outputAppFields": [],
            "fields": []
        },
        {
            "category": "Memory",
            "categoryType": "Data",
            "isData": true,
            "isGroup": false,
            "canHaveInputs": true,
            "canHaveOutputs": true,
            "color": "#394BB2",
            "drawOrderHint": 0,
            "key": -10,
            "text": "Cube",
            "description": "",
            "x": 1348,
            "y": 351,
            "width": 200,
            "height": 200,
            "collapsed": false,
            "showPorts": false,
            "streaming": false,
            "subject": null,
            "selected": false,
            "expanded": false,
            "inputApplicationName": "",
            "outputApplicationName": "",
            "exitApplicationName": "",
            "inputApplicationType": "None",
            "outputApplicationType": "None",
            "exitApplicationType": "None",
            "inputPorts": [
                {
                    "Id": "e53d93aa-2141-4d1b-b126-c21d204e9989",
                    "IdText": "string"
                }
            ],
            "outputPorts": [
                {
                    "Id": "61a22f9c-5232-409e-b54b-36d64e2c977e",
                    "IdText": "string"
                }
            ],
            "inputLocalPorts": [],
            "outputLocalPorts": [],
            "inputAppFields": [],
            "outputAppFields": [],
            "fields": [
                {
                    "text": "Data volume",
                    "name": "data_volume",
                    "value": "5",
                    "description": ""
                },
                {
                    "text": "Group end",
                    "name": "group_end",
                    "value": "0",
                    "description": ""
                }
            ]
        }
    ],
    "linkDataArray": [
        {
            "from": -20,
            "fromPort": "a4fd601e-8726-49c6-ba1b-da075385caf6",
            "to": -4,
            "toPort": "111b3131-57a7-4023-ab14-ca67f6eec728"
        },
        {
            "from": -4,
            "fromPort": "0f4b9df1-ca4e-455c-adfd-d27f38fb0ab9",
            "to": -22,
            "toPort": "input_string"
        },
        {
            "from": -22,
            "fromPort": "output_string",
            "to": -7,
            "toPort": "add668b4-f4f1-4ea9-91fc-80e3315d0f10"
        },
        {
            "from": -22,
            "fromPort": "output_string",
            "to": -8,
            "toPort": "d5653abf-b12f-4d97-ac15-d26702b20748"
        },
        {
            "from": -5,
            "fromPort": "output_string",
            "to": -6,
            "toPort": "fa25afa9-43a1-4383-b10f-7e8570bb41d2"
        },
        {
            "from": -6,
            "fromPort": "d768bb12-632d-4403-9b9d-0a484fbe72a9",
            "to": -20,
            "toPort": "94a41ddc-d86b-4100-a6e8-c40d2811f128"
        },
        {
            "from": -7,
            "fromPort": "8102d2db-478d-41ad-ae16-fe22c805aed1",
            "to": -23,
            "toPort": "878cdcfb-d6f8-47f7-be8b-bcbdc1159ca1"
        },
        {
            "from": -23,
            "fromPort": "ee986ccc-7c86-42e6-8913-9c36b595b2f7",
            "to": -10,
            "toPort": "e53d93aa-2141-4d1b-b126-c21d204e9989"
        },
        {
            "from": -10,
            "fromPort": "61a22f9c-5232-409e-b54b-36d64e2c977e",
            "to": -11,
            "toPort": "1c6140f4-b8bc-42e8-9ae7-7187bfffa2da"
        }
    ]
>>>>>>> 6197db67
}<|MERGE_RESOLUTION|>--- conflicted
+++ resolved
@@ -1,890 +1,4 @@
 {
-<<<<<<< HEAD
-  "copiesArrayObjects": true,
-  "linkToPortIdProperty": "toPort",
-  "linkFromPortIdProperty": "fromPort",
-  "linkDataArray": [
-    {
-      "toPort": "111b3131-57a7-4023-ab14-ca67f6eec728",
-      "fromPort": "a4fd601e-8726-49c6-ba1b-da075385caf6",
-      "points": [
-        224.375,
-        309,
-        224.375,
-        319,
-        224.375,
-        319,
-        236,
-        319,
-        236,
-        374.399609375,
-        232.203125,
-        374.399609375,
-        242.203125,
-        374.399609375
-      ],
-      "from": -20,
-      "to": -4
-    },
-    {
-      "toPort": "input_string",
-      "fromPort": "0f4b9df1-ca4e-455c-adfd-d27f38fb0ab9",
-      "points": [
-        426.890625,
-        374.399609375,
-        436.890625,
-        374.399609375,
-        436.890625,
-        374.399609375,
-        436.890625,
-        428,
-        332,
-        428,
-        332,
-        529.399609375,
-        329.203125,
-        529.399609375,
-        339.203125,
-        529.399609375
-      ],
-      "from": -4,
-      "to": -22
-    },
-    {
-      "toPort": "add668b4-f4f1-4ea9-91fc-80e3315d0f10",
-      "fromPort": "output_string",
-      "points": [
-        523.890625,
-        529.399609375,
-        533.890625,
-        529.399609375,
-        532,
-        529.399609375,
-        532,
-        529.399609375,
-        548,
-        529.399609375,
-        548,
-        476,
-        468,
-        476,
-        468,
-        397.899609375,
-        469.703125,
-        397.899609375,
-        479.703125,
-        397.899609375
-      ],
-      "from": -22,
-      "to": -7
-    },
-    {
-      "toPort": "d5653abf-b12f-4d97-ac15-d26702b20748",
-      "fromPort": "output_string",
-      "points": [
-        523.890625,
-        529.399609375,
-        533.890625,
-        529.399609375,
-        533.890625,
-        529.399609375,
-        533.890625,
-        580,
-        484,
-        580,
-        484,
-        646.899609375,
-        481.703125,
-        646.899609375,
-        491.703125,
-        646.899609375
-      ],
-      "from": -22,
-      "to": -8
-    },
-    {
-      "toPort": "fa25afa9-43a1-4383-b10f-7e8570bb41d2",
-      "fromPort": "output_string",
-      "points": [
-        154.890625,
-        69.399609375,
-        164.890625,
-        69.399609375,
-        164.890625,
-        69.399609375,
-        164.890625,
-        124,
-        36,
-        124,
-        36,
-        192.899609375,
-        35.703125,
-        192.899609375,
-        45.703125,
-        192.899609375
-      ],
-      "from": -5,
-      "to": -6
-    },
-    {
-      "toPort": "94a41ddc-d86b-4100-a6e8-c40d2811f128",
-      "fromPort": "d768bb12-632d-4403-9b9d-0a484fbe72a9",
-      "points": [
-        230.390625,
-        192.899609375,
-        240.390625,
-        192.899609375,
-        244,
-        192.899609375,
-        244,
-        192.899609375,
-        260,
-        192.899609375,
-        260,
-        140,
-        20,
-        140,
-        20,
-        266,
-        165.859375,
-        266,
-        175.859375,
-        266
-      ],
-      "from": -6,
-      "to": -20
-    },
-    {
-      "toPort": "878cdcfb-d6f8-47f7-be8b-bcbdc1159ca1",
-      "to": -23,
-      "points": [
-        664.390625,
-        397.899609375,
-        674.390625,
-        397.899609375,
-        676,
-        397.899609375,
-        676,
-        132,
-        764.859375,
-        132,
-        774.859375,
-        132
-      ],
-      "from": -7,
-      "fromPort": "8102d2db-478d-41ad-ae16-fe22c805aed1"
-    },
-    {
-      "toPort": "e53d93aa-2141-4d1b-b126-c21d204e9989",
-      "fromPort": "ee986ccc-7c86-42e6-8913-9c36b595b2f7",
-      "points": [
-        1054.0697224983078,
-        132,
-        1064.0697224983078,
-        132,
-        1064.0697224983078,
-        203.9498046875,
-        1009.703125,
-        203.9498046875,
-        1009.703125,
-        275.899609375,
-        1019.703125,
-        275.899609375
-      ],
-      "from": -23,
-      "to": -10
-    },
-    {
-      "toPort": "1c6140f4-b8bc-42e8-9ae7-7187bfffa2da",
-      "fromPort": "61a22f9c-5232-409e-b54b-36d64e2c977e",
-      "points": [
-        1204.390625,
-        275.899609375,
-        1214.390625,
-        275.899609375,
-        1214.390625,
-        275.899609375,
-        1214.390625,
-        420,
-        1044,
-        420,
-        1044,
-        552.399609375,
-        1047.203125,
-        552.399609375,
-        1057.203125,
-        552.399609375
-      ],
-      "from": -10,
-      "to": -11
-    }
-  ],
-  "nodeDataArray": [
-    {
-      "category": "memory",
-      "loc": "479.703125 373.5",
-      "group": -20,
-      "outputPorts": [
-        {
-          "IdText": "string",
-          "Id": "8102d2db-478d-41ad-ae16-fe22c805aed1"
-        }
-      ],
-      "isData": true,
-      "type": "Memory Drop",
-      "fields": [
-        {
-          "text": "Data volume",
-          "name": "data_volume",
-          "value": "5"
-        },
-        {
-          "text": "Group end",
-          "name": "group_end",
-          "value": "0"
-        }
-      ],
-      "colour": " #394BB2",
-      "canHaveOutputs": true,
-      "canHaveInputs": true,
-      "shape": "Card",
-      "isGroup": false,
-      "key": -7,
-      "text": "image per freq",
-      "categoryType": "DataDrop",
-      "inputPorts": [
-        {
-          "IdText": "string",
-          "Id": "add668b4-f4f1-4ea9-91fc-80e3315d0f10"
-        }
-      ]
-    },
-    {
-      "category": "SplitData",
-      "loc": "208.203125 292",
-      "type": "Scatter",
-      "isData": false,
-      "outputPorts": [
-        {
-          "IdText": "string",
-          "Id": "1b564b43-b3f0-4b92-97e1-fab12ea2aff3"
-        }
-      ],
-      "outputLocalPorts": [
-        {
-          "IdText": "string",
-          "Id": "a4fd601e-8726-49c6-ba1b-da075385caf6"
-        }
-      ],
-      "text": "ms-transform",
-      "colour": " #DDAD00",
-      "canHaveOutputs": true,
-      "canHaveInputs": true,
-      "application": "BashShellApp",
-      "desiredSize": {
-        "width": 491,
-        "class": "go.Size",
-        "height": 398
-      },
-      "inputLocalPorts": [
-        {
-          "IdText": "string",
-          "Id": "35b56fbb-3bc4-4496-9cc1-cfa823f6f988"
-        }
-      ],
-      "isGroup": true,
-      "key": -20,
-      "fields": [
-        {
-          "text": "Number of copies",
-          "name": "num_of_copies",
-          "value": "4"
-        },
-        {
-          "text": "Scatter axis",
-          "name": "scatter_axis",
-          "value": "time"
-        }
-      ],
-      "categoryType": "GroupComponent",
-      "inputPorts": [
-        {
-          "IdText": "string",
-          "Id": "94a41ddc-d86b-4100-a6e8-c40d2811f128"
-        }
-      ],
-      "appFields": [
-        {
-          "text": "Execution time",
-          "name": "execution_time",
-          "value": "5"
-        },
-        {
-          "text": "Num CPUs",
-          "name": "num_cpus",
-          "value": "1"
-        },
-        {
-          "text": "Group start",
-          "name": "group_start",
-          "value": "0"
-        },
-        {
-          "text": "Arg01",
-          "name": "Arg01",
-          "value": "mstransform.sh"
-        },
-        {
-          "text": "Arg02",
-          "name": "Arg02",
-          "value": ""
-        },
-        {
-          "text": "Arg03",
-          "name": "Arg03",
-          "value": ""
-        },
-        {
-          "text": "Arg04",
-          "name": "Arg04",
-          "value": ""
-        },
-        {
-          "text": "Arg05",
-          "name": "Arg05",
-          "value": ""
-        },
-        {
-          "text": "Arg06",
-          "name": "Arg06",
-          "value": ""
-        },
-        {
-          "text": "Arg07",
-          "name": "Arg07",
-          "value": ""
-        },
-        {
-          "text": "Arg08",
-          "name": "Arg08",
-          "value": ""
-        },
-        {
-          "text": "Arg09",
-          "name": "Arg09",
-          "value": ""
-        },
-        {
-          "text": "Arg10",
-          "name": "Arg10",
-          "value": ""
-        }
-      ]
-    },
-    {
-      "category": "BashShellApp",
-      "loc": "339.203125 505",
-      "group": -20,
-      "outputPorts": [
-        {
-          "IdText": "string",
-          "Id": "output_string"
-        }
-      ],
-      "isData": false,
-      "fields": [
-        {
-          "text": "Execution time",
-          "name": "execution_time",
-          "value": "5"
-        },
-        {
-          "text": "Num CPUs",
-          "name": "num_cpus",
-          "value": "1"
-        },
-        {
-          "text": "Group start",
-          "name": "group_start",
-          "value": "0"
-        },
-        {
-          "text": "Arg01",
-          "name": "Arg01",
-          "value": ""
-        },
-        {
-          "text": "Arg02",
-          "name": "Arg02",
-          "value": ""
-        },
-        {
-          "text": "Arg03",
-          "name": "Arg03",
-          "value": ""
-        },
-        {
-          "text": "Arg04",
-          "name": "Arg04",
-          "value": ""
-        },
-        {
-          "text": "Arg05",
-          "name": "Arg05",
-          "value": ""
-        },
-        {
-          "text": "Arg06",
-          "name": "Arg06",
-          "value": ""
-        },
-        {
-          "text": "Arg07",
-          "name": "Arg07",
-          "value": ""
-        },
-        {
-          "text": "Arg08",
-          "name": "Arg08",
-          "value": ""
-        },
-        {
-          "text": "Arg09",
-          "name": "Arg09",
-          "value": ""
-        },
-        {
-          "text": "Arg10",
-          "name": "Arg10",
-          "value": ""
-        }
-      ],
-      "colour": " #1C2833",
-      "canHaveOutputs": true,
-      "canHaveInputs": true,
-      "type": "Shell App",
-      "isGroup": false,
-      "key": -22,
-      "text": "Clean",
-      "categoryType": "ApplicationDrop",
-      "inputPorts": [
-        {
-          "IdText": "string",
-          "Id": "input_string"
-        }
-      ]
-    },
-    {
-      "category": "memory",
-      "loc": "242.203125 350",
-      "group": -20,
-      "outputPorts": [
-        {
-          "IdText": "string",
-          "Id": "0f4b9df1-ca4e-455c-adfd-d27f38fb0ab9"
-        }
-      ],
-      "isData": true,
-      "type": "Memory Drop",
-      "fields": [
-        {
-          "text": "Data volume",
-          "name": "data_volume",
-          "value": "5"
-        },
-        {
-          "text": "Group end",
-          "name": "group_end",
-          "value": "0"
-        }
-      ],
-      "colour": " #394BB2",
-      "canHaveOutputs": true,
-      "canHaveInputs": true,
-      "shape": "Card",
-      "isGroup": false,
-      "key": -4,
-      "text": "buffer",
-      "categoryType": "DataDrop",
-      "inputPorts": [
-        {
-          "IdText": "string",
-          "Id": "111b3131-57a7-4023-ab14-ca67f6eec728"
-        }
-      ]
-    },
-    {
-      "category": "memory",
-      "loc": "491.703125 622.5",
-      "group": -20,
-      "outputPorts": [
-        {
-          "IdText": "string",
-          "Id": "39891be9-f800-49fc-8e0c-2b595c921ba3"
-        }
-      ],
-      "isData": true,
-      "type": "Memory Drop",
-      "fields": [
-        {
-          "text": "Data volume",
-          "name": "data_volume",
-          "value": "5"
-        },
-        {
-          "text": "Group end",
-          "name": "group_end",
-          "value": "0"
-        }
-      ],
-      "colour": " #394BB2",
-      "canHaveOutputs": true,
-      "canHaveInputs": true,
-      "shape": "Card",
-      "isGroup": false,
-      "key": -8,
-      "text": "clean statistics",
-      "categoryType": "DataDrop",
-      "inputPorts": [
-        {
-          "IdText": "string",
-          "Id": "d5653abf-b12f-4d97-ac15-d26702b20748"
-        }
-      ]
-    },
-    {
-      "category": "BashShellApp",
-      "loc": "-29.796875 45",
-      "type": "Shell App",
-      "outputPorts": [
-        {
-          "IdText": "string",
-          "Id": "output_string"
-        }
-      ],
-      "isData": false,
-      "fields": [
-        {
-          "text": "Execution time",
-          "name": "execution_time",
-          "value": "5"
-        },
-        {
-          "text": "Num CPUs",
-          "name": "num_cpus",
-          "value": "1"
-        },
-        {
-          "text": "Group start",
-          "name": "group_start",
-          "value": "0"
-        },
-        {
-          "text": "Arg01",
-          "name": "Arg01",
-          "value": ""
-        },
-        {
-          "text": "Arg02",
-          "name": "Arg02",
-          "value": ""
-        },
-        {
-          "text": "Arg03",
-          "name": "Arg03",
-          "value": ""
-        },
-        {
-          "text": "Arg04",
-          "name": "Arg04",
-          "value": ""
-        },
-        {
-          "text": "Arg05",
-          "name": "Arg05",
-          "value": ""
-        },
-        {
-          "text": "Arg06",
-          "name": "Arg06",
-          "value": ""
-        },
-        {
-          "text": "Arg07",
-          "name": "Arg07",
-          "value": ""
-        },
-        {
-          "text": "Arg08",
-          "name": "Arg08",
-          "value": ""
-        },
-        {
-          "text": "Arg09",
-          "name": "Arg09",
-          "value": ""
-        },
-        {
-          "text": "Arg10",
-          "name": "Arg10",
-          "value": ""
-        }
-      ],
-      "colour": " #1C2833",
-      "canHaveOutputs": true,
-      "canHaveInputs": true,
-      "isGroup": false,
-      "key": -5,
-      "text": "Clean",
-      "categoryType": "ApplicationDrop",
-      "inputPorts": [
-        {
-          "IdText": "string",
-          "Id": "input_string"
-        }
-      ]
-    },
-    {
-      "category": "file",
-      "loc": "45.703125 168.5",
-      "type": "File Drop",
-      "outputPorts": [
-        {
-          "IdText": "string",
-          "Id": "d768bb12-632d-4403-9b9d-0a484fbe72a9"
-        }
-      ],
-      "isData": true,
-      "fields": [
-        {
-          "text": "Data volume",
-          "name": "data_volume",
-          "value": "5"
-        },
-        {
-          "text": "Group end",
-          "name": "group_end",
-          "value": "0"
-        },
-        {
-          "text": "Check file path exists",
-          "name": "check_filepath_exists",
-          "value": "1"
-        },
-        {
-          "text": "File path",
-          "name": "filepath",
-          "value": ""
-        },
-        {
-          "text": "Directory name",
-          "name": "dirname",
-          "value": ""
-        }
-      ],
-      "colour": " #394BB2",
-      "canHaveOutputs": true,
-      "canHaveInputs": true,
-      "shape": "Card",
-      "isGroup": false,
-      "key": -6,
-      "text": "MeasurementSet",
-      "categoryType": "DataDrop",
-      "inputPorts": [
-        {
-          "IdText": "string",
-          "Id": "fa25afa9-43a1-4383-b10f-7e8570bb41d2"
-        }
-      ]
-    },
-    {
-      "category": "DataGather",
-      "loc": "807.203125 158",
-      "isData": false,
-      "outputPorts": [
-        {
-          "IdText": "string",
-          "Id": "ee986ccc-7c86-42e6-8913-9c36b595b2f7"
-        }
-      ],
-      "outputLocalPorts": [
-        {
-          "IdText": "string",
-          "Id": "56d5b31a-3734-4f44-b94c-8b59ba5f59ec"
-        }
-      ],
-      "text": "ImageConcat",
-      "colour": " #D35400",
-      "canHaveOutputs": true,
-      "canHaveInputs": true,
-      "application": "BashShellApp",
-      "desiredSize": {
-        "width": 200,
-        "class": "go.Size",
-        "height": 232
-      },
-      "inputLocalPorts": [
-        {
-          "IdText": "string",
-          "Id": "5599e2ee-707e-4337-b983-bd90005bc35b"
-        }
-      ],
-      "isGroup": true,
-      "key": -23,
-      "fields": [
-        {
-          "text": "Number of inputs",
-          "name": "num_of_inputs",
-          "value": "2"
-        },
-        {
-          "text": "Gather axis",
-          "name": "gather_axis",
-          "value": "frequency"
-        }
-      ],
-      "categoryType": "GroupComponent",
-      "type": "Gather",
-      "inputPorts": [
-        {
-          "IdText": "string",
-          "Id": "878cdcfb-d6f8-47f7-be8b-bcbdc1159ca1"
-        }
-      ],
-      "appFields": [
-        {
-          "text": "Execution time",
-          "name": "execution_time",
-          "value": "5"
-        },
-        {
-          "text": "Num CPUs",
-          "name": "num_cpus",
-          "value": "1"
-        },
-        {
-          "text": "Group start",
-          "name": "group_start",
-          "value": "0"
-        },
-        {
-          "text": "Arg01",
-          "name": "Arg01",
-          "value": "imconcat"
-        },
-        {
-          "text": "Arg02",
-          "name": "Arg02",
-          "value": ""
-        },
-        {
-          "text": "Arg03",
-          "name": "Arg03",
-          "value": ""
-        },
-        {
-          "text": "Arg04",
-          "name": "Arg04",
-          "value": ""
-        },
-        {
-          "text": "Arg05",
-          "name": "Arg05",
-          "value": ""
-        },
-        {
-          "text": "Arg06",
-          "name": "Arg06",
-          "value": ""
-        },
-        {
-          "text": "Arg07",
-          "name": "Arg07",
-          "value": ""
-        },
-        {
-          "text": "Arg08",
-          "name": "Arg08",
-          "value": ""
-        },
-        {
-          "text": "Arg09",
-          "name": "Arg09",
-          "value": ""
-        },
-        {
-          "text": "Arg10",
-          "name": "Arg10",
-          "value": ""
-        }
-      ]
-    },
-    {
-      "category": "End",
-      "loc": "1057.203125 528",
-      "outputPorts": [],
-      "isData": false,
-      "fields": [],
-      "colour": " #CB4335",
-      "canHaveOutputs": false,
-      "canHaveInputs": true,
-      "categoryType": "ControlComponent",
-      "isGroup": false,
-      "key": -11,
-      "text": "Enter label",
-      "type": "End",
-      "inputPorts": [
-        {
-          "IdText": "string",
-          "Id": "1c6140f4-b8bc-42e8-9ae7-7187bfffa2da"
-        }
-      ]
-    },
-    {
-      "category": "memory",
-      "loc": "1019.703125 251.5",
-      "outputPorts": [
-        {
-          "IdText": "string",
-          "Id": "61a22f9c-5232-409e-b54b-36d64e2c977e"
-        }
-      ],
-      "isData": true,
-      "fields": [
-        {
-          "text": "Data volume",
-          "name": "data_volume",
-          "value": "5"
-        },
-        {
-          "text": "Group end",
-          "name": "group_end",
-          "value": "0"
-        }
-      ],
-      "colour": " #394BB2",
-      "canHaveOutputs": true,
-      "canHaveInputs": true,
-      "categoryType": "DataDrop",
-      "shape": "Card",
-      "isGroup": false,
-      "key": -10,
-      "text": "Cube",
-      "type": "Memory Drop",
-      "inputPorts": [
-        {
-          "IdText": "string",
-          "Id": "e53d93aa-2141-4d1b-b126-c21d204e9989"
-        }
-      ]
-    }
-  ],
-  "modelData": {
-    "fileType": "graph"
-  },
-  "class": "go.GraphLinksModel",
-  "copiesArrays": true
-=======
     "modelData": {
         "fileType": "graph",
         "repoService": "GitHub",
@@ -1853,5 +967,4 @@
             "toPort": "1c6140f4-b8bc-42e8-9ae7-7187bfffa2da"
         }
     ]
->>>>>>> 6197db67
 }