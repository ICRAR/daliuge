--- conflicted
+++ resolved
@@ -304,14 +304,13 @@
     def test_get_gantt_chart(self):
         self._test_pgt_action("pgt_gantt_chart", True)
 
-<<<<<<< HEAD
     def test_get_submission_methods(self):
         import json
         c = RestClient("localhost", lgweb_port, timeout=10)
         response = c._GET("/api/submission_method")
         response_content = json.load(response)
         self.assertEqual(response_content, {'methods': []})
-=======
+
     def _test_post_request(self, client: RestClient, url: str, form_data: dict = None,
                            expect_fail=True):
         if form_data:
@@ -455,5 +454,4 @@
         ]
 
         for request in request_tests:
-            self._test_post_request(c, test_url, request[0], request[1])
->>>>>>> 25fab6e9
+            self._test_post_request(c, test_url, request[0], request[1])