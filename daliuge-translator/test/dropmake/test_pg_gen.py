--- conflicted
+++ resolved
@@ -21,9 +21,6 @@
 
 import unittest
 
-<<<<<<< HEAD
-import pkg_resources
-=======
 from dlg.dropmake.pg_generator import (
     LG,
     PGT,
@@ -32,11 +29,7 @@
     MinNumPartsPGTP,
     GPGTNoNeedMergeException,
 )
->>>>>>> 15a9b310
 from dlg.dropmake import pg_generator
-from dlg.dropmake.cwl import create_workflow
-from dlg.dropmake.pg_generator import LG, PGT, MetisPGTP, MySarkarPGTP, \
-    MinNumPartsPGTP, GPGTNoNeedMergeException
 from dlg.translator.tool_commands import unroll
 
 """
