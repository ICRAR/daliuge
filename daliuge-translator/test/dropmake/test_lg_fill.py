#
#    ICRAR - International Centre for Radio Astronomy Research
#    (c) UWA - The University of Western Australia, 2019
#    Copyright by UWA (in the framework of the ICRAR)
#    All rights reserved
#
#    This library is free software; you can redistribute it and/or
#    modify it under the terms of the GNU Lesser General Public
#    License as published by the Free Software Foundation; either
#    version 2.1 of the License, or (at your option) any later version.
#
#    This library is distributed in the hope that it will be useful,
#    but WITHOUT ANY WARRANTY; without even the implied warranty of
#    MERCHANTABILITY or FITNESS FOR A PARTICULAR PURPOSE.  See the GNU
#    Lesser General Public License for more details.
#
#    You should have received a copy of the GNU Lesser General Public
#    License along with this library; if not, write to the Free Software
#    Foundation, Inc., 59 Temple Place, Suite 330, Boston,
#    MA 02111-1307  USA
#

import json
import os
import unittest

import pkg_resources
from dlg.dropmake import pg_generator

lg_dir = pkg_resources.resource_filename(
    __name__, "logical_graphs"
)  # @UndefinedVariable


# Test LGT to LG method: Filling parameter values in LG.
class LGFillTest(unittest.TestCase):
    def test_fill_lg(self):
        params = {
            "param1": 1,
            "param2": "2",
            "param1.param2": True,
            "param4": {"what": "hi"},
        }
        with open(os.path.join(lg_dir, "cont_img_mvp.graph")) as f:
            lg = pg_generator.fill(json.load(f), params)
        for node_idx, value in zip((5, 12, 24, 33), (5, 1, 0, "10")):
            print(node_idx)
            node = lg["nodeDataArray"][node_idx]
            found = None
            for field in node["fields"]:
<<<<<<< HEAD
                if field["name"] == "execution_time":
=======
                if field["name"] == "dummy":
>>>>>>> 6bc80a5e
                    found = field["value"]
            self.assertEqual(found, value)<|MERGE_RESOLUTION|>--- conflicted
+++ resolved
@@ -48,10 +48,6 @@
             node = lg["nodeDataArray"][node_idx]
             found = None
             for field in node["fields"]:
-<<<<<<< HEAD
-                if field["name"] == "execution_time":
-=======
                 if field["name"] == "dummy":
->>>>>>> 6bc80a5e
                     found = field["value"]
             self.assertEqual(found, value)