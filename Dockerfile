# Build a docker image 
# Merging the ray engine (https://docs.ray.io/en/master/installation.html)
# and DALiuGE
<<<<<<< HEAD
FROM rayproject/ray:latest-cpu
RUN sudo apt update && sudo apt install -y gcc && sudo test -e daliuge || sudo git clone https://github.com/pritchardn/daliuge.git
RUN cd daliuge/daliuge-common && pip install . \
    && cd ../daliuge-engine && pip install . \
    && sudo rm -rf /root/anaconda3/lib/python3.7/site-packages/azure \
=======
FROM rayproject/ray:74cbf0-py38

#FROM kernsuite/base:7
RUN sudo apt update && sudo apt install -y gcc && test -e daliuge || cd && git clone --branch YAN-708 https://github.com/ICRAR/daliuge.git
RUN cd /home/ray/daliuge/daliuge-common && pip install . \
    && cd ../daliuge-engine && pip install . \
    && pip install ray \
    && rm -rf /home/ray/anaconda3/lib/python3.7/site-packages/azure \
>>>>>>> 15a9b310
    && sudo apt-get remove cmake gcc -y \
    && sudo apt-get clean

CMD ["dlg", "daemon", "-vv", "--no-nm"]<|MERGE_RESOLUTION|>--- conflicted
+++ resolved
@@ -1,13 +1,6 @@
 # Build a docker image 
 # Merging the ray engine (https://docs.ray.io/en/master/installation.html)
 # and DALiuGE
-<<<<<<< HEAD
-FROM rayproject/ray:latest-cpu
-RUN sudo apt update && sudo apt install -y gcc && sudo test -e daliuge || sudo git clone https://github.com/pritchardn/daliuge.git
-RUN cd daliuge/daliuge-common && pip install . \
-    && cd ../daliuge-engine && pip install . \
-    && sudo rm -rf /root/anaconda3/lib/python3.7/site-packages/azure \
-=======
 FROM rayproject/ray:74cbf0-py38
 
 #FROM kernsuite/base:7
@@ -16,8 +9,7 @@
     && cd ../daliuge-engine && pip install . \
     && pip install ray \
     && rm -rf /home/ray/anaconda3/lib/python3.7/site-packages/azure \
->>>>>>> 15a9b310
     && sudo apt-get remove cmake gcc -y \
-    && sudo apt-get clean
+    && sudo apt-get clean 
 
 CMD ["dlg", "daemon", "-vv", "--no-nm"]