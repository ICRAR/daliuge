--- conflicted
+++ resolved
@@ -226,8 +226,6 @@
     return os.path.join(getDlgDir(), "code")
 
 
-<<<<<<< HEAD
-=======
 def getDlgVariable(key: str):
     """
     Queries environment for variables assumed to start with 'DLG_'.
@@ -240,7 +238,6 @@
         return key
     return value
 
->>>>>>> 866c71db
 
 def createDirIfMissing(path):
     """
@@ -524,7 +521,7 @@
         file.write(f"{gr.gr_name}:x:{gr.gr_gid}:\n")
         file.write(f"docker:x:{dgr.gr_gid}\n")
         logger.debug(f"Group file written {file.name}")
-    
+
     return dgr.gr_gid
 
 
