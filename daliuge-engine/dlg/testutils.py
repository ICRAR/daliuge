--- conflicted
+++ resolved
@@ -47,11 +47,6 @@
         self.manager.shutdown()
         self.test.assertFalse(self.thread.is_alive())
 
-<<<<<<< HEAD
-
-class ManagerStarter(object):
-=======
->>>>>>> cd732c1f
 
 class ManagerStarter(object):
     def _start_manager_in_thread(
@@ -74,14 +69,14 @@
             port, DataIslandManager, CompositeManagerRestServer, nm_hosts
         )
 
-<<<<<<< HEAD
-    def start_mm_in_thread(self, nm_hosts=['127.0.0.1'],
-                           port=constants.MASTER_DEFAULT_REST_PORT):
-=======
     def start_mm_in_thread(
         self, nm_hosts=["127.0.0.1"], port=constants.MASTER_DEFAULT_REST_PORT
     ):
->>>>>>> cd732c1f
         return self._start_manager_in_thread(
             port, MasterManager, CompositeManagerRestServer, nm_hosts
-        )+        )
+
+    def start_mm_in_thread(self, nm_hosts=['127.0.0.1'],
+                           port=constants.MASTER_DEFAULT_REST_PORT):
+        return self._start_manager_in_thread(
+            port, MasterManager, CompositeManagerRestServer, nm_hosts)