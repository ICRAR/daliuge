--- conflicted
+++ resolved
@@ -44,20 +44,6 @@
 
     if opts.logical_graph:
         unrolled_graph = pg_generator.unroll(opts.logical_graph)
-<<<<<<< HEAD
-        pgt = pg_generator.partition(
-            unrolled_graph, algo="metis", num_partitons=num_nms, num_islands=num_dims
-        )
-        del unrolled_graph
-    else:
-        with open(opts.physical_graph, "rb", encoding="utf-8") as pg_file:
-            pgt = json.load(pg_file)
-    physical_graph = pg_generator.resource_map(
-        pgt, node_managers + data_island_managers
-    )
-    # TODO: Add dumping to log-dir
-    return physical_graph
-=======
         pgt = pg_generator.partition(unrolled_graph, algo='metis',
                                      num_partitions=num_node_managers,
                                      num_islands=num_data_island_managers)
@@ -66,24 +52,13 @@
         with open(opts.physical_graph, 'r', encoding='utf-8') as pg_file:
             pgt = json.load(pg_file)
     return pgt
->>>>>>> 24d64703
 
 
 def start_helm(physical_graph_template, num_nodes: int, deploy_dir: str):
     # TODO: Dynamic helm chart logging dir
     pgt = json.loads(physical_graph_template)
-<<<<<<< HEAD
-    pgt = pg_generator.partition(
-        pgt,
-        algo="metis",
-        num_partitons=len(available_ips),
-        num_islands=len(available_ips),
-    )
-    pg = pg_generator.resource_map(pgt, available_ips + available_ips)
-=======
     pgt = pg_generator.partition(pgt, algo='metis', num_partitons=1,
                                  num_islands=1)
->>>>>>> 24d64703
     helm_client = HelmClient(
         deploy_name="daliuge-daemon", chart_name="daliuge-daemon", deploy_dir=deploy_dir
     )
@@ -142,17 +117,6 @@
     if options.num_nodes <= 0:
         parser.error("The number of nodes must be a positive integer")
 
-<<<<<<< HEAD
-    helm_client = HelmClient(
-        deploy_name="daliuge-daemon",
-        chart_name="daliuge-daemon",
-        deploy_dir="/home/nicholas/dlg_temp/demo",
-    )
-    helm_client.create_helm_chart(json.dumps(physical_graph))
-    helm_client.launch_helm()
-    helm_client.submit_job()
-    helm_client.teardown()
-=======
     physical_graph = get_pg(options, options.num_nodes, 1)
     # TODO: dynamic deployment directory.
     with tempfile.TemporaryDirectory() as tdir:
@@ -171,7 +135,6 @@
             raise exp2
         finally:
             helm_client.teardown()
->>>>>>> 24d64703
 
 
 if __name__ == "__main__":
