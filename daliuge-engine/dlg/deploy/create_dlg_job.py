--- conflicted
+++ resolved
@@ -704,21 +704,10 @@
 
     parser.add_option(
         "--ssh_key",
-<<<<<<< HEAD
-        dest="ssh_key",
-        type="string", 
-        action="store",
-        help="Path to ssh private key",
-        default=""
-    )
-
-    parser.add_option_group(create_experiment_group(parser))
-=======
         action="store",
         help="Path to ssh private key",
         default=None
     )
->>>>>>> b5e4298f
 
     parser.add_option_group(create_experiment_group(parser))
     (opts, _) = parser.parse_args(sys.argv)
@@ -841,7 +830,6 @@
             ssh_key=opts.ssh_key,
             config=config,
             slurm_template=template
-            ssh_key=opts.ssh_key
         )
 
         client.visualise_graph = opts.visualise_graph
@@ -852,4 +840,4 @@
 
 
 if __name__ == "__main__":
-    run(None, sys.argv[1:])+    main()