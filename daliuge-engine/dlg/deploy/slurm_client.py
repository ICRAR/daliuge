--- conflicted
+++ resolved
@@ -56,7 +56,6 @@
 
     def __init__(
         self,
-<<<<<<< HEAD
         dlg_root: str = "",
         log_root: str = "",
         host: str = "",
@@ -80,34 +79,9 @@
         remote: bool = True,
         pip_name: str = "",
         username: str = "",
-=======
-        dlg_root=None,
-        log_root=None,
-        host=None,
-        acc=None,
-        physical_graph_template_file=None,  # filename of physical graph template
-        logical_graph=None,
-        job_dur=30,
-        num_nodes=None,
-        run_proxy=False,
-        mon_host=DEFAULT_MON_HOST,
-        mon_port=DEFAULT_MON_PORT,
-        logv=1,
-        facility=None,
-        zerorun=False,
-        max_threads=0,
-        sleepncopy=False,
-        num_islands=None,
-        all_nics=False,
-        check_with_session=False,
-        submit=False,
-        remote=True,
-        pip_name=None,
-        username=None,
         config=None,
         slurm_template=None,
         suffix=None
->>>>>>> 0de27c1e
     ):
 
         ## TODO 
@@ -178,23 +152,13 @@
         self._all_nics = all_nics
         self._check_with_session = check_with_session
         self._submit = submit
-<<<<<<< HEAD
-        self._remote = remote
-        self._dtstr = datetime.datetime.now().strftime("%Y-%m-%dT%H-%M-%S")  # .%f
+        self._suffix = self.create_session_suffix(suffix)
         if self._physical_graph_template_file:
             ni, nn, self._pip_name = find_numislands(self._physical_graph_template_file)
             if isinstance(ni, int) and ni >= self._num_islands:
                 self._num_islands = ni
             if nn and nn >= self._num_nodes:
                 self._num_nodes = nn
-        self.username = username
-=======
-        self._suffix = self.create_session_suffix(suffix)
-        ni, nn, self._pip_name = find_numislands(self._physical_graph_template_file)
-        if isinstance(ni, int) and ni >= self._num_islands:
-            self._num_islands = ni
-        if nn and nn >= self._num_nodes:
-            self._num_nodes = nn
 
         # used for remote login/directory management.
         self._remote = remote
@@ -212,7 +176,6 @@
             return datetime.datetime.now().strftime("%Y-%m-%dT%H-%M-%S")
         else:
             return suffix
->>>>>>> 0de27c1e
 
     def get_session_dirname(self):
         """
