#
#    ICRAR - International Centre for Radio Astronomy Research
#    (c) UWA - The University of Western Australia, 2016
#    Copyright by UWA (in the framework of the ICRAR)
#    All rights reserved
#
#    This library is free software; you can redistribute it and/or
#    modify it under the terms of the GNU Lesser General Public
#    License as published by the Free Software Foundation; either
#    version 2.1 of the License, or (at your option) any later version.
#
#    This library is distributed in the hope that it will be useful,
#    but WITHOUT ANY WARRANTY; without even the implied warranty of
#    MERCHANTABILITY or FITNESS FOR A PARTICULAR PURPOSE.  See the GNU
#    Lesser General Public License for more details.
#
#    You should have received a copy of the GNU Lesser General Public
#    License along with this library; if not, write to the Free Software
#    Foundation, Inc., 59 Temple Place, Suite 330, Boston,
#    MA 02111-1307  USA
#
"""
Contains a slurm client which generates slurm scripts from daliuge graphs.
"""

import datetime
import sys
import os
import subprocess
import shutil
import tempfile
<<<<<<< HEAD
import string
from dlg import remote
=======
import dlg.remote as remote
>>>>>>> ec42719d
from dlg.runtime import __git_version__ as git_commit

from dlg.deploy.configs import ConfigFactory, init_tpl, dlg_exec_str
from dlg.deploy.configs import DEFAULT_MON_PORT, DEFAULT_MON_HOST
from dlg.deploy.deployment_utils import find_numislands, label_job_dur
from paramiko.ssh_exception import SSHException


class SlurmClient:
    """
    parameters we can control:

    1. user group / account name (Required)
    2. whether to submit a graph, and if so provide graph path
    3. # of nodes (of Drop Managers)
    4. how long to run
    5. whether to produce offline graph vis
    6. whether to attach proxy for remote monitoring, and if so provide
        DLG_MON_HOST
        DLG_MON_PORT
    7. Root directory of the Log files (Required)
    """

    def __init__(
        self,
        dlg_root=None,
        log_root=None,
        host=None,
        acc=None,
        physical_graph_template_file=None,  # filename of physical graph template
        logical_graph=None,
        job_dur=30,
        num_nodes=None,
        run_proxy=False,
        mon_host=DEFAULT_MON_HOST,
        mon_port=DEFAULT_MON_PORT,
        logv=1,
        facility=None,
        zerorun=False,
        max_threads=0,
        sleepncopy=False,
        num_islands=None,
        all_nics=False,
        check_with_session=False,
        submit=False,
        remote=True,
        pip_name=None,
        username=None,
<<<<<<< HEAD
        config=None,
        slurm_template=None,
        suffix=None
=======
        ssh_key="",
>>>>>>> ec42719d
    ):
        ## Here, we want to separate out the following
        ## Config derived from CONFIG Factory - we replace with ini file
        ## Config derived from CLI, intended for replacement in the SLURM job script
        ##    - We want to replace these directives with the SLURM template
        ## Config derived from CLI that is used in the final script call
        ## Any leftover config - we keep as normal

        if config:
            # Do the config from the config file
            self.host = config['login_node']
            self._acc = config['account'] # superceded by slurm_template if present
            self.dlg_root = config['dlg_root']
            self.modules = config['modules']
            self.venv = config['venv'] # superceded by slurm_template if present
            self.exec_prefix = config["exec_prefix"]
            self.username = config['user'] if 'user' in config else sys.exit(1)
            if not self.username:
                print("Username not configured in INI file, using local username...")
        else:
            # Setup SLURM environment variables using config
            config = ConfigFactory.create_config(facility=facility, user=username)
            self.host = config.getpar("host") if host is None else host
            self._acc = config.getpar("account") if (acc is None) else acc
            # self._user = config.getpar("user") if (username is None) else username

            # environment & sbatch
            self.dlg_root = config.getpar("dlg_root") if not dlg_root else dlg_root
            self.modules = config.getpar("modules")
            self.venv = config.getpar("venv")
            self.exec_prefix = config.getpar("exec_prefix")
            self.username = username
        # sbatch 
        if slurm_template:
            self._slurm_template = slurm_template
            self._num_nodes = 1 # placeholder
            self._job_dur = 1 # placeholder
        else:
            self._slurm_template = None
            if num_nodes is None:
                self._num_nodes = 1
            else:
                self._num_nodes = num_nodes
            self._job_dur = job_dur

        # self._log_root = (
        #     self._config.getpar("log_root") if (log_root is None) else log_root
        # )
        # 
        # start_dlg_cluster arguments
        self._logical_graph = logical_graph
        self._physical_graph_template_file = physical_graph_template_file
        self._visualise_graph = False
        self._run_proxy = run_proxy
        self._mon_host = mon_host
        self._mon_port = mon_port
        self._pip_name = pip_name
        self._logv = logv
        self._zerorun = zerorun
        self._max_threads = max_threads
        self._sleepncopy = sleepncopy
        if num_islands is None:
            self._num_islands = 1
        else:
            self._num_islands = num_islands
        self._all_nics = all_nics
        self._check_with_session = check_with_session
        self._submit = submit
        self._suffix = self.create_session_suffix(suffix)
        ni, nn, self._pip_name = find_numislands(self._physical_graph_template_file)
        if isinstance(ni, int) and ni >= self._num_islands:
            self._num_islands = ni
        if nn and nn >= self._num_nodes:
            self._num_nodes = nn
<<<<<<< HEAD

        # used for remote login/directory management.
        self._remote = remote
        
    
    def create_session_suffix(self, suffix=None):
        """
        Create a suffix to identify the session. If no suffix is specified, use the 
        current datetime setting. 

        :param: suffix, used to specify a non-datetime suffix. 
        :return: the final suffix 
        """
        if not suffix:
            return datetime.datetime.now().strftime("%Y-%m-%dT%H-%M-%S")
        else:
            return suffix
=======
        self.username = username
        self.ssh_key = ssh_key
>>>>>>> ec42719d

    def get_session_dirname(self):
        """
        (pipeline name_)[Nnum_of_daliuge_nodes]_[time_stamp]
        """
        graph_name = self._pip_name.split("_")[0]  # use only the part of the graph name
        graph_name = graph_name.rsplit(".pgt.graph")[0]
        return "{0}_{1}".format(graph_name, self._suffix)
    

    def apply_slurm_template(self, template_str, session_id, dlg_root):
        """
        Given a string from a template file, use a string.Template object to perform
        safe substution on the string and replace $VALUES with the correct value 
        specified. 
        """
        intermed_slurm = string.Template(template_str) 
        ims = intermed_slurm.safe_substitute(session_id=session_id, dlg_root=dlg_root)
        print("Creating job description")
        return ims + "\n\n" + dlg_exec_str

    def create_paramater_mapping(self, session_dir, physical_graph_file):
        """
        Map the runtime or configured parameters to the session environment and SLURM 
        script paramteres, in anticipation of using substition. 
        """ 
        pardict = {}
        pardict["SESSION_ID"] = os.path.split(session_dir)[-1]
        pardict["MODULES"] = self.modules
        pardict["DLG_ROOT"] = self.dlg_root
        pardict["EXEC_PREFIX"] = self.exec_prefix
        pardict["NUM_NODES"] = str(self._num_nodes)
        pardict["JOB_DURATION"] = label_job_dur(self._job_dur)

        pardict["VENV"] = self.venv
        pardict["PIP_NAME"] = self._pip_name
        pardict["ACCOUNT"] = self._acc
        pardict["PY_BIN"] = "python3" if pardict["VENV"] else sys.executable
        pardict["LOG_DIR"] = session_dir
        pardict["GRAPH_PAR"] = (
            '--logical-graph "{0}"'.format(self._logical_graph)
            if self._logical_graph
            else (
                '--physical-graph "{0}"'.format(physical_graph_file)
                if physical_graph_file
                else ""
            )
        )
        pardict["PROXY_PAR"] = (
            "--monitor_host %s --monitor_port %d" % (self._mon_host, self._mon_port)
            if self._run_proxy
            else ""
        )
        pardict["GRAPH_VIS_PAR"] = "--dump" if self._visualise_graph else ""
        pardict["LOGV_PAR"] = "--verbose-level %d" % self._logv
        pardict["ZERORUN_PAR"] = "--zerorun" if self._zerorun else ""
        pardict["MAXTHREADS_PAR"] = "--max-threads %d" % self._max_threads
        pardict["SNC_PAR"] = "--app 1" if self._sleepncopy else "--app 0"
        pardict["NUM_ISLANDS_PAR"] = "--num_islands %d" % self._num_islands
        pardict["ALL_NICS"] = "--all_nics" if self._all_nics else ""
        pardict["CHECK_WITH_SESSION"] = (
            "--check_with_session" if self._check_with_session else ""
        )
        return pardict

    def create_job_desc(self, physical_graph_file):
        """
        Creates the slurm script from a physical graph

        This uses string.Template to apply substitutions that are linked to the 
        parameters defined at runtime. These parameters map to $VALUEs in a pre-defined
        execution command that contains the necessary parameters to run DALiuGE through
        SLURM. 
        """

        session_dir = "{0}/workspace/{1}".format(
            self.dlg_root, self.get_session_dirname()
        )
        pardict = self.create_paramater_mapping(session_dir, physical_graph_file)

        if self._slurm_template:
            slurm_str = self.apply_slurm_template(self._slurm_template, 
                                                  pardict['SESSION_ID'],
                                                  pardict['DLG_ROOT'])
            return string.Template(slurm_str).safe_substitute(pardict)

        return init_tpl.safe_substitute(pardict)

    @property
    def session_dir(self):
        return "{0}/workspace/{1}".format(
            self.dlg_root, self.get_session_dirname()
        )

    def mk_session_dir(self, dlg_root: str = ""):
        """
        Create the session directory. If dlg_root is provided it is used,
        else env var DLG_ROOT is used.
        """

        if dlg_root:  # has always preference
            self.dlg_root = dlg_root
        if self._remote and not self.dlg_root:
            print("Deploying on a remote cluster requires specifying DLG_ROOT!")
            print("Unable to create session directory!")
            return ""
        elif not self._remote:
            # locally fallback to env var
            if os.environ["DLG_ROOT"]:
                dlg_root = os.environ["DLG_ROOT"]
            else:
                dlg_root = f"{os.environ['HOME']}.dlg"
        session_dir =  self.session_dir
        if not self._remote and not os.path.exists(session_dir):
            os.makedirs(session_dir)
        if self._remote:
            command = f"mkdir -p {session_dir}"
            print(
                f"Creating remote session directory on {self.username}@{self.host}: {command}"
            )
            try:
<<<<<<< HEAD
                remote.execRemote(self.host, command, username=self.username)
            except (TypeError, SSHException) as e:
=======
                remote.execRemote(
                    self.host, command, username=self.username, pkeyPath=self.ssh_key
                )
            except (TypeError, SSHException):
>>>>>>> ec42719d
                print(
                    f"ERROR: Unable to create {session_dir} on {self.username}@{self.host}, {str(e)}"
                )
                return None

        return session_dir

    def submit_job(self):
        """
        Submits the slurm script to the requested facility

        :returns: jobId, the id of the SLURM job create on the facility. 
                  None if a remote directory could not be created or if an error occurs
                  during connection. 
        """
        jobId = None
        session_dir = self.mk_session_dir()
        if not session_dir:
            print("No session_dir created.")
            return jobId

        physical_graph_file_name = "{0}/{1}".format(session_dir, self._pip_name)
        if self._physical_graph_template_file:
            if self._remote:
                print(f"Copying PGT to: {physical_graph_file_name}")
                remote.copyTo(
                    self.host,
                    self._physical_graph_template_file,
                    physical_graph_file_name,
                    username=self.username,
                    pkeyPath=self.ssh_key,
                )
            else:
                shutil.copyfile(
                    self._physical_graph_template_file, physical_graph_file_name
                )

        job_file_name = "{0}/jobsub.sh".format(session_dir)
        job_desc = self.create_job_desc(physical_graph_file_name)

        if self._remote:
            print(f"Creating SLURM script remotely: {job_file_name}")
            tjob = tempfile.mktemp()
            with open(tjob, "w+t") as t:
                t.write(job_desc)
            remote.copyTo(
                self.host,
                tjob,
                job_file_name,
                username=self.username,
                pkeyPath=self.ssh_key,
            )
            os.remove(tjob)
        else:
            with open(job_file_name, "w") as job_file:
                job_file.write(job_desc)
            with open(os.path.join(session_dir, "git_commit.txt"), "w") as git_file:
                git_file.write(git_commit)
        if self._submit:
            if not self._remote:
                os.chdir(session_dir)  # so that slurm logs will be dumped here
                print(subprocess.check_output(["sbatch", job_file_name]))
            else:
                command = f"cd {session_dir} && sbatch --parsable {job_file_name}"
                print(f"Submitting sbatch job: {command}")
                stdout, stderr, exitStatus = remote.execRemote(
                    self.host, command, username=self.username, pkeyPath=self.ssh_key
                )
                if exitStatus != 0:
                    print(
                        f"Job submission unsuccessful: {exitStatus}, {stderr.decode()}"
                    )
                else:
                    jobId = stdout.decode()
                    print(f"Job with ID {jobId} submitted successfully.")
        else:
            print(f"Created job submission script {job_file_name}")
        return jobId<|MERGE_RESOLUTION|>--- conflicted
+++ resolved
@@ -29,12 +29,8 @@
 import subprocess
 import shutil
 import tempfile
-<<<<<<< HEAD
 import string
-from dlg import remote
-=======
 import dlg.remote as remote
->>>>>>> ec42719d
 from dlg.runtime import __git_version__ as git_commit
 
 from dlg.deploy.configs import ConfigFactory, init_tpl, dlg_exec_str
@@ -83,13 +79,10 @@
         remote=True,
         pip_name=None,
         username=None,
-<<<<<<< HEAD
+        ssh_key="",
         config=None,
         slurm_template=None,
         suffix=None
-=======
-        ssh_key="",
->>>>>>> ec42719d
     ):
         ## Here, we want to separate out the following
         ## Config derived from CONFIG Factory - we replace with ini file
@@ -164,11 +157,10 @@
             self._num_islands = ni
         if nn and nn >= self._num_nodes:
             self._num_nodes = nn
-<<<<<<< HEAD
 
         # used for remote login/directory management.
         self._remote = remote
-        
+        self.ssh_key = ssh_key 
     
     def create_session_suffix(self, suffix=None):
         """
@@ -182,10 +174,6 @@
             return datetime.datetime.now().strftime("%Y-%m-%dT%H-%M-%S")
         else:
             return suffix
-=======
-        self.username = username
-        self.ssh_key = ssh_key
->>>>>>> ec42719d
 
     def get_session_dirname(self):
         """
@@ -307,15 +295,10 @@
                 f"Creating remote session directory on {self.username}@{self.host}: {command}"
             )
             try:
-<<<<<<< HEAD
-                remote.execRemote(self.host, command, username=self.username)
-            except (TypeError, SSHException) as e:
-=======
                 remote.execRemote(
                     self.host, command, username=self.username, pkeyPath=self.ssh_key
                 )
-            except (TypeError, SSHException):
->>>>>>> ec42719d
+            except (TypeError, SSHException) as e:
                 print(
                     f"ERROR: Unable to create {session_dir} on {self.username}@{self.host}, {str(e)}"
                 )
