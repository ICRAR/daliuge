--- conflicted
+++ resolved
@@ -30,15 +30,11 @@
 import shutil
 import tempfile
 import string
-<<<<<<< HEAD
 import time
-import dlg.remote as remote
+import dlg.remote as dlg_remote
 
 from pathlib import Path
 from paramiko.ssh_exception import SSHException
-=======
-import dlg.remote as dlg_remote
->>>>>>> b5e4298f
 from dlg.runtime import __git_version__ as git_commit
 
 from dlg.deploy.configs import ConfigFactory, init_tpl, dlg_exec_str
@@ -63,12 +59,12 @@
 
     def __init__(
         self,
-<<<<<<< HEAD
         dlg_root: str = "",
         log_root: str = "",
         host: str = "",
         acc: str = "",
         physical_graph_template_file: str = "",  # filename of physical graph template
+        logical_graph: str="",
         job_dur: int = 30,
         num_nodes: int = None,
         run_proxy: bool = False,
@@ -86,35 +82,10 @@
         remote: bool = True,
         pip_name: str = "",
         username: str = "",
-=======
-        dlg_root=None,
-        host=None,
-        acc=None,
-        physical_graph_template_file=None,  # filename of physical graph template
-        logical_graph=None,
-        job_dur=30,
-        num_nodes=None,
-        run_proxy=False,
-        mon_host=DEFAULT_MON_HOST,
-        mon_port=DEFAULT_MON_PORT,
-        logv=1,
-        facility=None,
-        zerorun=False,
-        max_threads=0,
-        sleepncopy=False,
-        num_islands=None,
-        all_nics=False,
-        check_with_session=False,
-        submit=False,
-        remote=True,
-        pip_name=None,
-        username=None,
         ssh_key="",
->>>>>>> b5e4298f
         config=None,
         slurm_template=None,
         suffix=None,
-        ssh_key="", 
     ):
         ## Here, we want to separate out the following
         ## Config derived from CONFIG Factory - we replace with ini file
@@ -161,11 +132,8 @@
             self._job_dur = job_dur
 
         # start_dlg_cluster arguments
-<<<<<<< HEAD
-=======
         self.visualise_graph = False
         self._logical_graph = logical_graph
->>>>>>> b5e4298f
         self._physical_graph_template_file = physical_graph_template_file
         self._run_proxy = run_proxy
         self._mon_host = mon_host
@@ -189,16 +157,12 @@
                 self._num_islands = ni
             if nn and nn >= self._num_nodes:
                 self._num_nodes = nn
-            
+
         self._logical_graph = ""
 
         # used for remote login/directory management.
         self._remote = remote
-<<<<<<< HEAD
         self.ssh_key = ssh_key
-=======
-        self.ssh_key = ssh_key 
->>>>>>> b5e4298f
     
     def create_session_suffix(self, suffix=None):
         """
@@ -329,7 +293,7 @@
             else:
                 self.dlg_root = f"{os.environ['HOME']}.dlg"
         session_dir =  self.session_dir
-        # TODO look into if we have permissiosn to create directory
+        # TODO look into if we have permissions to create directory
         if not self._remote and not os.path.exists(session_dir):
             os.makedirs(session_dir)
         if self._remote:
@@ -338,17 +302,10 @@
                 f"Creating remote session directory on {self.username}@{self.host}: {command}"
             )
             try:
-<<<<<<< HEAD
-                remote.execRemote(
-                    self.host, command, username=self.username, pkeyPath=self.ssh_key
-                )
-            except (TypeError, SSHException):
-=======
                 dlg_remote.execRemote(
                     self.host, command, username=self.username, pkeyPath=self.ssh_key
                 )
             except (TypeError, SSHException) as e:
->>>>>>> b5e4298f
                 print(
                     f"ERROR: Unable to create {session_dir} on {self.username}@{self.host}, {str(e)}"
                 )
@@ -384,13 +341,8 @@
         print(f"{remote_graph_file_name=}")
         if self._physical_graph_template_file:
             if self._remote:
-<<<<<<< HEAD
                 print(f"Copying PGT to: {remote_graph_file_name}")
-                remote.copyTo(
-=======
-                print(f"Copying PGT to: {physical_graph_file_name}")
                 dlg_remote.copyTo(
->>>>>>> b5e4298f
                     self.host,
                     self._physical_graph_template_file,
                     remote_graph_file_name,
@@ -404,7 +356,7 @@
         elif self._logical_graph:
             if self._remote:
                 print(f"Copying LGT to: {remote_graph_file_name}")
-                remote.copyTo(
+                dlg_remote.copyTo(
                     self.host,
                     self._logical_graph,
                     remote_graph_file_name,
@@ -419,11 +371,7 @@
             tjob = tempfile.mktemp()
             with open(tjob, "w+t") as t:
                 t.write(job_desc)
-<<<<<<< HEAD
-            remote.copyTo(
-=======
             dlg_remote.copyTo(
->>>>>>> b5e4298f
                 self.host,
                 tjob,
                 job_file_name,
@@ -443,11 +391,7 @@
             else:
                 command = f"cd {session_dir} && sbatch --parsable {job_file_name}"
                 print(f"Submitting sbatch job: {command}")
-<<<<<<< HEAD
-                stdout, stderr, exitStatus = remote.execRemote(
-=======
                 stdout, stderr, exitStatus = dlg_remote.execRemote(
->>>>>>> b5e4298f
                     self.host, command, username=self.username, pkeyPath=self.ssh_key
                 )
                 if exitStatus != 0:
@@ -461,20 +405,20 @@
             print(f"Created job submission script {job_file_name}")
 
         return self.fetch_remote_status(jobId)
-    
+
     def fetch_remote_status(self, jobId: str, timeout: int = 15):
         #Use sacct --jobs=jobID --format=state --noheader
         running = True
-        if not jobId: 
+        if not jobId:
             return None
         job_id = jobId.strip()
         while running:
             command = f"sacct --jobs={job_id} --format=state --noheader"
-            stdout, stderr, exitStatus = remote.execRemote(
+            stdout, stderr, exitStatus = dlg_remote.execRemote(
                 self.host, command, username=self.username
             )
             print(f"{stdout=},{stderr=}")
-            # Process result here 
+            # Process result here
             curr_jobs = stdout.decode().lower().split()
             if "failed" in curr_jobs or "cancelled" in curr_jobs:
                 raise RuntimeError(
@@ -488,7 +432,7 @@
 
         return jobId
 
-    
+
     def collect_job_data(self):
         """
         1. Zip remote session directory
@@ -496,10 +440,10 @@
         """
         command = f"tar -cvfz {self.session_id}.tar.gz {self.session_id}"
         if self._remote:
-            remote.execRemote(self.host, command, username=self.username) 
+            dlg_remote.execRemote(self.host, command, username=self.username)
             output_path = f"{self.session_id}.tar.gz"
-            remote.copyFrom(self.host, 
-                            remotePath=f"{self.session_dir}.tar.xz", 
+            dlg_remote.copyFrom(self.host,
+                            remotePath=f"{self.session_dir}.tar.xz",
                             localPath=f"{self.session_dir}.tar.xz",
                             sername=self.username)
         else:
