#
#    ICRAR - International Centre for Radio Astronomy Research
#    (c) UWA - The University of Western Australia, 2016
#    Copyright by UWA (in the framework of the ICRAR)
#    All rights reserved
#
#    This library is free software; you can redistribute it and/or
#    modify it under the terms of the GNU Lesser General Public
#    License as published by the Free Software Foundation; either
#    version 2.1 of the License, or (at your option) any later version.
#
#    This library is distributed in the hope that it will be useful,
#    but WITHOUT ANY WARRANTY; without even the implied warranty of
#    MERCHANTABILITY or FITNESS FOR A PARTICULAR PURPOSE.  See the GNU
#    Lesser General Public License for more details.
#
#    You should have received a copy of the GNU Lesser General Public
#    License along with this library; if not, write to the Free Software
#    Foundation, Inc., 59 Temple Place, Suite 330, Boston,
#    MA 02111-1307  USA
#
"""
Contains a slurm client which generates slurm scripts from daliuge graphs.
"""

import datetime
import sys
import os
import subprocess
import shutil
import tempfile
<<<<<<< HEAD
import string
import time
import dlg.remote as remote

from pathlib import Path
from paramiko.ssh_exception import SSHException
=======
import dlg.remote as remote
>>>>>>> 98c0eb40
from dlg.runtime import __git_version__ as git_commit

from dlg.deploy.configs import ConfigFactory, init_tpl, dlg_exec_str
from dlg.deploy.configs import DEFAULT_MON_PORT, DEFAULT_MON_HOST
from dlg.deploy.deployment_utils import find_numislands, label_job_dur


class SlurmClient:
    """
    parameters we can control:

    1. user group / account name (Required)
    2. whether to submit a graph, and if so provide graph path
    3. # of nodes (of Drop Managers)
    4. how long to run
    5. whether to produce offline graph vis
    6. whether to attach proxy for remote monitoring, and if so provide
        DLG_MON_HOST
        DLG_MON_PORT
    7. Root directory of the Log files (Required)
    """

    def __init__(
        self,
<<<<<<< HEAD
        dlg_root: str = "",
        log_root: str = "",
        host: str = "",
        acc: str = "",
        physical_graph_template_file: str = "",  # filename of physical graph template
        job_dur: int = 30,
        num_nodes: int = None,
        run_proxy: bool = False,
        mon_host: int = DEFAULT_MON_HOST,
        mon_port: int = DEFAULT_MON_PORT,
        logv: int = 1,
        facility: str = "",
        zerorun: bool =False,
        max_threads: int = 0,
        sleepncopy: bool = False,
        num_islands: int = None,
        all_nics: bool = False,
        check_with_session: bool =False,
        submit: bool = False,
        remote: bool = True,
        pip_name: str = "",
        username: str = "",
        config=None,
        slurm_template=None,
        suffix=None
=======
        dlg_root=None,
        log_root=None,
        host=None,
        acc=None,
        physical_graph_template_file=None,  # filename of physical graph template
        logical_graph=None,
        job_dur=30,
        num_nodes=None,
        run_proxy=False,
        mon_host=DEFAULT_MON_HOST,
        mon_port=DEFAULT_MON_PORT,
        logv=1,
        facility=None,
        zerorun=False,
        max_threads=0,
        sleepncopy=False,
        num_islands=None,
        all_nics=False,
        check_with_session=False,
        submit=False,
        remote=True,
        pip_name=None,
        username=None,
        ssh_key="",
>>>>>>> 98c0eb40
    ):

        ## TODO 
        ## Here, we want to separate out the following
        ## Config derived from CONFIG Factory - we replace with ini file
        ## Config derived from CLI, intended for replacement in the SLURM job script
        ##    - We want to replace these directives with the SLURM template
        ## Config derived from CLI that is used in the final script call
        ## Any leftover config - we keep as normal

        if config:
            # Do the config from the config file
            self.host = config['login_node']
            self._acc = config['account'] # superceded by slurm_template if present
            self.dlg_root = config['dlg_root']
            self.modules = config['modules']
            self.venv = config['venv'] # superceded by slurm_template if present
            self.exec_prefix = config["exec_prefix"]
            self.username = config['user'] if 'user' in config else sys.exit(1)
            if not self.username:
                print("Username not configured in INI file, using local username...")
        else:
            # Setup SLURM environment variables using config
            config = ConfigFactory.create_config(facility=facility, user=username)
            self.host = config.getpar("host") if host is None else host
            self._acc = config.getpar("account") if (acc is None) else acc
            # self._user = config.getpar("user") if (username is None) else username

            # environment & sbatch
            self.dlg_root = config.getpar("dlg_root") if not dlg_root else dlg_root
            self.modules = config.getpar("modules")
            self.venv = config.getpar("venv")
            self.exec_prefix = config.getpar("exec_prefix")
            self.username = username
        # sbatch 
        if slurm_template:
            self._slurm_template = slurm_template
            self._num_nodes = 1 # placeholder
            self._job_dur = 1 # placeholder
        else:
            self._slurm_template = None
            if num_nodes is None:
                self._num_nodes = 1
            else:
                self._num_nodes = num_nodes
            self._job_dur = job_dur

        # start_dlg_cluster arguments
        self._physical_graph_template_file = physical_graph_template_file
        self._visualise_graph = False
        self._run_proxy = run_proxy
        self._mon_host = mon_host
        self._mon_port = mon_port
        self._pip_name = pip_name
        self._logv = logv
        self._zerorun = zerorun
        self._max_threads = max_threads
        self._sleepncopy = sleepncopy
        if num_islands is None:
            self._num_islands = 1
        else:
            self._num_islands = num_islands
        self._all_nics = all_nics
        self._check_with_session = check_with_session
        self._submit = submit
        self._suffix = self.create_session_suffix(suffix)
        if self._physical_graph_template_file:
            ni, nn, self._pip_name = find_numislands(self._physical_graph_template_file)
            if isinstance(ni, int) and ni >= self._num_islands:
                self._num_islands = ni
            if nn and nn >= self._num_nodes:
                self._num_nodes = nn
            
        self._logical_graph = ""

        # used for remote login/directory management.
        self._remote = remote
<<<<<<< HEAD
        
    
    def create_session_suffix(self, suffix=None):
        """
        Create a suffix to identify the session. If no suffix is specified, use the 
        current datetime setting. 

        :param: suffix, used to specify a non-datetime suffix. 
        :return: the final suffix 
        """
        if not suffix:
            return datetime.datetime.now().strftime("%Y-%m-%dT%H-%M-%S")
        else:
            return suffix
=======
        self._dtstr = datetime.datetime.now().strftime("%Y-%m-%dT%H-%M-%S")  # .%f
        ni, nn, self._pip_name = find_numislands(self._physical_graph_template_file)
        if isinstance(ni, int) and ni >= self._num_islands:
            self._num_islands = ni
        if nn and nn >= self._num_nodes:
            self._num_nodes = nn
        self.username = username
        self.ssh_key = ssh_key
>>>>>>> 98c0eb40

    def get_session_dirname(self):
        """
        (pipeline name_)[Nnum_of_daliuge_nodes]_[time_stamp]
        """
        graph_name = self._pip_name.split("_")[0]  # use only the part of the graph name
        graph_name = graph_name.rsplit(".pgt.graph")[0]
        return "{0}_{1}".format(graph_name, self._suffix)
    

    def apply_slurm_template(self, template_str, session_id, dlg_root):
        """
        Given a string from a template file, use a string.Template object to perform
        safe substution on the string and replace $VALUES with the correct value 
        specified. 
        """
        intermed_slurm = string.Template(template_str) 
        ims = intermed_slurm.safe_substitute(session_id=session_id, dlg_root=dlg_root)
        print("Creating job description")
        return ims + "\n\n" + dlg_exec_str

    def create_paramater_mapping(self, session_dir, remote_graph_file):
        """
        Map the runtime or configured parameters to the session environment and SLURM 
        script paramteres, in anticipation of using substition. 
        """ 
        pardict = {}
        pardict["SESSION_ID"] = os.path.split(session_dir)[-1]
        pardict["MODULES"] = self.modules
        pardict["DLG_ROOT"] = self.dlg_root
        pardict["EXEC_PREFIX"] = self.exec_prefix
        pardict["NUM_NODES"] = str(self._num_nodes)
        pardict["JOB_DURATION"] = label_job_dur(self._job_dur)

        pardict["VENV"] = self.venv
        pardict["PIP_NAME"] = self._pip_name
        pardict["ACCOUNT"] = self._acc
        pardict["PY_BIN"] = "python3" if pardict["VENV"] else sys.executable
        pardict["LOG_DIR"] = session_dir
        pardict["GRAPH_PAR"] = (
            '--logical-graph "{0}"'.format(remote_graph_file)
            if self._logical_graph
            else (
                '--physical-graph "{0}"'.format(remote_graph_file)
                if remote_graph_file
                else ""
            )
        )
        pardict["PROXY_PAR"] = (
            "--monitor_host %s --monitor_port %d" % (self._mon_host, self._mon_port)
            if self._run_proxy
            else ""
        )
        pardict["GRAPH_VIS_PAR"] = "--dump" if self._visualise_graph else ""
        pardict["LOGV_PAR"] = "--verbose-level %d" % self._logv
        pardict["ZERORUN_PAR"] = "--zerorun" if self._zerorun else ""
        pardict["MAXTHREADS_PAR"] = "--max-threads %d" % self._max_threads
        pardict["SNC_PAR"] = "--app 1" if self._sleepncopy else "--app 0"
        pardict["NUM_ISLANDS_PAR"] = "--num_islands %d" % self._num_islands
        pardict["ALL_NICS"] = "--all_nics" if self._all_nics else ""
        pardict["CHECK_WITH_SESSION"] = (
            "--check_with_session" if self._check_with_session else ""
        )
        return pardict

    def create_job_desc(self, physical_graph_file):
        """
        Creates the slurm script from a physical graph

        This uses string.Template to apply substitutions that are linked to the 
        parameters defined at runtime. These parameters map to $VALUEs in a pre-defined
        execution command that contains the necessary parameters to run DALiuGE through
        SLURM. 
        """

        session_dir = "{0}/workspace/{1}".format(
            self.dlg_root, self.get_session_dirname()
        )
        pardict = self.create_paramater_mapping(session_dir, physical_graph_file)

        if self._slurm_template:
            slurm_str = self.apply_slurm_template(self._slurm_template, 
                                                  pardict['SESSION_ID'],
                                                  pardict['DLG_ROOT'])
            return string.Template(slurm_str).safe_substitute(pardict)

        return init_tpl.safe_substitute(pardict)

    @property
    def session_dir(self):
        return "{0}/workspace/{1}".format(
            self.dlg_root, self.get_session_dirname()
        )

    @property
    def session_id(self):
        os.path.split(self.session_dir)[-1]

    def mk_session_dir(self, dlg_root: str = ""):
        """
        Create the session directory. If dlg_root is provided it is used,
        else env var DLG_ROOT is used.
        """

        if dlg_root:  # has always preference
            self.dlg_root = dlg_root
        if self._remote and not self.dlg_root:
            print("Deploying on a remote cluster requires specifying DLG_ROOT!")
            print("Unable to create session directory!")
            return ""
        elif not self._remote:
            # locally fallback to env var
            if os.environ["DLG_ROOT"]:
                dlg_root = os.environ["DLG_ROOT"]
            else:
                dlg_root = f"{os.environ['HOME']}.dlg"
        session_dir =  self.session_dir
        # TODO look into if we have permissiosn to create directory
        if not self._remote and not os.path.exists(session_dir):
            os.makedirs(session_dir)
        if self._remote:
            command = f"mkdir -p {session_dir}"
            print(
                f"Creating remote session directory on {self.username}@{self.host}: {command}"
            )
            try:
<<<<<<< HEAD
                remote.execRemote(self.host, command, username=self.username)
            except (TypeError, SSHException) as e:
=======
                remote.execRemote(
                    self.host, command, username=self.username, pkeyPath=self.ssh_key
                )
            except (TypeError, SSHException):
>>>>>>> 98c0eb40
                print(
                    f"ERROR: Unable to create {session_dir} on {self.username}@{self.host}, {str(e)}"
                )
                return None

        return session_dir


    def submit_job(self, logical_graph: dict = None):
        """
        Submits the slurm script to the requested facility

        :returns: jobId, the id of the SLURM job create on the facility. 
                  None if a remote directory could not be created or if an error occurs
                  during connection. 
        """
        jobId = None

        import json
        subgraph_dir = Path("/tmp/")
        subgraph_name = "subgraph.graph"
        self._logical_graph = subgraph_dir / subgraph_name
        with open(self._logical_graph, 'w+') as fp:
            json.dump(logical_graph, fp)

        session_dir = self.mk_session_dir()
        if not session_dir:
            print("No session_dir created.")
            return jobId
        if logical_graph:
            self._pip_name = subgraph_name
        remote_graph_file_name = "{0}/{1}".format(session_dir, self._pip_name)
        print(f"{remote_graph_file_name=}")
        if self._physical_graph_template_file:
            if self._remote:
                print(f"Copying PGT to: {remote_graph_file_name}")
                remote.copyTo(
                    self.host,
                    self._physical_graph_template_file,
                    remote_graph_file_name,
                    username=self.username,
                    pkeyPath=self.ssh_key,
                )
            else:
                shutil.copyfile(
                    self._physical_graph_template_file, remote_graph_file_name
                )
        elif self._logical_graph:
            if self._remote:
                print(f"Copying LGT to: {remote_graph_file_name}")
                remote.copyTo(
                    self.host,
                    self._logical_graph,
                    remote_graph_file_name,
                    username=self.username,
                )

        job_file_name = "{0}/jobsub.sh".format(session_dir)
        job_desc = self.create_job_desc(remote_graph_file_name)

        if self._remote:
            print(f"Creating SLURM script remotely: {job_file_name}")
            tjob = tempfile.mktemp()
            with open(tjob, "w+t") as t:
                t.write(job_desc)
            remote.copyTo(
                self.host,
                tjob,
                job_file_name,
                username=self.username,
                pkeyPath=self.ssh_key,
            )
            os.remove(tjob)
        else:
            with open(job_file_name, "w") as job_file:
                job_file.write(job_desc)
            with open(os.path.join(session_dir, "git_commit.txt"), "w") as git_file:
                git_file.write(git_commit)
        if self._submit:
            if not self._remote:
                os.chdir(session_dir)  # so that slurm logs will be dumped here
                print(subprocess.check_output(["sbatch", job_file_name]))
            else:
                command = f"cd {session_dir} && sbatch --parsable {job_file_name}"
                print(f"Submitting sbatch job: {command}")
                stdout, stderr, exitStatus = remote.execRemote(
                    self.host, command, username=self.username, pkeyPath=self.ssh_key
                )
                if exitStatus != 0:
                    print(
                        f"Job submission unsuccessful: {exitStatus}, {stderr.decode()}"
                    )
                else:
                    jobId = stdout.decode()
                    print(f"Job with ID {jobId} submitted successfully.")
        else:
            print(f"Created job submission script {job_file_name}")

        return self.fetch_remote_status(jobId)
    
    def fetch_remote_status(self, jobId: str, timeout: int = 15):
        #Use sacct --jobs=jobID --format=state --noheader
        running = True
        if not jobId: 
            return None
        job_id = jobId.strip()
        while running:
            command = f"sacct --jobs={job_id} --format=state --noheader"
            stdout, stderr, exitStatus = remote.execRemote(
                self.host, command, username=self.username
            )
            print(f"{stdout=},{stderr=}")
            # Process result here 
            curr_jobs = stdout.decode().lower().split()
            if "failed" in curr_jobs or "cancelled" in curr_jobs:
                raise RuntimeError(
                    f"Slurm job did not finish successfully: stdout is: {stdout}\n.")
            if "pending" in curr_jobs or "running" in curr_jobs:
                time.sleep(timeout)
                continue
            if curr_jobs.count("completed") == len(curr_jobs):
                # Success!
                running = False

        return jobId

    
    def collect_job_data(self):
        """
        1. Zip remote session directory
        2. Copy it to this machine
        """
        command = f"tar -cvfz {self.session_id}.tar.gz {self.session_id}"
        if self._remote:
            remote.execRemote(self.host, command, username=self.username) 
            output_path = f"{self.session_id}.tar.gz"
            remote.copyFrom(self.host, 
                            remotePath=f"{self.session_dir}.tar.xz", 
                            localPath=f"{self.session_dir}.tar.xz",
                            sername=self.username)
        else:
            return None
        return output_path<|MERGE_RESOLUTION|>--- conflicted
+++ resolved
@@ -29,16 +29,12 @@
 import subprocess
 import shutil
 import tempfile
-<<<<<<< HEAD
 import string
 import time
 import dlg.remote as remote
 
 from pathlib import Path
 from paramiko.ssh_exception import SSHException
-=======
-import dlg.remote as remote
->>>>>>> 98c0eb40
 from dlg.runtime import __git_version__ as git_commit
 
 from dlg.deploy.configs import ConfigFactory, init_tpl, dlg_exec_str
@@ -63,7 +59,6 @@
 
     def __init__(
         self,
-<<<<<<< HEAD
         dlg_root: str = "",
         log_root: str = "",
         host: str = "",
@@ -88,33 +83,8 @@
         username: str = "",
         config=None,
         slurm_template=None,
-        suffix=None
-=======
-        dlg_root=None,
-        log_root=None,
-        host=None,
-        acc=None,
-        physical_graph_template_file=None,  # filename of physical graph template
-        logical_graph=None,
-        job_dur=30,
-        num_nodes=None,
-        run_proxy=False,
-        mon_host=DEFAULT_MON_HOST,
-        mon_port=DEFAULT_MON_PORT,
-        logv=1,
-        facility=None,
-        zerorun=False,
-        max_threads=0,
-        sleepncopy=False,
-        num_islands=None,
-        all_nics=False,
-        check_with_session=False,
-        submit=False,
-        remote=True,
-        pip_name=None,
-        username=None,
-        ssh_key="",
->>>>>>> 98c0eb40
+        suffix=None,
+        ssh_key="", 
     ):
 
         ## TODO 
@@ -192,8 +162,7 @@
 
         # used for remote login/directory management.
         self._remote = remote
-<<<<<<< HEAD
-        
+        self.ssh_key = ssh_key
     
     def create_session_suffix(self, suffix=None):
         """
@@ -207,16 +176,6 @@
             return datetime.datetime.now().strftime("%Y-%m-%dT%H-%M-%S")
         else:
             return suffix
-=======
-        self._dtstr = datetime.datetime.now().strftime("%Y-%m-%dT%H-%M-%S")  # .%f
-        ni, nn, self._pip_name = find_numislands(self._physical_graph_template_file)
-        if isinstance(ni, int) and ni >= self._num_islands:
-            self._num_islands = ni
-        if nn and nn >= self._num_nodes:
-            self._num_nodes = nn
-        self.username = username
-        self.ssh_key = ssh_key
->>>>>>> 98c0eb40
 
     def get_session_dirname(self):
         """
@@ -343,15 +302,10 @@
                 f"Creating remote session directory on {self.username}@{self.host}: {command}"
             )
             try:
-<<<<<<< HEAD
-                remote.execRemote(self.host, command, username=self.username)
-            except (TypeError, SSHException) as e:
-=======
                 remote.execRemote(
                     self.host, command, username=self.username, pkeyPath=self.ssh_key
                 )
             except (TypeError, SSHException):
->>>>>>> 98c0eb40
                 print(
                     f"ERROR: Unable to create {session_dir} on {self.username}@{self.host}, {str(e)}"
                 )
