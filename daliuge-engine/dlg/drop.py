--- conflicted
+++ resolved
@@ -1684,29 +1684,9 @@
 # @par EAGLE_START
 # @param category NGAS
 # @param tag daliuge
-<<<<<<< HEAD
-# @param[in] cparam/data_volume Data volume/5/Float/readwrite/False//False/
-#     \~English Estimated size of the data contained in this node
-# @param[in] cparam/group_end Group end/False/Boolean/readwrite/False//False/
-#     \~English Is this node the end of a group?
-# @param[in] cparam/ngasSrv NGAS Server/localhost/String/readwrite/False//False/
-#     \~English The URL of the NGAS Server
-# @param[in] cparam/ngasPort NGAS Port/7777/Integer/readwrite/False//False/
-#     \~English The port of the NGAS Server
-# @param[in] cparam/ngasFileId File ID//String/readwrite/False//False/
-#     \~English File ID on NGAS (for retrieval only)
-# @param[in] cparam/ngasConnectTimeout Connection timeout/2/Integer/readwrite/False//False/
-#     \~English Timeout for connecting to the NGAS server
-# @param[in] cparam/ngasMime NGAS mime-type/"text/ascii"/String/readwrite/False//False/
-#     \~English Mime-type to be used for archiving
-# @param[in] cparam/ngasTimeout NGAS timeout/2/Integer/readwrite/False//False/
-#     \~English Timeout for receiving responses for NGAS
-# @param[in] port/dummy dummy/Complex/Dummy input port
-# @param[out] port/dummy dummy/Complex/Dummy output port
-=======
 # @param data_volume Data volume/5/Float/ComponentParameter/readwrite//False/False/Estimated size of the data contained in this node
 # @param group_end Group end/False/Boolean/ComponentParameter/readwrite//False/False/Is this node the end of a group?
-# @param ngsSrv NGAS Server/localhost/String/ComponentParameter/readwrite//False/False/The URL of the NGAS Server
+# @param ngasSrv NGAS Server/localhost/String/ComponentParameter/readwrite//False/False/The URL of the NGAS Server
 # @param ngasPort NGAS Port/7777/Integer/ComponentParameter/readwrite//False/False/The port of the NGAS Server
 # @param ngasFileId File ID//String/ComponentParameter/readwrite//False/False/File ID on NGAS (for retrieval only)
 # @param ngasConnectTimeout Connection timeout/2/Integer/ComponentParameter/readwrite//False/False/Timeout for connecting to the NGAS server
@@ -1714,7 +1694,6 @@
 # @param ngasTimeout NGAS timeout/2/Integer/ComponentParameter/readwrite//False/False/Timeout for receiving responses for NGAS
 # @param dummy dummy//Object/InputPort/readwrite//False/False/Dummy input port
 # @param dummy dummy//Object/OutputPort/readwrite//False/False/Dummy output port
->>>>>>> 4a83e9fd
 # @par EAGLE_END
 class NgasDROP(DataDROP):
     """
