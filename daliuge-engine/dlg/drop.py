--- conflicted
+++ resolved
@@ -325,8 +325,7 @@
         # in the state they currently are. In this case an external entity must
         # listen to the events and decide when to trigger the execution of the
         # applications.
-        self._executionMode = self._popArg(kwargs, "executionMode",
-                                           ExecutionMode.DROP)
+        self._executionMode = self._popArg(kwargs, "executionMode", ExecutionMode.DROP)
 
         # The physical node where this DROP resides.
         # This piece of information is mandatory when submitting the physical
@@ -354,14 +353,9 @@
                 "but they are mutually exclusive" % (self,),
             )
 
-        # If expireAfterUse is set by the user to be False, we do not want to initiate
-        # a timeout using lifespan, so we set the default for expireAfterUse to None
-        self._expireAfterUse = self._popArg(kwargs, "expireAfterUse", None)
-
-        # We only initiate the lifespan if the expireAfterUse flag has not been specified
-        # as an argument on the Drop.
+        self._expireAfterUse = self._popArg(kwargs, "expireAfterUse", False)
         self._expirationDate = -1
-        if self._expireAfterUse is None:
+        if not self._expireAfterUse:
             lifespan = float(self._popArg(kwargs, "lifespan", -1))
             if lifespan != -1:
                 self._expirationDate = time.time() + lifespan
@@ -374,11 +368,9 @@
 
         # No DROP should be persisted unless stated otherwise; used for replication
         self._persist: bool = self._popArg(kwargs, "persist", False)
-<<<<<<< HEAD
-        self._persistStoreType = None
-        self._persistStoreArgs = None
-=======
->>>>>>> 465bf7da
+        # If DROP should be persisted, don't expire (delete) it.
+        if self._persist:
+            self._expireAfterUse = False
 
         # Useful to have access to all EAGLE parameters without a prior knowledge
         self._parameters = dict(kwargs)
@@ -415,8 +407,7 @@
         def get_param_value(attr_name, default_value):
             has_component_param = attr_name in kwargs
             has_app_param = (
-                    "applicationArgs" in kwargs and attr_name in kwargs[
-                "applicationArgs"]
+                "applicationArgs" in kwargs and attr_name in kwargs["applicationArgs"]
             )
 
             if has_component_param and has_app_param:
@@ -530,8 +521,7 @@
         """
         for param_key, param_val in self.parameters.items():
             if self._env_var_matcher.fullmatch(str(param_val)):
-                self.parameters[param_key] = self.get_environment_variable(
-                    param_val)
+                self.parameters[param_key] = self.get_environment_variable(param_val)
             if self._dlg_var_matcher.fullmatch(str(param_val)):
                 self.parameters[param_key] = getDlgVariable(param_val)
 
@@ -584,8 +574,7 @@
     def reproducibility_level(self, new_flag):
         if type(new_flag) != ReproducibilityFlags:
             raise TypeError("new_flag must be a reproducibility flag enum.")
-        elif rmode_supported(
-                new_flag):  # TODO: Support custom checkers for repro-level
+        elif rmode_supported(new_flag):  # TODO: Support custom checkers for repro-level
             self._reproducibility = new_flag
             if new_flag == ReproducibilityFlags.ALL:
                 self._committed = False
@@ -599,8 +588,7 @@
                 self._merkleTree = None
                 self._merkleData = []
         else:
-            raise NotImplementedError("new_flag %d is not supported",
-                                      new_flag.value)
+            raise NotImplementedError("new_flag %d is not supported", new_flag.value)
 
     def generate_rerun_data(self):
         """
@@ -705,8 +693,7 @@
                 ReproducibilityFlags.REPLICATE_TOTAL.name: self.generate_replicate_total_data(),
             }
         else:
-            raise NotImplementedError(
-                "Currently other levels are not in development.")
+            raise NotImplementedError("Currently other levels are not in development.")
 
     def commit(self):
         """
@@ -726,8 +713,7 @@
                     ].merkle_root
             else:
                 # Fill MerkleTree, add data and set the MerkleRoot Value
-                self._merkleTree = MerkleTree(self._merkleData.items(),
-                                              common_hash)
+                self._merkleTree = MerkleTree(self._merkleData.items(), common_hash)
                 self._merkleRoot = self._merkleTree.merkle_root
                 # Set as committed
             self._committed = True
@@ -856,7 +842,6 @@
         Whether this DROP should be considered persisted after completion
         """
         return self._persist
-
 
     @property
     def status(self):
@@ -1079,8 +1064,7 @@
         scuid = streamingConsumer.uid
         if scuid in self._consumers_uids:
             raise InvalidRelationshipException(
-                DROPRel(streamingConsumer, DROPLinkType.STREAMING_CONSUMER,
-                        self),
+                DROPRel(streamingConsumer, DROPLinkType.STREAMING_CONSUMER, self),
                 "Consumer is already registered as a normal consumer",
             )
 
