#
#    ICRAR - International Centre for Radio Astronomy Research
#    (c) UWA - The University of Western Australia, 2014
#    Copyright by UWA (in the framework of the ICRAR)
#    All rights reserved
#
#    This library is free software; you can redistribute it and/or
#    modify it under the terms of the GNU Lesser General Public
#    License as published by the Free Software Foundation; either
#    version 2.1 of the License, or (at your option) any later version.
#
#    This library is distributed in the hope that it will be useful,
#    but WITHOUT ANY WARRANTY; without even the implied warranty of
#    MERCHANTABILITY or FITNESS FOR A PARTICULAR PURPOSE.  See the GNU
#    Lesser General Public License for more details.
#
#    You should have received a copy of the GNU Lesser General Public
#    License along with this library; if not, write to the Free Software
#    Foundation, Inc., 59 Temple Place, Suite 330, Boston,
#    MA 02111-1307  USA
#
"""
Module containing the core DROP classes.
"""
import base64
import collections
import contextlib
import errno
import heapq
import importlib
import inspect
import logging
import math
import os
import random
import re
import shutil
import threading
import time
from abc import ABCMeta, abstractmethod

import six
from dlg.common.reproducibility.constants import ReproducibilityFlags, REPRO_DEFAULT, rmode_supported
from dlg.common.reproducibility.reproducibility import common_hash
from merklelib import MerkleTree
from six import BytesIO
import numpy as np

from .ddap_protocol import ExecutionMode, ChecksumTypes, AppDROPStates, \
    DROPLinkType, DROPPhases, DROPStates, DROPRel
from .event import EventFirer
from .exceptions import InvalidDropException, InvalidRelationshipException
<<<<<<< HEAD
from .io import OpenMode, FileIO, MemoryIO, NgasIO, NgasLiteIO, ErrorIO, NullIO
=======
from .io import OpenMode, FileIO, MemoryIO, NgasIO, NgasLiteIO, ErrorIO, NullIO, PlasmaIO
from .utils import prepare_sql, createDirIfMissing, isabs, object_tracking
>>>>>>> 3f504d25
from .meta import dlg_float_param, dlg_int_param, dlg_list_param, \
    dlg_string_param, dlg_bool_param, dlg_dict_param
from .utils import prepare_sql, createDirIfMissing, isabs, object_tracking

import pyarrow.plasma as plasma

# Opt into using per-drop checksum calculation
checksum_disabled = 'DLG_DISABLE_CHECKSUM' in os.environ
try:
    from crc32c import crc32  # @UnusedImport
    _checksumType = ChecksumTypes.CRC_32C
except:
    from binascii import crc32  # @Reimport
    _checksumType = ChecksumTypes.CRC_32


logger = logging.getLogger(__name__)


class ListAsDict(list):
    """A list that adds drop UIDs to a set as they get appended to the list"""

    def __init__(self, my_set):
        self.set = my_set

    def append(self, drop):
        super(ListAsDict, self).append(drop)
        self.set.add(drop.uid)


track_current_drop = object_tracking('drop')


# ===============================================================================
# DROP classes follow
# ===============================================================================


class AbstractDROP(EventFirer):
    """
    Base class for all DROP implementations.

    A DROP is a representation of a piece of data. DROPs are created,
    written once, potentially read many times, and they finally potentially
    expire and get deleted. Subclasses implement different storage mechanisms
    to hold the data represented by the DROP.

    If the data represented by this DROP is written *through* this object
    (i.e., calling the ``write`` method), this DROP will keep track of the
    data's size and checksum. If the data is written externally, the size and
    checksum can be fed into this object for future reference.

    DROPs can have consumers attached to them. 'Normal' consumers will
    wait until the DROP they 'consume' (their 'input') moves to the
    COMPLETED state and then will consume it, most typically by opening it
    and reading its contents, but any other operation could also be performed.
    How the consumption is triggered depends on the producer's `executionMode`
    flag, which dictates whether it should trigger the consumption itself or
    if it should be manually triggered by an external entity. On the other hand,
    streaming consumers receive the data that is written into its input
    *as it gets written*. This mechanism is driven always by the DROP that
    acts as a streaming input. Apart from receiving the data as it gets
    written into the DROP, streaming consumers are also notified when the
    DROPs moves to the COMPLETED state, at which point no more data should
    be expected to arrive at the consumer side.

    DROPs' data can be expired automatically by the system after the DROP has
    transitioned to the COMPLETED state if they are created by a DROP Manager.
    Expiration can either be triggered by an interval relative to the creation
    time of the DROP (via the `lifespan` keyword), or by specifying that the
    DROP should be expired after all its consumers have finished (via the
    `expireAfterUse` keyword). These two methods are mutually exclusive. If none
    is specified no expiration occurs.
    """

    # This ensures that:
    #  - This class cannot be instantiated
    #  - Subclasses implement methods decorated with @abstractmethod
    __metaclass__ = ABCMeta

    @track_current_drop
    def __init__(self, oid, uid, **kwargs):
        """
        Creates a DROP. The only mandatory argument are the Object ID
        (`oid`) and the Unique ID (`uid`) of the new object (see the `self.oid`
        and `self.uid` methods for more information). Any extra arguments must
        be keyed, and will be processed either by this method, or by the
        `initialize` method.

        This method should not be overwritten by subclasses. For any specific
        initialization logic, the `initialize` method should be overwritten
        instead. This allows us to move to the INITIALIZED state only after any
        specific initialization has occurred in the subclasses.
        """

        super(AbstractDROP, self).__init__()

        self._extract_attributes(**kwargs)

        # Copy it since we're going to modify it
        kwargs = dict(kwargs)

        # So far only these three are mandatory
        self._oid = str(oid)
        self._uid = str(uid)

        # The Session owning this drop, if any
        # In most real-world situations this attribute will be set, but in
        # general it cannot be assumed it will (e.g., unit tests create drops
        # directly outside the context of a session).
        self._dlg_session = self._getArg(kwargs, 'dlg_session', None)

        # A simple name that the Drop might receive
        # This is usually set in the Logical Graph Editor,
        # but is not necessarily always there
        self.name = self._getArg(kwargs, 'nm', "")

        # The key of this drop in the original Logical Graph
        # This information might or might not be present depending on how the
        # physical graph was generated (or if this drop is being created as part
        # of a graph, to begin with), so we default it to an empty value
        self.lg_key = self._getArg(kwargs, 'lg_key', '')

        # 1-to-N relationship: one DROP may have many consumers and producers.
        # The potential consumers and producers are always AppDROPs instances
        # We keep the UIDs in a set for O(1) "x in set" operations
        # Obviously the normal way of doing this is using a dictionary, but
        # for the time being and while testing the integration with TBU's ceda
        # library we need to expose a list.
        self._consumers_uids = set()
        self._consumers = ListAsDict(self._consumers_uids)
        self._producers_uids = set()
        self._producers = ListAsDict(self._producers_uids)

        # Set holding the state of the producers that have finished their
        # execution. Once all producers have finished, this DROP moves
        # itself to the COMPLETED state
        self._finishedProducers = []
        self._finishedProducersLock = threading.Lock()

        # Streaming consumers are objects that consume the data written in
        # this DROP *as it gets written*, and therefore don't have to
        # wait until this DROP has moved to COMPLETED.
        # An object cannot be a streaming consumers and a 'normal' consumer
        # at the same time, although this rule is imposed simply to enforce
        # efficiency (why would a consumer want to consume the data twice?) and
        # not because it's technically impossible.
        # See comment above in self._consumers/self._producers for separate set
        # with uids
        self._streamingConsumers_uids = set()
        self._streamingConsumers = ListAsDict(self._streamingConsumers_uids)

        self._refCount = 0
        self._refLock  = threading.Lock()
        self._location = None
        self._parent   = None
        self._status   = None
        self._statusLock = threading.RLock()

        # Current and target phases.
        # Phases represent the resiliency of data. An initial phase of PLASMA
        # is set on each DROP representing its lack of non-transient storage
        # support. A target phase is also set to hint the Data Lifecycle Manager
        # about the level of resilience that this DROP should achieve.
        self._phase = DROPPhases.PLASMA
        self._targetPhase = self._getArg(kwargs, 'targetPhase', DROPPhases.GAS)

        # Calculating the checksum and maintaining the data size internally
        # implies that the data represented by this DROP is written
        # *through* this DROP. This might not always be the case though,
        # since data could be written externally and the DROP simply be
        # moved to COMPLETED at the end of the process. In this case we return a
        # None checksum and size (when requested), signaling that we don't have
        # this information.
        # Note also that the setters of these two properties also allow to set
        # a value on them, but only if they are None
        self._checksum     = None
        self._checksumType = None
        self._size         = None

        # Recording runtime reproducibility information is handled via MerkleTrees
        # Switching on the reproducibility level will determine what information is recorded.
        self._committed = False
        self._merkleRoot = None
        self._merkleTree = None
        self._merkleData = []
        self._reproducibility = REPRO_DEFAULT

        # The DataIO instance we use in our write method. It's initialized to
        # None because it's lazily initialized in the write method, since data
        # might be written externally and not through this DROP
        self._wio = None

        # DataIO objects used for reading.
        # Instead of passing file objects or more complex data types in our
        # open/read/close calls we use integers, mainly because Pyro doesn't
        # handle file types and other classes (like StringIO) well, but also
        # because it requires less transport.
        # TODO: Make these threadsafe, no lock around them yet
        self._rios = {}

        # The execution mode.
        # When set to DROP (the default) the graph execution will be driven by
        # DROPs themselves by firing and listening to events, and reacting
        # accordingly by executing themselves or moving to the COMPLETED state.
        # When set to EXTERNAL, DROPs do no react to these events, and remain
        # in the state they currently are. In this case an external entity must
        # listen to the events and decide when to trigger the execution of the
        # applications.
        self._executionMode = self._getArg(kwargs, 'executionMode', ExecutionMode.DROP)

        # The physical node where this DROP resides.
        # This piece of information is mandatory when submitting the physical
        # graph via the DataIslandManager, but in simpler scenarios such as
        # tests or graph submissions via the NodeManager it might be
        # missing.
        self._node = self._getArg(kwargs, 'node', None)

        # The host representing the Data Island where this DROP resides
        # This piece of information is mandatory when submitting the physical
        # graph via the MasterManager, but in simpler scenarios such as tests or
        # graphs submissions via the DataIslandManager or NodeManager it might
        # missing.
        self._dataIsland = self._getArg(kwargs, 'island', None)

        # DROP expiration.
        # Expiration can be time-driven or usage-driven, which are mutually
        # exclusive methods. If time-driven, a relative lifespan is assigned to
        # the DROP.
        # Expected lifespan for this object, used by to expire them
        if 'lifespan' in kwargs and 'expireAfterUse' in kwargs:
            raise InvalidDropException(self, "%r specifies both `lifespan` and `expireAfterUse` but they are mutually "
                                             "exclusive" % (self,))

        self._expireAfterUse = self._getArg(kwargs, 'expireAfterUse', False)
        self._expirationDate = -1
        if not self._expireAfterUse:
            lifespan = float(self._getArg(kwargs, 'lifespan', -1))
            if lifespan != -1:
                self._expirationDate = time.time() + lifespan

        # Expected data size, used to automatically move the DROP to COMPLETED
        # after successive calls to write()
        self._expectedSize = -1
        if 'expectedSize' in kwargs and kwargs['expectedSize']:
            self._expectedSize = int(kwargs.pop('expectedSize'))

        # All DROPs are precious unless stated otherwise; used for replication
        self._precious = self._getArg(kwargs, 'precious', True)

        # Sub-class initialization; mark ourselves as INITIALIZED after that
        self.initialize(**kwargs)
        self._status = DROPStates.INITIALIZED  # no need to use synchronised self.status here

    def _extract_attributes(self, **kwargs):

        def getmembers(object, predicate=None):
            for cls in object.__class__.__mro__[:-1]:
                for k, v in vars(cls).items():
                    if not predicate or predicate(v):
                        yield k, v

        # Take a class dlg defined parameter class attribute and create an instanced attribute on object
        for attr_name, obj in getmembers(self, lambda a: not (inspect.isfunction(a) or isinstance(a, property))):
            if isinstance(obj, dlg_float_param):
                value = kwargs.get(attr_name, obj.default_value)
                if value is not None:
                    value = float(value)
            elif isinstance(obj, dlg_bool_param):
                value = kwargs.get(attr_name, obj.default_value)
                if value is not None:
                    value = bool(value)
            elif isinstance(obj, dlg_int_param):
                value = kwargs.get(attr_name, obj.default_value)
                if value is not None:
                    value = int(value)
            elif isinstance(obj, dlg_string_param):
                value = kwargs.get(attr_name, obj.default_value)
                if value is not None:
                    value = str(value)
            elif isinstance(obj, dlg_list_param):
                value = kwargs.get(attr_name, obj.default_value)
                if value is not None and not isinstance(value, list):
                    raise Exception("dlg_list_param {} is not a list. It is a {}".format(attr_name, type(value)))
            elif isinstance(obj, dlg_dict_param):
                value = kwargs.get(attr_name, obj.default_value)
                if value is not None and not isinstance(value, dict):
                    raise Exception("dlg_dict_param {} is not a dict. It is a {}".format(attr_name, type(value)))
            else:
                continue
            setattr(self, attr_name, value)

    def _getArg(self, kwargs, key, default):
        val = default
        if key in kwargs:
            val = kwargs.pop(key)
        elif logger.isEnabledFor(logging.DEBUG):
            logger.debug("Defaulting %s to %s in %r" % (key, str(val), self))
        return val

    def __hash__(self):
        return hash(self._uid)

    def __repr__(self):
        return "<%s oid=%s, uid=%s>" % (self.__class__.__name__, self.oid, self.uid)

    def initialize(self, **kwargs):
        """
        Performs any specific subclass initialization.

        `kwargs` contains all the keyword arguments given at construction time,
        except those used by the constructor itself. Implementations of this
        method should make sure that arguments in the `kwargs` dictionary are
        removed once they are interpreted so they are not interpreted by
        accident by another method implementations that might reside in the call
        hierarchy (in the case that a subclass implementation calls the parent
        method implementation, which is usually the case).
        """

    def incrRefCount(self):
        """
        Increments the reference count of this DROP by one atomically.
        """
        with self._refLock:
            self._refCount += 1

    def decrRefCount(self):
        """
        Decrements the reference count of this DROP by one atomically.
        """
        with self._refLock:
            self._refCount -= 1

    @track_current_drop
    def open(self, **kwargs):
        """
        Opens the DROP for reading, and returns a "DROP descriptor"
        that must be used when invoking the read() and close() methods.
        DROPs maintain a internal reference count based on the number
        of times they are opened for reading; because of that after a successful
        call to this method the corresponding close() method must eventually be
        invoked. Failing to do so will result in DROPs not expiring and
        getting deleted.
        """
        if self.status != DROPStates.COMPLETED:
            raise Exception("%r is in state %s (!=COMPLETED), cannot be opened for reading" % (self, self.status,))

        io = self.getIO()
        io.open(OpenMode.OPEN_READ, **kwargs)

        # Save the IO object in the dictionary and return its descriptor instead
        while True:
            descriptor = random.SystemRandom().randint(-six.MAXSIZE - 1, six.MAXSIZE)
            if descriptor not in self._rios:
                break
        self._rios[descriptor] = io

        # This occurs only after a successful opening
        self.incrRefCount()
        self._fire('open')

        return descriptor

    @track_current_drop
    def close(self, descriptor, **kwargs):
        """
        Closes the given DROP descriptor, decreasing the DROP's
        internal reference count and releasing the underlying resources
        associated to the descriptor.
        """
        self._checkStateAndDescriptor(descriptor)

        # Decrement counter and then actually close
        self.decrRefCount()
        io = self._rios.pop(descriptor)
        io.close(**kwargs)

    def _closeWriters(self):
        """
        Close our writing IO instance.
        If written externally, self._wio will have remained None
        """
        if self._wio:
            self._wio.close()
            self._wio = None

    def read(self, descriptor, count=4096, **kwargs):
        """
        Reads `count` bytes from the given DROP `descriptor`.
        """
        self._checkStateAndDescriptor(descriptor)
        io = self._rios[descriptor]
        return io.read(count, **kwargs)

    def _checkStateAndDescriptor(self, descriptor):
        if self.status != DROPStates.COMPLETED:
            raise Exception("%r is in state %s (!=COMPLETED), cannot be read" % (self.status,))
        if descriptor is None:
            raise ValueError("Illegal empty descriptor given")
        if descriptor not in self._rios:
            raise Exception("Illegal descriptor %d given, remember to open() first" % (descriptor))

    def isBeingRead(self):
        """
        Returns `True` if the DROP is currently being read; `False`
        otherwise
        """
        with self._refLock:
            return self._refCount > 0

    @track_current_drop
    def write(self, data, **kwargs):
        """
        Writes the given `data` into this DROP. This method is only meant
        to be called while the DROP is in INITIALIZED or WRITING state;
        once the DROP is COMPLETE or beyond only reading is allowed.
        The underlying storage mechanism is responsible for implementing the
        final writing logic via the `self.writeMeta()` method.
        """

        if self.status not in [DROPStates.INITIALIZED, DROPStates.WRITING]:
            raise Exception("No more writing expected")

        if not isinstance(data, six.binary_type):
            raise Exception("Data type not of binary type: %s", type(data).__name__)

        # We lazily initialize our writing IO instance because the data of this
        # DROP might not be written through this DROP
        if not self._wio:
            self._wio = self.getIO()
            self._wio.open(OpenMode.OPEN_WRITE)
        nbytes = self._wio.write(data)

        dataLen = len(data)
        if nbytes != dataLen:
            # TODO: Maybe this should be an actual error?
            logger.warning("Not all data was correctly written by %s (%d/%d bytes written)" % (self, nbytes, dataLen))

        # see __init__ for the initialization to None
        if self._size is None:
            self._size = 0
        self._size += nbytes

        # Trigger our streaming consumers
        if self._streamingConsumers:
            for streamingConsumer in self._streamingConsumers:
                streamingConsumer.dataWritten(self.uid, data)

        # Update our internal checksum
        if not checksum_disabled:
            self._updateChecksum(data)

        # If we know how much data we'll receive, keep track of it and
        # automatically switch to COMPLETED
        if self._expectedSize > 0:
            remaining = self._expectedSize - self._size
            if remaining > 0:
                self.status = DROPStates.WRITING
            else:
                if remaining < 0:
                    logger.warning("Received and wrote more bytes than expected: " + str(-remaining))
                logger.debug("Automatically moving %r to COMPLETED, all expected data arrived" % (self,))
                self.setCompleted()
        else:
            self.status = DROPStates.WRITING

        return nbytes

    @abstractmethod
    def getIO(self):
        """
        Returns an instance of one of the `dlg.io.DataIO` instances that
        handles the data contents of this DROP.
        """

    def delete(self):
        """
        Deletes the data represented by this DROP.
        """
        self.getIO().delete()

    def exists(self):
        """
        Returns `True` if the data represented by this DROP exists indeed
        in the underlying storage mechanism
        """
        return self.getIO().exists()

    @abstractmethod
    def dataURL(self):
        """
        A URL that points to the data referenced by this DROP. Different
        DROP implementations will use different URI schemes.
        """

    def _updateChecksum(self, chunk):
        # see __init__ for the initialization to None
        if self._checksum is None:
            self._checksum = 0
            self._checksumType = _checksumType
        self._checksum = crc32(chunk, self._checksum)

    @property
    def checksum(self):
        """
        The checksum value for the data represented by this DROP. Its
        value is automatically calculated if the data was actually written
        through this DROP (using the `self.write()` method directly or
        indirectly). In the case that the data has been externally written, the
        checksum can be set externally after the DROP has been moved to
        COMPLETED or beyond.

        :see: `self.checksumType`
        """
        return self._checksum

    @checksum.setter
    def checksum(self, value):
        if self._checksum is not None:
            raise Exception("The checksum for DROP %s is already calculated, cannot overwrite with new value" % self)
        if self.status in [DROPStates.INITIALIZED, DROPStates.WRITING]:
            raise Exception("DROP %s is still not fully written, cannot manually set a checksum yet" % self)
        self._checksum = value

    @property
    def checksumType(self):
        """
        The algorithm used to compute this DROP's data checksum. Its value
        if automatically set if the data was actually written through this
        DROP (using the `self.write()` method directly or indirectly). In
        the case that the data has been externally written, the checksum type
        can be set externally after the DROP has been moved to COMPLETED
        or beyond.

        :see: `self.checksum`
        """
        return self._checksumType

    @checksumType.setter
    def checksumType(self, value):
        if self._checksumType is not None:
            raise Exception("The checksum type for DROP %s is already set, cannot overwrite with new value" % (self))
        if self.status in [DROPStates.INITIALIZED, DROPStates.WRITING]:
            raise Exception("DROP %s is still not fully written, cannot manually set a checksum type yet" % (self))
        self._checksumType = value

    @property
    def merkleroot(self):
        return self._merkleRoot

    @property
    def reproducibility_level(self):
        return self._reproducibility

    @reproducibility_level.setter
    def reproducibility_level(self, new_flag):
        if type(new_flag) != ReproducibilityFlags:
            raise TypeError("new_flag must be a reproducibility flag enum.")
        elif rmode_supported(new_flag):  # TODO: Support custom checkers for repro-level
            self._reproducibility = new_flag
            if self._committed:
                # Current behaviour, set to un-committed again after change
                self._committed = False
                self._merkleRoot = None
                self._merkleTree = None
                self._merkleData = []
                self.commit()
        else:
            raise NotImplementedError("new_flag %d is not supported", new_flag.value)

    def generate_rerun_data(self):
        """
        Provides a serailized list of Rerun data.
        At runtime, Rerunning only requires execution success or failure.
        :return: A dictionary containing rerun values
        """
        return {'status': self._status}

    def generate_repeat_data(self):
        """
        Provides a list of Repeat data.
        At runtime, repeating, like rerunning only requires execution success or failure.
        :return: A dictionary containing runtime exclusive repetition values.
        """
        return {'status': self._status}

    def generate_recompute_data(self):
        """
        Provides a dictionary containing recompute data.
        At runtime, recomputing, like repeating and rerunning, by default, only shows success or failure.
        We anticipate that any further implemented behaviour be done at a lower class.
        :return: A dictionary containing runtime exclusive recompute values.
        """
        return {'status': self._status}

    def generate_reproduce_data(self):
        """
        Provides a list of Reproducibility data (specifically).
        The default behaviour is to return nothing. Per-class behaviour is to be achieved by overriding this method.
        :return: A dictionary containing runtime exclusive reproducibility data.
        """
        return {}

    def generate_replicate_sci_data(self):
        """
        Provides a list of scientific replication data.
        This is by definition a merging of both reproduction and rerun data
        :return: A dictionary containing runtime exclusive scientific replication data.
        """
        res = {}
        res.update(self.generate_rerun_data())
        res.update(self.generate_reproduce_data())
        return res

    def generate_replicate_comp_data(self):
        """
        Provides a list of computational replication data.
        This is by definition a merging of both reproduction and recompute data
        :return: A dictionary containing runtime exclusive computational replication data.
        """
        res = {}
        res.update(self.generate_recompute_data())
        res.update(self.generate_reproduce_data())
        return res

    def generate_replicate_total_data(self):
        """
        Provides a list of total replication data.
        This is by definition a merging of reproduction and repetition data
        :return: A dictionary containing runtime exclusive total replication data.
        """
        res = {}
        res.update(self.generate_repeat_data())
        res.update(self.generate_reproduce_data())
        return res

    def generate_merkle_data(self):
        """
        Provides a serialized summary of data as a list.
        Fields constitute a single entry in this list.
        Wraps several methods dependent on this DROPs reproducibility level
        Some of these are abstract.
        :return: A dictionary of elements constituting a summary of this drop
        """
        if self._reproducibility is ReproducibilityFlags.NOTHING:
            return {}
        elif self._reproducibility is ReproducibilityFlags.RERUN:
            return self.generate_rerun_data()
        elif self._reproducibility is ReproducibilityFlags.REPEAT:
            return self.generate_repeat_data()
        elif self._reproducibility is ReproducibilityFlags.RECOMPUTE:
            return self.generate_recompute_data()
        elif self._reproducibility is ReproducibilityFlags.REPRODUCE:
            return self.generate_reproduce_data()
        elif self._reproducibility is ReproducibilityFlags.REPLICATE_SCI:
            return self.generate_replicate_sci_data()
        elif self._reproducibility is ReproducibilityFlags.REPLICATE_COMP:
            return self.generate_replicate_comp_data()
        elif self._reproducibility is ReproducibilityFlags.REPLICATE_TOTAL:
            return self.generate_replicate_total_data()
        else:
            raise NotImplementedError("Currently other levels are not in development.")

    def commit(self):
        """
        Generates the MerkleRoot of this DROP
        Should only be called once this DROP is completed.
        """
        if not self._committed:
            #  Generate the MerkleData
            self._merkleData = self.generate_merkle_data()
            # Fill MerkleTree, add data and set the MerkleRoot Value
            self._merkleTree = MerkleTree(self._merkleData.items(), common_hash)
            self._merkleRoot = self._merkleTree.merkle_root
            # Set as committed
            self._committed = True
        else:
            raise Exception("Trying to re-commit DROP %s, cannot overwrite." % self)

    @property
    def oid(self):
        """
        The DROP's Object ID (OID). OIDs are unique identifiers given to
        semantically different DROPs (and by consequence the data they
        represent). This means that different DROPs that point to the same
        data semantically speaking, either in the same or in a different
        storage, will share the same OID.
        """
        return self._oid

    @property
    def uid(self):
        """
        The DROP's Unique ID (UID). Unlike the OID, the UID is globally
        different for all DROP instances, regardless of the data they
        point to.
        """
        return self._uid

    @property
    def executionMode(self):
        """
        The execution mode of this DROP. If `ExecutionMode.DROP` it means
        that this DROP will automatically trigger the execution of all its
        consumers. If `ExecutionMode.EXTERNAL` it means that this DROP
        will *not* trigger its consumers, and therefore an external entity will
        have to do it.
        """
        return self._executionMode

    def handleInterest(self, drop):
        """
        Main mechanism through which a DROP handles its interest in a
        second DROP it isn't directly related to.

        A call to this method should be expected for each DROP this
        DROP is interested in. The default implementation does nothing,
        but implementations are free to perform any action, such as subscribing
        to events or storing information.

        At this layer only the handling of such an interest exists. The
        expression of such interest, and the invocation of this method wherever
        necessary, is currently left as a responsibility of the entity creating
        the DROPs. In the case of a Session in a DROPManager for
        example this step would be performed using deployment-time information
        contained in the dropspec dictionaries held in the session.
        """

    def _fire(self, eventType, **kwargs):
        """
        Delivers an event of `eventType` to all interested listeners.

        All the key-value pairs contained in `attrs` are set as attributes of
        the event being sent. On top of that, the `uid` and `oid` attributes are
        also added, carrying the uid and oid of the current DROP, respectively.
        """
        kwargs['oid'] = self.oid
        kwargs['uid'] = self.uid
        kwargs['session_id'] = self._dlg_session.sessionId if self._dlg_session else ''
        kwargs['name'] = self.name
        kwargs['lg_key'] = self.lg_key
        self._fireEvent(eventType, **kwargs)

    @property
    def phase(self):
        """
        This DROP's phase. The phase indicates the resilience of a DROP.
        """
        return self._phase

    @phase.setter
    def phase(self, phase):
        self._phase = phase

    @property
    def targetPhase(self):
        return self._targetPhase

    @property
    def expirationDate(self):
        return self._expirationDate

    @property
    def expireAfterUse(self):
        return self._expireAfterUse

    @property
    def size(self):
        """
        The size of the data pointed by this DROP. Its value is
        automatically calculated if the data was actually written through this
        DROP (using the `self.write()` method directly or indirectly). In
        the case that the data has been externally written, the size can be set
        externally after the DROP has been moved to COMPLETED or beyond.
        """
        return self._size

    @size.setter
    def size(self, size):
        if self._size is not None:
            raise Exception("The size of DROP %s is already calculated, cannot overwrite with new value" % (self))
        if self.status in [DROPStates.INITIALIZED, DROPStates.WRITING]:
            raise Exception("DROP %s is still not fully written, cannot manually set a size yet" % (self))
        self._size = size

    @property
    def precious(self):
        """
        Whether this DROP should be considered as 'precious' or not
        """
        return self._precious

    @property
    def status(self):
        """
        The current status of this DROP.
        """
        with self._statusLock:
            return self._status

    @status.setter
    def status(self, value):
        with self._statusLock:
            # if we are already in the state that is requested then do nothing
            if value == self._status:
                return
            self._status = value

        self._fire('status', status=value)

    @property
    def parent(self):
        """
        The DROP that acts as the parent of the current one. This
        parent/child relationship is created by ContainerDROPs, which are
        a specific kind of DROP.
        """
        return self._parent

    @parent.setter
    @track_current_drop
    def parent(self, parent):
        if self._parent and parent:
            logger.warning("A parent is already set in %r, overwriting with new value" % (self,))
        if parent:
            prevParent = self._parent
            self._parent = parent  # a parent is a container
            if hasattr(parent, 'addChild') and self not in parent.children:
                try:
                    parent.addChild(self)
                except:
                    self._parent = prevParent

    def get_consumers_nodes(self):
        """
        Gets the physical node address(s) of the consumer of this drop.
        """
        return [cons.node for cons in self._consumers] + \
               [cons.node for cons in self._streamingConsumers]

    @property
    def consumers(self):
        """
        The list of 'normal' consumers held by this DROP.

        :see: `self.addConsumer()`
        """
        return self._consumers[:]

    @track_current_drop
    def addConsumer(self, consumer, back=True):
        """
        Adds a consumer to this DROP.

        Consumers are normally (but not necessarily) AppDROPs that get
        notified when this DROP moves into the COMPLETED or ERROR states.
        This is done by firing an event of type `dropCompleted` to which the
        consumer subscribes to.

        This is one of the key mechanisms by which the DROP graph is
        executed automatically. If AppDROP B consumes DROP A, then
        as soon as A transitions to COMPLETED B will be notified and will
        probably start its execution.
        """

        # An object cannot be a normal and streaming consumer at the same time,
        # see the comment in the __init__ method
        cuid = consumer.uid
        if cuid in self._streamingConsumers_uids:
            raise InvalidRelationshipException(DROPRel(consumer, DROPLinkType.CONSUMER, self),
                                               "Consumer already registered as a streaming consumer")

        # Add if not already present
        # Add the reverse reference too automatically
        if cuid in self._consumers_uids:
            return
        logger.debug("Adding new consumer %r to %r", consumer, self)
        self._consumers.append(consumer)

        # Subscribe the consumer to events sent when this DROP moves to
        # COMPLETED. This way the consumer will be notified that its input has
        # finished.
        # This only happens if this DROP's execution mode is 'DROP'; otherwise
        # an external entity will trigger the execution of the consumer at the
        # right time
        if self.executionMode == ExecutionMode.DROP:
            self.subscribe(consumer, 'dropCompleted')

        # Automatic back-reference
        if back and hasattr(consumer, 'addInput'):
            logger.debug("Adding back %r as input of %r", self, consumer)
            consumer.addInput(self, False)

        # Add reproducibility subscription
        self.subscribe(consumer, 'reproducibility')

    @property
    def producers(self):
        """
        The list of producers that write to this DROP

        :see: `self.addProducer()`
        """
        return self._producers[:]

    @track_current_drop
    def addProducer(self, producer, back=True):
        """
        Adds a producer to this DROP.

        Producers are AppDROPs that write into this DROP; from the
        producers' point of view, this DROP is one of its many outputs.

        When a producer has finished its execution, this DROP will be
        notified via the self.producerFinished() method.
        """

        # Don't add twice
        puid = producer.uid
        if puid in self._producers_uids:
            return

        self._producers.append(producer)

        # Automatic back-reference
        if back and hasattr(producer, 'addOutput'):
            producer.addOutput(self, False)

    @track_current_drop
    def handleEvent(self, e):
        """
        Handles the arrival of a new event. Events are delivered from those
        objects this DROP is subscribed to.
        """
        if e.type == 'producerFinished':
            self.producerFinished(e.uid, e.status)
        elif e.type == 'reproducibility':
            self.dropReproComplete(e.uid, e.reprodata)

    @track_current_drop
    def producerFinished(self, uid, drop_state):
        """
        Method called each time one of the producers of this DROP finishes
        its execution. Once all producers have finished this DROP moves to the
        COMPLETED state (or to ERROR if one of the producers is on the ERROR
        state).

        This is one of the key mechanisms through which the execution of a
        DROP graph is accomplished. If AppDROP A produces DROP
        B, as soon as A finishes its execution B will be notified and will move
        itself to COMPLETED.
        """

        finished = False
        with self._finishedProducersLock:
            self._finishedProducers.append(drop_state)
            nFinished = len(self._finishedProducers)
            nProd = len(self._producers)

            if nFinished > nProd:
                raise Exception(
                    "More producers finished that registered in DROP %r: %d > %d" % (self, nFinished, nProd))
            elif nFinished == nProd:
                finished = True

        if finished:
            logger.debug("All producers finished for DROP %r", self)

            # decided that if any producer fails then fail the data drop
            if DROPStates.ERROR in self._finishedProducers:
                self.setError()
            else:
                self.setCompleted()

    def dropReproComplete(self, uid, reprodata):
        """
        Callback invoved when a DROP with UID `uid` has finishing processing its reproducibility information.
        Importantly, this is independent of that drop being completed.
        """
        #  TODO: Perform some action

    @property
    def streamingConsumers(self):
        """
        The list of 'streaming' consumers held by this DROP.

        :see: `self.addStreamingConsumer()`
        """
        return self._streamingConsumers[:]

    @track_current_drop
    def addStreamingConsumer(self, streamingConsumer, back=True):
        """
        Adds a streaming consumer to this DROP.

        Streaming consumers are AppDROPs that receive the data written
        into this DROP *as it gets written*, and therefore do not need to
        wait until this DROP has been moved to the COMPLETED state.
        """

        # An object cannot be a normal and streaming streamingConsumer at the same time,
        # see the comment in the __init__ method
        scuid = streamingConsumer.uid
        if scuid in self._consumers_uids:
            raise InvalidRelationshipException(DROPRel(streamingConsumer, DROPLinkType.STREAMING_CONSUMER, self),
                                               "Consumer is already registered as a normal consumer")

        # Add if not already present
        if scuid in self._streamingConsumers_uids:
            return
        logger.debug("Adding new streaming streaming consumer for %r: %s" % (self, streamingConsumer))
        self._streamingConsumers.append(streamingConsumer)

        # Automatic back-reference
        if back and hasattr(streamingConsumer, 'addStreamingInput'):
            streamingConsumer.addStreamingInput(self, False)

        # Subscribe the streaming consumer to events sent when this DROP moves
        # to COMPLETED. This way the streaming consumer will be notified that
        # its input has finished
        # This only happens if this DROP's execution mode is 'DROP'; otherwise
        # an external entity will trigger the execution of the consumer at the
        # right time
        if self.executionMode == ExecutionMode.DROP:
            self.subscribe(streamingConsumer, 'dropCompleted')

        # Add reproducibility subscription
        self.subscribe(streamingConsumer, 'reproducibility')

    def completedrop(self):
        """
        Builds final reproducibility data for this drop and fires a 'dropComplete' event.
        This should be called once a drop is finished in success or error
        :return:
        """
        self.commit()
        reprodata = {'data': self._merkleData, 'merkleroot': self.merkleroot}
        self._fire(eventType='reproducibility', reprodata=reprodata)

    @track_current_drop
    def setError(self):
        """
        Moves this DROP to the ERROR state.
        """

        if self.status == DROPStates.CANCELLED:
            return

        self._closeWriters()

        logger.info("Moving %r to ERROR", self)
        self.status = DROPStates.ERROR

        # Signal our subscribers that the show is over
        self._fire(eventType='dropCompleted', status=DROPStates.ERROR)
        self.completedrop()

    @track_current_drop
    def setCompleted(self):
        """
        Moves this DROP to the COMPLETED state. This can be used when not all the
        expected data has arrived for a given DROP, but it should still be moved
        to COMPLETED, or when the expected amount of data held by a DROP
        is not known in advanced.
        """
        status = self.status
        if status == DROPStates.CANCELLED:
            return
        if status not in [DROPStates.INITIALIZED, DROPStates.WRITING]:
            raise Exception("%r not in INITIALIZED or WRITING state (%s), cannot setComplete()" % (self, self.status))

        self._closeWriters()

        logger.debug("Moving %r to COMPLETED", self)
        self.status = DROPStates.COMPLETED
        # Signal our subscribers that the show is over
        self._fire(eventType='dropCompleted', status=DROPStates.COMPLETED)
        self.completedrop()

    def isCompleted(self):
        """
        Checks whether this DROP is currently in the COMPLETED state or not
        """
        # Mind you we're not accessing _status, but status. This way we use the
        # lock in status() to access _status
        return (self.status == DROPStates.COMPLETED)

    def cancel(self):
        """
        Moves this drop to the CANCELLED state closing any writers we opened
        """
        self._closeWriters()
        self.status = DROPStates.CANCELLED

    @property
    def node(self):
        return self._node

    @property
    def dataIsland(self):
        return self._dataIsland


class PathBasedDrop(object):
    """
    Base class for data drops that handle paths (i.e., file and directory drops)
    """

    def initialize(self, **kwargs):
        self._path = None
        PathBasedDrop.initialize(self, **kwargs)

    def get_dir(self, dirname):

        if isabs(dirname):
            return dirname

        # dirname will be based on the current working directory
        # If we have a session, it goes into the path as well
        # (most times we should have a session BTW, we should expect *not* to
        # have one only during testing)
        parts = []
        if self._dlg_session:
            parts.append('.')
            parts.append(self._dlg_session.sessionId)
        else:
            parts.append('/tmp/daliuge_tfiles')
        if dirname:
            parts.append(dirname)

        the_dir = os.path.abspath(os.path.normpath(os.path.join(*parts)))
        createDirIfMissing(the_dir)
        return the_dir

    @property
    def path(self):
        return self._path


class FileDROP(AbstractDROP, PathBasedDrop):
    """
    A DROP that points to data stored in a mounted filesystem.

    Users can (but usually don't need to) specify both a `filepath` and a
    `dirname` parameter for each FileDrop. The combination of these two parameters
    will determine the final location of the file backed up by this drop on the
    underlying filesystem. When no ``filepath`` is provided, the drop's UID will be
    used as a filename. When a relative filepath is provided, it is relative to
    ``dirname``. When an absolute ``filepath`` is given, it is used as-is.
    When a relative ``dirname`` is provided, it is relative to the base directory
    of the currently running session (i.e., a directory with the session ID as a
    name, placed within the currently working directory of the Node Manager
    hosting that session). If ``dirname`` is absolute, it is used as-is.

    In some cases drops are created **outside** the context of a session, most
    notably during unit tests. In these cases the base directory is a fixed
    location under ``/tmp``.

    The following table summarizes the calculation of the final path used by
    the ``FileDrop`` class depending on its parameters:

    ============ ===================== ===================== ==========
         .                               filepath
    ------------ ------------------------------------------------------
    dirname      empty                 relative              absolute
    ============ ===================== ===================== ==========
    **empty**    /``$B``/``$u``        /``$B``/``$f``        /``$f``
    **relative** /``$B``/``$d``/``$u`` /``$B``/``$d``/``$f`` **ERROR**
    **absolute** /``$d``/``$u``        /``$d``/``$f``        **ERROR**
    ============ ===================== ===================== ==========

    In the table, ``$f`` is the value of ``filepath``, ``$d`` is the value of
    ``dirname``, ``$u`` is the drop's UID and ``$B`` is the base directory for
    this drop's session, namelly ``/the/cwd/$session_id``.
    """

    filepath = dlg_string_param('filepath', None)
    dirname = dlg_string_param('dirname', None)
    delete_parent_directory = dlg_bool_param('delete_parent_directory', False)
    check_filepath_exists = dlg_bool_param('check_filepath_exists', False)

    def sanitize_paths(self, filepath, dirname):

        # No filepath has been given, there's nothing to sanitize
        if not filepath:
            return filepath, dirname

        # All is good, return unchanged
        filepath_b = os.path.basename(filepath)
        if filepath_b == filepath:
            return filepath, dirname

        # Extract the dirname from filepath and append it to dirname
        filepath_d = os.path.dirname(filepath)
        if dirname:
            filepath_d = os.path.join(dirname, filepath_d)
        return filepath_b, filepath_d

    non_fname_chars = re.compile(r':|%s' % os.sep)

    def initialize(self, **kwargs):
        """
        FileDROP-specific initialization.
        """
        # filepath, dirpath the two pieces of information we offer users to tweak
        # These are very intermingled but are not exactly the same, see below

        # Duh!
        if isabs(self.filepath) and self.dirname:
            raise InvalidDropException(self, 'An absolute filepath does not allow a dirname to be specified')

        # Sanitize filepath/dirname into proper directories-only and
        # filename-only components (e.g., dirname='lala' and filename='1/2'
        # results in dirname='lala/1' and filename='2'
        filepath, dirname = self.sanitize_paths(self.filepath, self.dirname)

        # We later check if the file exists, but only if the user has specified
        # an absolute dirname/filepath (otherwise it doesn't make sense, since
        # we create our own filenames/dirnames dynamically as necessary
        check = False
        if isabs(dirname) and filepath:
            check = self.check_filepath_exists

        # Default filepath to drop UID and dirname to per-session directory
        if not filepath:
            filepath = self.non_fname_chars.sub('_', self.uid)
        dirname = self.get_dir(dirname)

        self._root = dirname
        self._path = os.path.join(dirname, filepath)
        if check and not os.path.isfile(self._path):
            raise InvalidDropException(self, 'File does not exist or is not a file: %s' % self._path)

        self._wio = None

    def getIO(self):
        return FileIO(self._path)

    def delete(self):
        AbstractDROP.delete(self)
        if self.delete_parent_directory:
            try:
                os.rmdir(self._root)
            except OSError as e:
                # Silently ignore "Directory not empty" errors
                if e.errno != errno.ENOTEMPTY:
                    raise

    @track_current_drop
    def setCompleted(self):
        '''
        Override this method in order to get the size of the drop set once it is completed.
        '''
        status = self.status
        if status == DROPStates.CANCELLED:
            return
        if status not in [DROPStates.INITIALIZED, DROPStates.WRITING]:
            raise Exception("%r not in INITIALIZED or WRITING state (%s), cannot setComplete()" % (self, self.status))

        self._closeWriters()

        logger.debug("Moving %r to COMPLETED", self)
        self.status = DROPStates.COMPLETED

        # here we set the size
        self._size = os.stat(self.path).st_size
        # Signal our subscribers that the show is over
        self._fire('dropCompleted', status=DROPStates.COMPLETED)
        self.completedrop()

    @property
    def dataURL(self):
        hostname = os.uname()[1]  # TODO: change when necessary
        return "file://" + hostname + self._path

    # Override
    def generate_reproduce_data(self):
        from .droputils import allDropContents
        data = allDropContents(self, self.size)
        return {'data_hash': common_hash(data)}


class NgasDROP(AbstractDROP):
    """
    A DROP that points to data stored in an NGAS server
    """
    ngasSrv = dlg_string_param('ngasSrv', 'localhost')
    ngasPort = dlg_int_param('ngasPort', 7777)
    ngasTimeout = dlg_int_param('ngasTimeout', 2)
    ngasConnectTimeout = dlg_int_param('ngasConnectTimeout', 2)
    len = dlg_int_param('len', -1)

    def initialize(self, **kwargs):
        pass

    def getIO(self):
        try:
            ngasIO = NgasIO(self.ngasSrv, self.uid, self.ngasPort,
                            self.ngasConnectTimeout, self.ngasTimeout, self.len)
        except ImportError:
            ngasIO = NgasLiteIO(self.ngasSrv, self.uid, self.ngasPort,
                                self.ngasConnectTimeout, self.ngasTimeout, self.len)
        return ngasIO

    @property
    def dataURL(self):
        return "ngas://%s:%d/%s" % (self.ngasSrv, self.ngasPort, self.uid)

    # Override
    def generate_reproduce_data(self):
        # TODO: This is a bad implementation. Will need to sort something better out
        from .droputils import allDropContents
        data = allDropContents(self, self.size)
        return {'data_hash': common_hash(data)}


class InMemoryDROP(AbstractDROP):
    """
    A DROP that points data stored in memory.
    """

    def initialize(self, **kwargs):
        args = []
        if 'pydata' in kwargs:
            pydata = kwargs.pop('pydata')
            if isinstance(pydata, six.string_types):
                pydata = six.b(pydata)
            args.append(base64.b64decode(pydata))
        self._buf = BytesIO(*args)

    def getIO(self):
        return MemoryIO(self._buf)

    @property
    def dataURL(self):
        hostname = os.uname()[1]
        return "mem://%s/%d/%d" % (hostname, os.getpid(), id(self._buf))

    # Override
    def generate_reproduce_data(self):
        from .droputils import allDropContents
        data = allDropContents(self, self.size)
        return {'data_hash': common_hash(data)}


class NullDROP(AbstractDROP):
    """
    A DROP that doesn't store any data.
    """

    def getIO(self):
        return NullIO()

    @property
    def dataURL(self):
        return "null://"


class RDBMSDrop(AbstractDROP):
    """
    A Drop that stores data in a table of a relational database
    """
    dbparams = dlg_dict_param('dbparams', {})

    def initialize(self, **kwargs):
        AbstractDROP.initialize(self, **kwargs)

        if 'dbmodule' not in kwargs:
            raise InvalidDropException(self, '%r needs a "dbmodule" parameter' % (self,))
        if 'dbtable' not in kwargs:
            raise InvalidDropException(self, '%r needs a "dbtable" parameter' % (self,))

        # The DB-API 2.0 module
        dbmodname = kwargs.pop('dbmodule')
        self._db_drv = importlib.import_module(dbmodname)

        # The table this Drop points at
        self._db_table = kwargs.pop('dbtable')

        # Data store for reproducibility
        self._querylog = []

    def getIO(self):
        # This Drop cannot be accessed directly
        return ErrorIO()

    def _connection(self):
        return contextlib.closing(self._db_drv.connect(**self.dbparams))

    def _cursor(self, conn):
        return contextlib.closing(conn.cursor())

    def insert(self, vals):
        """
        Inserts the values contained in the ``vals`` dictionary into the
        underlying table. The keys of ``vals`` are used as the column names.
        """
        with self._connection() as c:
            with self._cursor(c) as cur:
                # vals is a dictionary, its keys are the column names and its
                # values are the values to insert
                sql = "INSERT into %s (%s) VALUES (%s)" % (self._db_table, ','.join(vals.keys()), ','.join(['{}']*len(vals)))
                sql, vals = prepare_sql(sql, self._db_drv.paramstyle, list(vals.values()))
                logger.debug('Executing SQL with parameters: %s / %r', sql, vals)
                self._querylog.append((sql, vals))
                cur.execute(sql, vals)
                c.commit()

    def select(self, columns=None, condition=None, vals=()):
        """
        Returns the selected values from the table. Users can constrain the
        result set by specifying a list of ``columns`` to be returned (otherwise
        all table columns are returned) and a ``condition`` to be applied,
        in which case a list of ``vals`` to be applied as query parameters can
        also be given.
        """
        with self._connection() as c:
            with self._cursor(c) as cur:

                # Build up SQL with optional columns and conditions
                columns = columns or ("*",)
                sql = ["SELECT %s FROM %s" % (','.join(columns), self._db_table,)]
                if condition:
                    sql.append(" WHERE ")
                    sql.append(condition)

                # Go, go, go!
                sql, vals = prepare_sql(''.join(sql), self._db_drv.paramstyle, vals)
                logger.debug('Executing SQL with parameters: %s / %r', sql, vals)
                cur.execute(sql, vals)
                if cur.description:
                    ret = cur.fetchall()
                else:
                    ret = []
                self._querylog.append((sql, vals, ret))
                return ret

    @property
    def dataURL(self):
        return "rdbms://%s/%s/%r" % (self._db_drv.__name__, self._db_table, self._db_params)

    # Override
    def generate_reproduce_data(self):
        return {'query_log': self._querylog}


class ContainerDROP(AbstractDROP):
    """
    A DROP that doesn't directly point to some piece of data, but instead
    holds references to other DROPs (its children), and from them its own
    internal state is deduced.

    Because of its nature, ContainerDROPs cannot be written to directly,
    and likewise they cannot be read from directly. One instead has to pay
    attention to its "children" DROPs if I/O must be performed.
    """

    def initialize(self, **kwargs):
        super(ContainerDROP, self).initialize(**kwargs)
        self._children = []

    # ===========================================================================
    # No data-related operations should actually be called in Container DROPs
    # ===========================================================================
    def getIO(self):
        return ErrorIO()

    def dataURL(self):
        raise NotImplementedError()

    def addChild(self, child):

        # Avoid circular dependencies between Containers
        if child == self.parent:
            raise InvalidRelationshipException(DROPRel(child, DROPLinkType.CHILD, self),
                                               "Circular dependency found")

        logger.debug("Adding new child for %r: %r", self, child)

        self._children.append(child)
        child.parent = self

    def delete(self):
        # TODO: this needs more thinking. Probably a separate method to perform
        #       this recursive deletion will be needed, while this delete method
        #       will go hand-to-hand with the rest of the I/O methods above,
        #       which are currently raise a NotImplementedError
        if self._children:
            for c in [c for c in self._children if c.exists()]:
                c.delete()

    @property
    def expirationDate(self):
        if self._children:
            return heapq.nlargest(1, [c.expirationDate for c in self._children])[0]
        return self._expirationDate

    @property
    def children(self):
        return self._children[:]

    def exists(self):
        if self._children:
            # TODO: Or should it be all()? Depends on what the exact contract of
            #       "exists" is
            return any([c.exists() for c in self._children])
        return True


class DirectoryContainer(PathBasedDrop, ContainerDROP):
    """
    A ContainerDROP that represents a filesystem directory. It only allows
    FileDROPs and DirectoryContainers to be added as children. Children
    can only be added if they are placed directly within the directory
    represented by this DirectoryContainer.
    """
    check_exists = dlg_bool_param('check_exists', True)

    def initialize(self, **kwargs):
        ContainerDROP.initialize(self, **kwargs)

        if 'dirname' not in kwargs:
            raise InvalidDropException(self, 'DirectoryContainer needs a "dirname" parameter')

        directory = kwargs['dirname']

        if self.check_exists is True:
            if not os.path.isdir(directory):
                raise InvalidDropException(self, '%s is not a directory' % (directory))

        self._path = self.get_dir(directory)

    def addChild(self, child):
        if isinstance(child, (FileDROP, DirectoryContainer)):
            path = child.path
            if os.path.dirname(path) != self.path:
                raise InvalidRelationshipException(DROPRel(child, DROPLinkType.CHILD, self),
                                                   'Child DROP is not under %s' % (self.path))
            ContainerDROP.addChild(self, child)
        else:
            raise TypeError('Child DROP is not of type FileDROP or DirectoryContainer')

    def delete(self):
        shutil.rmtree(self._path)

    def exists(self):
        return os.path.isdir(self._path)


# ===============================================================================
# AppDROP classes follow
# ===============================================================================


class AppDROP(ContainerDROP):
    """
    An AppDROP is a DROP representing an application that reads data
    from one or more DROPs (its inputs), and writes data onto one or more
    DROPs (its outputs).

    AppDROPs accept two different kind of inputs: "normal" and "streaming"
    inputs. Normal inputs are DROPs that must be on the COMPLETED state
    (and therefore their data must be fully written) before this application is
    run, while streaming inputs are DROPs that feed chunks of data into
    this application as the data gets written into them.

    This class contains two methods that should be overwritten as needed by
    subclasses: `dropCompleted`, invoked when input DROPs move to
    COMPLETED, and `dataWritten`, invoked with the data coming from streaming
    inputs.

    How and when applications are executed is completely up to the user, and is
    not enforced by this base class. Some applications might need to be run at
    `initialize` time, while other might start during the first invocation of
    `dataWritten`. A common scenario anyway is to start an application only
    after all its inputs have moved to COMPLETED (implying that none of them is
    an streaming input); for these cases see the `BarrierAppDROP`.
    """

    def initialize(self, **kwargs):

        super(AppDROP, self).initialize(**kwargs)

        # Inputs and Outputs are the DROPs that get read from and written
        # to by this AppDROP, respectively. An input DROP will see
        # this AppDROP as one of its consumers, while an output DROP
        # will see this AppDROP as one of its producers.
        #
        # Input and output objects are later referenced by their *index*
        # (relative to the order in which they were added to this object)
        # Therefore we use an ordered dict to keep the insertion order.
        self._inputs = collections.OrderedDict()
        self._outputs = collections.OrderedDict()

        # Same as above, only that these correspond to the 'streaming' version
        # of the consumers
        self._streamingInputs = collections.OrderedDict()

        # An AppDROP has a second, separate state machine indicating its
        # execution status.
        self._execStatus = AppDROPStates.NOT_RUN

    @track_current_drop
    def addInput(self, inputDrop, back=True):
        uid = inputDrop.uid
        if uid not in self._inputs:
            self._inputs[uid] = inputDrop
            if back:
                inputDrop.addConsumer(self, False)

    @property
    def inputs(self):
        """
        The list of inputs set into this AppDROP
        """
        return list(self._inputs.values())

    @track_current_drop
    def addOutput(self, outputDrop, back=True):
        if outputDrop is self:
            raise InvalidRelationshipException(DROPRel(outputDrop, DROPLinkType.OUTPUT, self),
                                               'Cannot add an AppConsumer as its own output')
        uid = outputDrop.uid
        if uid not in self._outputs:
            self._outputs[uid] = outputDrop

            if back:
                outputDrop.addProducer(self, False)

            # Subscribe the output DROP to events sent by this AppDROP when it
            # finishes its execution.
            self.subscribe(outputDrop, 'producerFinished')

    @property
    def outputs(self):
        """
        The list of outputs set into this AppDROP
        """
        return list(self._outputs.values())

    def addStreamingInput(self, streamingInputDrop, back=True):
        if streamingInputDrop not in self._streamingInputs.values():
            uid = streamingInputDrop.uid
            self._streamingInputs[uid] = streamingInputDrop
            if back:
                streamingInputDrop.addStreamingConsumer(self, False)

    @property
    def streamingInputs(self):
        """
        The list of streaming inputs set into this AppDROP
        """
        return list(self._streamingInputs.values())

    def handleEvent(self, e):
        """
        Handles the arrival of a new event. Events are delivered from those
        objects this DROP is subscribed to.
        """
        if e.type == 'dropCompleted':
            self.dropCompleted(e.uid, e.status)

    def dropCompleted(self, uid, drop_state):
        """
        Callback invoked when the DROP with UID `uid` (which is either a
        normal or a streaming input of this AppDROP) has moved to the
        COMPLETED or ERROR state. By default no action is performed.
        """

    def dataWritten(self, uid, data):
        """
        Callback invoked when `data` has been written into the DROP with
        UID `uid` (which is one of the streaming inputs of this AppDROP).
        By default no action is performed
        """

    @property
    def execStatus(self):
        """
        The execution status of this AppDROP
        """
        return self._execStatus

    @execStatus.setter
    def execStatus(self, execStatus):
        if self._execStatus == execStatus:
            return
        self._execStatus = execStatus
        self._fire('execStatus', execStatus=execStatus)

    def _notifyAppIsFinished(self):
        """
        Method invoked by subclasses when the execution of the application is
        over. Subclasses must make sure that both the status and execStatus
        properties are set to their correct values correctly before invoking
        this method.
        """
        is_error = self._execStatus == AppDROPStates.ERROR
        if is_error:
            self.status = DROPStates.ERROR
        else:
            self.status = DROPStates.COMPLETED
        logger.debug("Moving %r to %s", self, "FINISHED" if not is_error else "ERROR")
        self._fire('producerFinished', status=self.status, execStatus=self.execStatus)
        self.completedrop()

    def cancel(self):
        """
        Moves this application drop to its CANCELLED state
        """
        super(AppDROP, self).cancel()
        self.execStatus = AppDROPStates.CANCELLED


class InputFiredAppDROP(AppDROP):
    """
    An InputFiredAppDROP accepts no streaming inputs and waits until a given
    amount of inputs (called *effective inputs*) have moved to COMPLETED to
    execute its 'run' method, which must be overwritten by subclasses. This way,
    this application allows to continue the execution of the graph given a
    minimum amount of inputs being ready. The transitions of subsequent inputs
    to the COMPLETED state have no effect.

    Normally only one call to the `run` method will happen per application.
    However users can override this by specifying a different number of tries
    before finally giving up.

    The amount of effective inputs must be less or equal to the amount of inputs
    added to this application once the graph is being executed. The special
    value of -1 means that all inputs are considered as effective, in which case
    this class acts as a BarrierAppDROP, effectively blocking until all its
    inputs have moved to the COMPLETED state.

    An input error threshold controls the behavior of the application given an
    error in one or more of its inputs (i.e., a DROP moving to the ERROR state).
    The threshold is a value within 0 and 100 that indicates the tolerance
    to erroneous effective inputs, and after which the application will not be
    run but moved to the ERROR state itself instead.
    """
    input_error_threshold = dlg_int_param('Input error threshold (0 and 100)', 0)
    n_effective_inputs = dlg_int_param('Number of effective inputs', -1)
    n_tries = dlg_int_param('Number of tries', 1)

    def initialize(self, **kwargs):
        super(InputFiredAppDROP, self).initialize(**kwargs)
        self._completedInputs = []
        self._errorInputs = []

        # Error threshold must be within 0 and 100
        if self.input_error_threshold < 0 or self.input_error_threshold > 100:
            raise InvalidDropException(self, "%r: input_error_threshold not within [0,100]" % (self,))

        # Amount of effective inputs
        if 'n_effective_inputs' not in kwargs:
            raise InvalidDropException(self, "%r: n_effective_inputs is mandatory" % (self,))

        if self.n_effective_inputs < -1 or self.n_effective_inputs == 0:
            raise InvalidDropException(self, "%r: n_effective_inputs must be > 0 or equals to -1" % (self,))

        # Number of tries
        if self.n_tries < 1:
            raise InvalidDropException(self, 'Invalid n_tries, must be a positive number')

    def addStreamingInput(self, streamingInputDrop, back=True):
        raise InvalidRelationshipException(DROPRel(streamingInputDrop, DROPLinkType.STREAMING_INPUT, self),
                                           "InputFiredAppDROPs don't accept streaming inputs")

    def dropCompleted(self, uid, drop_state):
        super(InputFiredAppDROP, self).dropCompleted(uid, drop_state)

        logger.debug("Received notification from input drop: uid=%s, state=%d", uid, drop_state)

        # A value of -1 means all inputs
        n_inputs = len(self._inputs)
        n_eff_inputs = self.n_effective_inputs
        if n_eff_inputs == -1:
            n_eff_inputs = n_inputs

        # More effective inputs than inputs, this is a horror
        if n_eff_inputs > n_inputs:
            raise Exception("%r: More effective inputs (%d) than inputs (%d)" % \
                            (self, self.n_effective_inputs, n_inputs))

        if drop_state == DROPStates.ERROR:
            self._errorInputs.append(uid)
        elif drop_state == DROPStates.COMPLETED:
            self._completedInputs.append(uid)
        else:
            raise Exception('Invalid DROP state in dropCompleted: %s' % drop_state)

        error_len = len(self._errorInputs)
        ok_len = len(self._completedInputs)

        if (error_len + ok_len) == n_eff_inputs:
            # calculate the number of errors that have already occurred
            percent_failed = math.floor((error_len / float(n_eff_inputs)) * 100)

            logger.debug("Error on inputs for %r: %d/%d", self, percent_failed, self.input_error_threshold)

            # if we hit the input error threshold then ERROR the drop and move on
            if percent_failed > self.input_error_threshold:
                logger.info("Error threshold reached on %r, not executing it: %d/%d",
                            self, percent_failed, self.input_error_threshold)

                self.execStatus = AppDROPStates.ERROR
                self.status = DROPStates.ERROR
                self._notifyAppIsFinished()
            else:
                self.async_execute()

    def async_execute(self):
        # Return immediately, but schedule the execution of this app
        # If we have been given a thread pool use that
        if hasattr(self, '_tp'):
            self._tp.apply_async(self.execute)
        else:
            t = threading.Thread(target=self.execute)
            t.daemon = 1
            t.start()

    @track_current_drop
    def execute(self):
        """
        Manually trigger the execution of this application.

        This method is normally invoked internally when the application detects
        all its inputs are COMPLETED.
        """

        # TODO: We need to be defined more clearly how the state is set in
        #       applications, for the time being they follow their execState.

        # Run at most self._n_tries if there are errors during the execution
        logger.debug("Executing %r", self)
        tries = 0
        drop_state = DROPStates.COMPLETED
        self.execStatus = AppDROPStates.RUNNING
        while tries < self.n_tries:
            try:
                self.run()
                if self.execStatus == AppDROPStates.CANCELLED:
                    return
                self.execStatus = AppDROPStates.FINISHED
                break
            except:
                if self.execStatus == AppDROPStates.CANCELLED:
                    return
                tries += 1
                logger.exception('Error while executing %r (try %d/%d)' % (self, tries, self.n_tries))

        # We gave up running the application, go to error
        if tries == self.n_tries:
            self.execStatus = AppDROPStates.ERROR
            drop_state = DROPStates.ERROR

        self.status = drop_state
        self._notifyAppIsFinished()

    def run(self):
        """
        Run this application. It can be safely assumed that at this point all
        the required inputs are COMPLETED.
        """

    # TODO: another thing we need to check
    def exists(self):
        return True


class BarrierAppDROP(InputFiredAppDROP):
    """
    A BarrierAppDROP is an InputFireAppDROP that waits for all its inputs to
    complete, effectively blocking the flow of the graph execution.
    """

    def initialize(self, **kwargs):
        # Blindly override existing value if any
        kwargs['n_effective_inputs'] = -1
        super(BarrierAppDROP, self).initialize(**kwargs)


class PlasmaDROP(AbstractDROP):
    '''
    A DROP that points to data stored in a Plasma Store
    '''
    object_id = dlg_string_param('object_id', None)
    plasma_link = dlg_string_param('plasma_link', '/tmp/plasma')

    def initialize(self, **kwargs):
        object_id = self.uid
        if len(self.uid) != 20:
            object_id = np.random.bytes(20)
        if self.object_id is None:
           self.object_id = object_id

    def getIO(self):
        return PlasmaIO(plasma.ObjectID(self.object_id), self.plasma_link)

    @property
    def dataURL(self):
        return "plasma://%s" % (self.object_id.encode('hex'))


# Dictionary mapping 1-to-many DROPLinkType constants to the corresponding methods
# used to append a a DROP into a relationship collection of another
# (e.g., one uses `addConsumer` to add a DROPLinkeType.CONSUMER DROP into
# another)
LINKTYPE_1TON_APPEND_METHOD = {
    DROPLinkType.CONSUMER:           'addConsumer',
    DROPLinkType.STREAMING_CONSUMER: 'addStreamingConsumer',
    DROPLinkType.INPUT:              'addInput',
    DROPLinkType.STREAMING_INPUT:    'addStreamingInput',
    DROPLinkType.OUTPUT:             'addOutput',
    DROPLinkType.CHILD:              'addChild',
    DROPLinkType.PRODUCER:           'addProducer'
}

# Same as above, but for N-to-1 relationships, in which case we indicate not a
# method but a property
LINKTYPE_NTO1_PROPERTY = {
    DROPLinkType.PARENT: 'parent'
}

LINKTYPE_1TON_BACK_APPEND_METHOD = {
    DROPLinkType.CONSUMER:           'addInput',
    DROPLinkType.STREAMING_CONSUMER: 'addStreamingInput',
    DROPLinkType.INPUT:              'addConsumer',
    DROPLinkType.STREAMING_INPUT:    'addStreamingConsumer',
    DROPLinkType.OUTPUT:             'addProducer',
    DROPLinkType.CHILD:              'setParent',
    DROPLinkType.PRODUCER:           'addOutput'
}

LINKTYPE_NTO1_BACK_APPEND_METHOD = {
    DROPLinkType.PARENT: 'addChild'
}<|MERGE_RESOLUTION|>--- conflicted
+++ resolved
@@ -39,28 +39,22 @@
 import time
 from abc import ABCMeta, abstractmethod
 
+import numpy as np
+import pyarrow.plasma as plasma
 import six
 from dlg.common.reproducibility.constants import ReproducibilityFlags, REPRO_DEFAULT, rmode_supported
 from dlg.common.reproducibility.reproducibility import common_hash
 from merklelib import MerkleTree
 from six import BytesIO
-import numpy as np
 
 from .ddap_protocol import ExecutionMode, ChecksumTypes, AppDROPStates, \
     DROPLinkType, DROPPhases, DROPStates, DROPRel
 from .event import EventFirer
 from .exceptions import InvalidDropException, InvalidRelationshipException
-<<<<<<< HEAD
-from .io import OpenMode, FileIO, MemoryIO, NgasIO, NgasLiteIO, ErrorIO, NullIO
-=======
 from .io import OpenMode, FileIO, MemoryIO, NgasIO, NgasLiteIO, ErrorIO, NullIO, PlasmaIO
-from .utils import prepare_sql, createDirIfMissing, isabs, object_tracking
->>>>>>> 3f504d25
 from .meta import dlg_float_param, dlg_int_param, dlg_list_param, \
     dlg_string_param, dlg_bool_param, dlg_dict_param
 from .utils import prepare_sql, createDirIfMissing, isabs, object_tracking
-
-import pyarrow.plasma as plasma
 
 # Opt into using per-drop checksum calculation
 checksum_disabled = 'DLG_DISABLE_CHECKSUM' in os.environ
