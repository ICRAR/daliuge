--- conflicted
+++ resolved
@@ -22,6 +22,7 @@
 """
 Module containing the core DROP classes.
 """
+
 from abc import ABCMeta, abstractmethod
 import ast
 import base64
@@ -56,15 +57,6 @@
 )
 from .event import EventFirer
 from .exceptions import InvalidDropException, InvalidRelationshipException
-<<<<<<< HEAD
-from .io import OpenMode, FileIO, MemoryIO, NgasIO, NgasLiteIO, ErrorIO, NullIO, PlasmaIO, PlasmaFlightIO
-if sys.version_info >= (3, 8):
-    from .io import SharedMemoryIO
-from .utils import prepare_sql, createDirIfMissing, isabs, object_tracking
-from .meta import dlg_float_param, dlg_int_param, dlg_list_param, \
-    dlg_string_param, dlg_bool_param, dlg_dict_param
-from dlg.process import DlgProcess
-=======
 from .io import (
     OpenMode,
     FileIO,
@@ -76,7 +68,12 @@
     PlasmaIO,
     PlasmaFlightIO,
 )
+if sys.version_info >= (3, 8):
+    from .io import SharedMemoryIO
 from .utils import prepare_sql, createDirIfMissing, isabs, object_tracking
+from .meta import dlg_float_param, dlg_int_param, dlg_list_param, \
+    dlg_string_param, dlg_bool_param, dlg_dict_param
+from dlg.process import DlgProcess
 from .meta import (
     dlg_float_param,
     dlg_int_param,
@@ -86,7 +83,6 @@
     dlg_dict_param,
 )
 
->>>>>>> 49c85986
 import pyarrow.plasma as plasma
 
 # Opt into using per-drop checksum calculation
@@ -535,12 +531,8 @@
         once the DROP is COMPLETE or beyond only reading is allowed.
         The underlying storage mechanism is responsible for implementing the
         final writing logic via the `self.writeMeta()` method.
-<<<<<<< HEAD
-        '''
-=======
-        """
-
->>>>>>> 49c85986
+        """
+
         if self.status not in [DROPStates.INITIALIZED, DROPStates.WRITING]:
             raise Exception("No more writing expected")
 
@@ -557,6 +549,7 @@
                 self.status = DROPStates.ERROR
                 raise Exception("Problem opening drop for write!")
         nbytes = self._wio.write(data)
+
         dataLen = len(data)
         if nbytes != dataLen:
             # TODO: Maybe this should be an actual error?
@@ -598,6 +591,7 @@
                 self.setCompleted()
         else:
             self.status = DROPStates.WRITING
+
         return nbytes
 
     @abstractmethod
