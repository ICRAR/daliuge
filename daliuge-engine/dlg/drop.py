--- conflicted
+++ resolved
@@ -1561,7 +1561,6 @@
             return any([c.exists() for c in self._children])
         return True
 
-<<<<<<< HEAD
 ##
 # TODO: This needs some more work
 # @brief Directory
@@ -1720,8 +1719,6 @@
         return "plasmaflight://%s" % (binascii.hexlify(self.object_id).decode("ascii"))
 
 
-=======
->>>>>>> fea07cce
 # ===============================================================================
 # AppDROP classes follow
 # ===============================================================================
