#
#    ICRAR - International Centre for Radio Astronomy Research
#    (c) UWA - The University of Western Australia, 2014
#    Copyright by UWA (in the framework of the ICRAR)
#    All rights reserved
#
#    This library is free software; you can redistribute it and/or
#    modify it under the terms of the GNU Lesser General Public
#    License as published by the Free Software Foundation; either
#    version 2.1 of the License, or (at your option) any later version.
#
#    This library is distributed in the hope that it will be useful,
#    but WITHOUT ANY WARRANTY; without even the implied warranty of
#    MERCHANTABILITY or FITNESS FOR A PARTICULAR PURPOSE.  See the GNU
#    Lesser General Public License for more details.
#
#    You should have received a copy of the GNU Lesser General Public
#    License along with this library; if not, write to the Free Software
#    Foundation, Inc., 59 Temple Place, Suite 330, Boston,
#    MA 02111-1307  USA
#
"""
Module containing the core DROP classes.
"""
from sqlite3 import OperationalError
import string
from abc import ABCMeta, abstractmethod, abstractproperty
import ast
import base64
import collections
import contextlib
import errno
import heapq
import importlib
import io
import logging
import math
import os
import random
import shutil
import threading
import time
import re
import sys
import inspect
import binascii
from typing import List, Union

import numpy as np

from .ddap_protocol import (
    ExecutionMode,
    ChecksumTypes,
    AppDROPStates,
    DROPLinkType,
    DROPPhases,
    DROPStates,
    DROPRel,
)
from .event import EventFirer
from .exceptions import InvalidDropException, InvalidRelationshipException
from .io import (
    DataIO,
    OpenMode,
    FileIO,
    MemoryIO,
    NgasIO,
    NgasLiteIO,
    ErrorIO,
    NullIO,
    PlasmaIO,
    PlasmaFlightIO,
)

DEFAULT_INTERNAL_PARAMETERS = {'storage', 'rank', 'loop_cxt', 'dw', 'iid', 'dt', 'consumers',
                               'config_data', 'mode'}

if sys.version_info >= (3, 8):
    from .io import SharedMemoryIO
from .utils import prepare_sql, createDirIfMissing, isabs, object_tracking, getDlgVariable
from dlg.process import DlgProcess
from .meta import (
    dlg_float_param,
    dlg_int_param,
    dlg_list_param,
    dlg_string_param,
    dlg_bool_param,
    dlg_dict_param,
)

import pyarrow.plasma as plasma

# Opt into using per-drop checksum calculation
checksum_disabled = "DLG_DISABLE_CHECKSUM" in os.environ
try:
    from crc32c import crc32c  # @UnusedImport

    _checksumType = ChecksumTypes.CRC_32C
except:
    from binascii import crc32  # @Reimport

    _checksumType = ChecksumTypes.CRC_32

logger = logging.getLogger(__name__)


class ListAsDict(list):
    """A list that adds drop UIDs to a set as they get appended to the list"""

    def __init__(self, my_set):
        self.set = my_set

    def append(self, drop):
        super(ListAsDict, self).append(drop)
        self.set.add(drop.uid)


track_current_drop = object_tracking("drop")


# ===============================================================================
# DROP classes follow
# ===============================================================================


class AbstractDROP(EventFirer):
    """
    Base class for all DROP implementations.

    A DROP is a representation of a piece of data. DROPs are created,
    written once, potentially read many times, and they finally potentially
    expire and get deleted. Subclasses implement different storage mechanisms
    to hold the data represented by the DROP.

    If the data represented by this DROP is written *through* this object
    (i.e., calling the ``write`` method), this DROP will keep track of the
    data's size and checksum. If the data is written externally, the size and
    checksum can be fed into this object for future reference.

    DROPs can have consumers attached to them. 'Normal' consumers will
    wait until the DROP they 'consume' (their 'input') moves to the
    COMPLETED state and then will consume it, most typically by opening it
    and reading its contents, but any other operation could also be performed.
    How the consumption is triggered depends on the producer's `executionMode`
    flag, which dictates whether it should trigger the consumption itself or
    if it should be manually triggered by an external entity. On the other hand,
    streaming consumers receive the data that is written into its input
    *as it gets written*. This mechanism is driven always by the DROP that
    acts as a streaming input. Apart from receiving the data as it gets
    written into the DROP, streaming consumers are also notified when the
    DROPs moves to the COMPLETED state, at which point no more data should
    be expected to arrive at the consumer side.

    DROPs' data can be expired automatically by the system after the DROP has
    transitioned to the COMPLETED state if they are created by a DROP Manager.
    Expiration can either be triggered by an interval relative to the creation
    time of the DROP (via the `lifespan` keyword), or by specifying that the
    DROP should be expired after all its consumers have finished (via the
    `expireAfterUse` keyword). These two methods are mutually exclusive. If none
    is specified no expiration occurs.
    """

    # This ensures that:
    #  - This class cannot be instantiated
    #  - Subclasses implement methods decorated with @abstractmethod
    __metaclass__ = ABCMeta

    @track_current_drop
    def __init__(self, oid, uid, **kwargs):
        """
        Creates a DROP. The only mandatory argument are the Object ID
        (`oid`) and the Unique ID (`uid`) of the new object (see the `self.oid`
        and `self.uid` methods for more information). Any extra arguments must
        be keyed, and will be processed either by this method, or by the
        `initialize` method.

        This method should not be overwritten by subclasses. For any specific
        initialization logic, the `initialize` method should be overwritten
        instead. This allows us to move to the INITIALIZED state only after any
        specific initialization has occurred in the subclasses.
        """

        super(AbstractDROP, self).__init__()

        self._extract_attributes(**kwargs)

        # Copy it since we're going to modify it
        kwargs = dict(kwargs)
        # So far only these three are mandatory
        self._oid = str(oid)
        self._uid = str(uid)

        # The physical graph drop type. This is determined
        # by the drop category when generating the drop spec
        self._type = self._getArg(kwargs, "type", None)

        # The Session owning this drop, if any
        # In most real-world situations this attribute will be set, but in
        # general it cannot be assumed it will (e.g., unit tests create drops
        # directly outside the context of a session).
        self._dlg_session = self._getArg(kwargs, "dlg_session", None)

        # A simple name that the Drop might receive
        # This is usually set in the Logical Graph Editor,
        # but is not necessarily always there
        self.name = self._getArg(kwargs, "nm", "")

        # The key of this drop in the original Logical Graph
        # This information might or might not be present depending on how the
        # physical graph was generated (or if this drop is being created as part
        # of a graph, to begin with), so we default it to an empty value
        self.lg_key = self._getArg(kwargs, "lg_key", "")

        # 1-to-N relationship: one DROP may have many consumers and producers.
        # The potential consumers and producers are always AppDROPs instances
        # We keep the UIDs in a set for O(1) "x in set" operations
        # Obviously the normal way of doing this is using a dictionary, but
        # for the time being and while testing the integration with TBU's ceda
        # library we need to expose a list.
        self._consumers_uids = set()
        self._consumers = ListAsDict(self._consumers_uids)
        self._producers_uids = set()
        self._producers = ListAsDict(self._producers_uids)

        # Matcher used to validate environment_variable_syntax
        self._env_var_matcher = re.compile(r"\$[A-z|\d]+\..+")
        self._dlg_var_matcher = re.compile(r"\$DLG_.+")

        # Set holding the state of the producers that have finished their
        # execution. Once all producers have finished, this DROP moves
        # itself to the COMPLETED state
        self._finishedProducers = []
        self._finishedProducersLock = threading.Lock()

        # Streaming consumers are objects that consume the data written in
        # this DROP *as it gets written*, and therefore don't have to
        # wait until this DROP has moved to COMPLETED.
        # An object cannot be a streaming consumers and a 'normal' consumer
        # at the same time, although this rule is imposed simply to enforce
        # efficiency (why would a consumer want to consume the data twice?) and
        # not because it's technically impossible.
        # See comment above in self._consumers/self._producers for separate set
        # with uids
        self._streamingConsumers_uids = set()
        self._streamingConsumers = ListAsDict(self._streamingConsumers_uids)

        self._refCount = 0
        self._refLock = threading.Lock()
        self._location = None
        self._parent = None
        self._status = None
        self._statusLock = threading.RLock()

        # Current and target phases.
        # Phases represent the resiliency of data. An initial phase of PLASMA
        # is set on each DROP representing its lack of non-transient storage
        # support. A target phase is also set to hint the Data Lifecycle Manager
        # about the level of resilience that this DROP should achieve.
        self._phase = DROPPhases.PLASMA
        self._targetPhase = self._getArg(kwargs, "targetPhase", DROPPhases.GAS)

        # Calculating the checksum and maintaining the data size internally
        # implies that the data represented by this DROP is written
        # *through* this DROP. This might not always be the case though,
        # since data could be written externally and the DROP simply be
        # moved to COMPLETED at the end of the process. In this case we return a
        # None checksum and size (when requested), signaling that we don't have
        # this information.
        # Note also that the setters of these two properties also allow to set
        # a value on them, but only if they are None
        self._checksum = None
        self._checksumType = None
        self._size = None

        # The DataIO instance we use in our write method. It's initialized to
        # None because it's lazily initialized in the write method, since data
        # might be written externally and not through this DROP
        self._wio = None

        # DataIO objects used for reading.
        # Instead of passing file objects or more complex data types in our
        # open/read/close calls we use integers, mainly because Pyro doesn't
        # handle file types and other classes (like StringIO) well, but also
        # because it requires less transport.
        # TODO: Make these threadsafe, no lock around them yet
        self._rios = {}

        # The execution mode.
        # When set to DROP (the default) the graph execution will be driven by
        # DROPs themselves by firing and listening to events, and reacting
        # accordingly by executing themselves or moving to the COMPLETED state.
        # When set to EXTERNAL, DROPs do no react to these events, and remain
        # in the state they currently are. In this case an external entity must
        # listen to the events and decide when to trigger the execution of the
        # applications.
        self._executionMode = self._getArg(kwargs, "executionMode", ExecutionMode.DROP)

        # The physical node where this DROP resides.
        # This piece of information is mandatory when submitting the physical
        # graph via the DataIslandManager, but in simpler scenarios such as
        # tests or graph submissions via the NodeManager it might be
        # missing.
        self._node = self._getArg(kwargs, "node", None)

        # The host representing the Data Island where this DROP resides
        # This piece of information is mandatory when submitting the physical
        # graph via the MasterManager, but in simpler scenarios such as tests or
        # graphs submissions via the DataIslandManager or NodeManager it might
        # missing.
        self._dataIsland = self._getArg(kwargs, "island", None)

        # DROP expiration.
        # Expiration can be time-driven or usage-driven, which are mutually
        # exclusive methods. If time-driven, a relative lifespan is assigned to
        # the DROP.
        # Expected lifespan for this object, used by to expire them
        if "lifespan" in kwargs and "expireAfterUse" in kwargs:
            raise InvalidDropException(
                self,
                "%r specifies both `lifespan` and `expireAfterUse`"
                "but they are mutually exclusive" % (self,),
            )

        self._expireAfterUse = self._getArg(kwargs, "expireAfterUse", False)
        self._expirationDate = -1
        if not self._expireAfterUse:
            lifespan = float(self._getArg(kwargs, "lifespan", -1))
            if lifespan != -1:
                self._expirationDate = time.time() + lifespan

        # Expected data size, used to automatically move the DROP to COMPLETED
        # after successive calls to write()
        self._expectedSize = -1
        if "expectedSize" in kwargs and kwargs["expectedSize"]:
            self._expectedSize = int(kwargs.pop("expectedSize"))

        # All DROPs are precious unless stated otherwise; used for replication
        self._precious = self._getArg(kwargs, "precious", True)

        # Useful to have access to all EAGLE parameters without a priori knowledge
        self._parameters = dict(kwargs)
        self.autofill_environment_variables()
        kwargs.update(self._parameters)
        # Sub-class initialization; mark ourselves as INITIALIZED after that
        self.initialize(**kwargs)
        self._status = (
            DROPStates.INITIALIZED
        )  # no need to use synchronised self.status here

    def _extract_attributes(self, **kwargs):
        def getmembers(object, predicate=None):
            for cls in object.__class__.__mro__[:-1]:
                for k, v in vars(cls).items():
                    if not predicate or predicate(v):
                        yield k, v

        # Take a class dlg defined parameter class attribute and create an instanced attribute on object
        for attr_name, obj in getmembers(
                self, lambda a: not (inspect.isfunction(a) or isinstance(a, property))
        ):
            if isinstance(obj, dlg_float_param):
                value = kwargs.get(attr_name, obj.default_value)
                if value is not None and value != "":
                    value = float(value)
            elif isinstance(obj, dlg_bool_param):
                value = kwargs.get(attr_name, obj.default_value)
                if value is not None and value != "":
                    value = bool(value)
            elif isinstance(obj, dlg_int_param):
                value = kwargs.get(attr_name, obj.default_value)
                if value is not None and value != "":
                    value = int(value)
            elif isinstance(obj, dlg_string_param):
                value = kwargs.get(attr_name, obj.default_value)
                if value is not None and value != "":
                    value = str(value)
            elif isinstance(obj, dlg_list_param):
                value = kwargs.get(attr_name, obj.default_value)
                if isinstance(value, str):
                    value = ast.literal_eval(value)
                if value is not None and not isinstance(value, list):
                    raise Exception(
                        "dlg_list_param {} is not a list. It is a {}".format(
                            attr_name, type(value)
                        )
                    )
            elif isinstance(obj, dlg_dict_param):
                value = kwargs.get(attr_name, obj.default_value)
                if isinstance(value, str):
                    value = ast.literal_eval(value)
                if value is not None and not isinstance(value, dict):
                    raise Exception(
                        "dlg_dict_param {} is not a dict. It is a {}".format(
                            attr_name, type(value)
                        )
                    )
            else:
                continue
            setattr(self, attr_name, value)

    def _getArg(self, kwargs, key, default):
        val = default
        if key in kwargs:
            val = kwargs.pop(key)
        elif logger.isEnabledFor(logging.DEBUG):
            logger.debug("Defaulting %s to %s in %r" % (key, str(val), self))
        return val

    def __hash__(self):
        return hash(self._uid)

    def __repr__(self):
        return "<%s oid=%s, uid=%s>" % (self.__class__.__name__, self.oid, self.uid)

    def initialize(self, **kwargs):
        """
        Performs any specific subclass initialization.

        `kwargs` contains all the keyword arguments given at construction time,
        except those used by the constructor itself. Implementations of this
        method should make sure that arguments in the `kwargs` dictionary are
        removed once they are interpreted so they are not interpreted by
        accident by another method implementations that might reside in the call
        hierarchy (in the case that a subclass implementation calls the parent
        method implementation, which is usually the case).
        """

    def autofill_environment_variables(self):
        """
        Runs through all parameters here, fetching those which match the env-var syntax when
        discovered.
        """
        for param_key, param_val in self.parameters.items():
            if self._env_var_matcher.fullmatch(str(param_val)):
                self.parameters[param_key] = self.get_environment_variable(param_val)
            if self._dlg_var_matcher.fullmatch(str(param_val)):
                self.parameters[param_key] = getDlgVariable(param_val)

    def get_environment_variable(self, key: str):
        """
        Expects keys of the form $store_name.var_name
        $store_name.var_name.sub_var_name will query store_name for var_name.sub_var_name
        """
        if self._dlg_var_matcher.fullmatch(key):
            return getDlgVariable(key)
        if len(key) < 2 or key[0] != '$':
            # Reject malformed entries
            return key
        key_edit = key[1:]
        env_var_ref, env_var_key = key_edit.split('.')[0], '.'.join(key_edit.split('.')[1:])
        env_var_drop = None
        for producer in self._producers:
            if producer.name == env_var_ref:
                env_var_drop = producer
        if env_var_drop is not None:  # TODO: Check for KeyValueDROP interface support
            ret_val = env_var_drop.get(env_var_key)
            if ret_val is None:
                return key
            return ret_val
        else:
            return key

    def get_environment_variables(self, keys: list):
        """
        Expects multiple instances of the single key form
        """
        return_values = []
        for key in keys:
            # TODO: Accumulate calls to the same env_var_store to save communication
            return_values.append(self.get_environment_variable(key))
        return return_values

    @property
    def oid(self):
        """
        The DROP's Object ID (OID). OIDs are unique identifiers given to
        semantically different DROPs (and by consequence the data they
        represent). This means that different DROPs that point to the same
        data semantically speaking, either in the same or in a different
        storage, will share the same OID.
        """
        return self._oid

    @property
    def uid(self):
        """
        The DROP's Unique ID (UID). Unlike the OID, the UID is globally
        different for all DROP instances, regardless of the data they
        point to.
        """
        return self._uid

    @property
    def type(self):
        return self._type

    @property
    def executionMode(self):
        """
        The execution mode of this DROP. If `ExecutionMode.DROP` it means
        that this DROP will automatically trigger the execution of all its
        consumers. If `ExecutionMode.EXTERNAL` it means that this DROP
        will *not* trigger its consumers, and therefore an external entity will
        have to do it.
        """
        return self._executionMode

    def handleInterest(self, drop):
        """
        Main mechanism through which a DROP handles its interest in a
        second DROP it isn't directly related to.

        A call to this method should be expected for each DROP this
        DROP is interested in. The default implementation does nothing,
        but implementations are free to perform any action, such as subscribing
        to events or storing information.

        At this layer only the handling of such an interest exists. The
        expression of such interest, and the invocation of this method wherever
        necessary, is currently left as a responsibility of the entity creating
        the DROPs. In the case of a Session in a DROPManager for
        example this step would be performed using deployment-time information
        contained in the dropspec dictionaries held in the session.
        """

    def _fire(self, eventType, **kwargs):
        """
        Delivers an event of `eventType` to all interested listeners.

        All the key-value pairs contained in `attrs` are set as attributes of
        the event being sent. On top of that, the `uid` and `oid` attributes are
        also added, carrying the uid and oid of the current DROP, respectively.
        """
        kwargs["oid"] = self.oid
        kwargs["uid"] = self.uid
        kwargs["session_id"] = self._dlg_session.sessionId if self._dlg_session else ""
        kwargs["name"] = self.name
        kwargs["lg_key"] = self.lg_key
        self._fireEvent(eventType, **kwargs)

    @property
    def phase(self):
        """
        This DROP's phase. The phase indicates the resilience of a DROP.
        """
        return self._phase

    @phase.setter
    def phase(self, phase):
        self._phase = phase

    @property
    def targetPhase(self):
        return self._targetPhase

    @property
    def expirationDate(self):
        return self._expirationDate

    @property
    def expireAfterUse(self):
        return self._expireAfterUse

    @property
    def size(self):
        """
        The size of the data pointed by this DROP. Its value is
        automatically calculated if the data was actually written through this
        DROP (using the `self.write()` method directly or indirectly). In
        the case that the data has been externally written, the size can be set
        externally after the DROP has been moved to COMPLETED or beyond.
        """
        return self._size

    @size.setter
    def size(self, size):
        if self._size is not None:
            raise Exception(
                "The size of DROP %s is already calculated, cannot overwrite with new value"
                % (self)
            )
        if self.status in [DROPStates.INITIALIZED, DROPStates.WRITING]:
            raise Exception(
                "DROP %s is still not fully written, cannot manually set a size yet"
                % (self)
            )
        self._size = size

    @property
    def precious(self):
        """
        Whether this DROP should be considered as 'precious' or not
        """
        return self._precious

    @property
    def status(self):
        """
        The current status of this DROP.
        """
        with self._statusLock:
            return self._status

    @status.setter
    def status(self, value):
        with self._statusLock:
            # if we are already in the state that is requested then do nothing
            if value == self._status:
                return
            self._status = value

        self._fire("status", status=value)

    @property
    def parent(self):
        """
        The DROP that acts as the parent of the current one. This
        parent/child relationship is created by ContainerDROPs, which are
        a specific kind of DROP.
        """
        return self._parent

    @parent.setter
    @track_current_drop
    def parent(self, parent):
        if self._parent and parent:
            logger.warning(
                "A parent is already set in %r, overwriting with new value" % (self,)
            )
        if parent:
            prevParent = self._parent
            self._parent = parent  # a parent is a container
            if hasattr(parent, "addChild") and self not in parent.children:
                try:
                    parent.addChild(self)
                except:
                    self._parent = prevParent

    def get_consumers_nodes(self):
        """
        Gets the physical node address(s) of the consumer of this drop.
        """
        return [cons.node for cons in self._consumers] + [
            cons.node for cons in self._streamingConsumers
        ]

    @property
    def consumers(self):
        """
        The list of 'normal' consumers held by this DROP.

        :see: `self.addConsumer()`
        """
        return self._consumers[:]

    @track_current_drop
    def addConsumer(self, consumer, back=True):
        """
        Adds a consumer to this DROP.

        Consumers are normally (but not necessarily) AppDROPs that get
        notified when this DROP moves into the COMPLETED or ERROR states.
        This is done by firing an event of type `dropCompleted` to which the
        consumer subscribes to.

        This is one of the key mechanisms by which the DROP graph is
        executed automatically. If AppDROP B consumes DROP A, then
        as soon as A transitions to COMPLETED B will be notified and will
        probably start its execution.
        """

        # An object cannot be a normal and streaming consumer at the same time,
        # see the comment in the __init__ method
        cuid = consumer.uid
        if cuid in self._streamingConsumers_uids:
            raise InvalidRelationshipException(
                DROPRel(consumer, DROPLinkType.CONSUMER, self),
                "Consumer already registered as a streaming consumer",
            )

        # Add if not already present
        # Add the reverse reference too automatically
        if cuid in self._consumers_uids:
            return
        logger.debug("Adding new consumer %r to %r", consumer, self)
        self._consumers.append(consumer)

        # Subscribe the consumer to events sent when this DROP moves to
        # COMPLETED. This way the consumer will be notified that its input has
        # finished.
        # This only happens if this DROP's execution mode is 'DROP'; otherwise
        # an external entity will trigger the execution of the consumer at the
        # right time
        if self.executionMode == ExecutionMode.DROP:
            self.subscribe(consumer, "dropCompleted")

        # Automatic back-reference
        if back and hasattr(consumer, "addInput"):
            logger.debug("Adding back %r as input of %r", self, consumer)
            consumer.addInput(self, False)

    @property
    def producers(self):
        """
        The list of producers that write to this DROP

        :see: `self.addProducer()`
        """
        return self._producers[:]

    @track_current_drop
    def addProducer(self, producer, back=True):
        """
        Adds a producer to this DROP.

        Producers are AppDROPs that write into this DROP; from the
        producers' point of view, this DROP is one of its many outputs.

        When a producer has finished its execution, this DROP will be
        notified via the self.producerFinished() method.
        """

        # Don't add twice
        puid = producer.uid
        if puid in self._producers_uids:
            return

        self._producers.append(producer)

        # Automatic back-reference
        if back and hasattr(producer, "addOutput"):
            producer.addOutput(self, False)

    @track_current_drop
    def handleEvent(self, e):
        """
        Handles the arrival of a new event. Events are delivered from those
        objects this DROP is subscribed to.
        """
        if e.type == "producerFinished":
            self.producerFinished(e.uid, e.status)

    @track_current_drop
    def producerFinished(self, uid, drop_state):
        """
        Method called each time one of the producers of this DROP finishes
        its execution. Once all producers have finished this DROP moves to the
        COMPLETED state (or to ERROR if one of the producers is on the ERROR
        state).

        This is one of the key mechanisms through which the execution of a
        DROP graph is accomplished. If AppDROP A produces DROP
        B, as soon as A finishes its execution B will be notified and will move
        itself to COMPLETED.
        """

        finished = False
        with self._finishedProducersLock:
            self._finishedProducers.append(drop_state)
            nFinished = len(self._finishedProducers)
            nProd = len(self._producers)

            if nFinished > nProd:
                raise Exception(
                    "More producers finished that registered in DROP %r: %d > %d"
                    % (self, nFinished, nProd)
                )
            elif nFinished == nProd:
                finished = True

        if finished:
            logger.debug("All producers finished for DROP %r", self)

            # decided that if any producer fails then fail the data drop
            if DROPStates.ERROR in self._finishedProducers:
                self.setError()
            else:
                self.setCompleted()

    @property
    def streamingConsumers(self):
        """
        The list of 'streaming' consumers held by this DROP.

        :see: `self.addStreamingConsumer()`
        """
        return self._streamingConsumers[:]

    @track_current_drop
    def addStreamingConsumer(self, streamingConsumer, back=True):
        """
        Adds a streaming consumer to this DROP.

        Streaming consumers are AppDROPs that receive the data written
        into this DROP *as it gets written*, and therefore do not need to
        wait until this DROP has been moved to the COMPLETED state.
        """

        # An object cannot be a normal and streaming streamingConsumer at the same time,
        # see the comment in the __init__ method
        scuid = streamingConsumer.uid
        if scuid in self._consumers_uids:
            raise InvalidRelationshipException(
                DROPRel(streamingConsumer, DROPLinkType.STREAMING_CONSUMER, self),
                "Consumer is already registered as a normal consumer",
            )

        # Add if not already present
        if scuid in self._streamingConsumers_uids:
            return
        logger.debug(
            "Adding new streaming streaming consumer for %r: %s"
            % (self, streamingConsumer)
        )
        self._streamingConsumers.append(streamingConsumer)

        # Automatic back-reference
        if back and hasattr(streamingConsumer, "addStreamingInput"):
            streamingConsumer.addStreamingInput(self, False)

        # Subscribe the streaming consumer to events sent when this DROP moves
        # to COMPLETED. This way the streaming consumer will be notified that
        # its input has finished
        # This only happens if this DROP's execution mode is 'DROP'; otherwise
        # an external entity will trigger the execution of the consumer at the
        # right time
        if self.executionMode == ExecutionMode.DROP:
            self.subscribe(streamingConsumer, "dropCompleted")

    @track_current_drop
    def setError(self):
        """
        Moves this DROP to the ERROR state.
        """

        if self.status in (DROPStates.CANCELLED, DROPStates.SKIPPED):
            return

        self._closeWriters()

        logger.info("Moving %r to ERROR", self)
        self.status = DROPStates.ERROR

        # Signal our subscribers that the show is over
        self._fire("dropCompleted", status=DROPStates.ERROR)

    @track_current_drop
    def setCompleted(self):
        """
        Moves this DROP to the COMPLETED state. This can be used when not all the
        expected data has arrived for a given DROP, but it should still be moved
        to COMPLETED, or when the expected amount of data held by a DROP
        is not known in advanced.
        """
        status = self.status
        if status == DROPStates.CANCELLED:
            return
        elif status == DROPStates.SKIPPED:
            self._fire("dropCompleted", status=status)
            return
        elif status not in [DROPStates.INITIALIZED, DROPStates.WRITING]:
            raise Exception(
                "%r not in INITIALIZED or WRITING state (%s), cannot setComplete()"
                % (self, self.status)
            )

        self._closeWriters()

        logger.debug("Moving %r to COMPLETED", self)
        self.status = DROPStates.COMPLETED

        # Signal our subscribers that the show is over
        self._fire("dropCompleted", status=DROPStates.COMPLETED)

    def isCompleted(self):
        """
        Checks whether this DROP is currently in the COMPLETED state or not
        """
        # Mind you we're not accessing _status, but status. This way we use the
        # lock in status() to access _status
        return self.status == DROPStates.COMPLETED

    def cancel(self):
        """Moves this drop to the CANCELLED state closing any writers we opened"""
        if self.status in [DROPStates.INITIALIZED, DROPStates.WRITING]:
            self._closeWriters()
            self.status = DROPStates.CANCELLED

    def skip(self):
        """Moves this drop to the SKIPPED state closing any writers we opened"""
        if self.status in [DROPStates.INITIALIZED, DROPStates.WRITING]:
            self._closeWriters()
            self.status = DROPStates.SKIPPED

    @property
    def node(self):
        return self._node

    @property
    def dataIsland(self):
        return self._dataIsland

    @property
    def parameters(self):
        return self._parameters


class PathBasedDrop(object):
    """Base class for data drops that handle paths (i.e., file and directory drops)"""
    _path: str = None

    def initialize(self, **kwargs):
        PathBasedDrop.initialize(self, **kwargs)

    def get_dir(self, dirname):

        if isabs(dirname):
            return dirname

        # dirname will be based on the current working directory
        # If we have a session, it goes into the path as well
        # (most times we should have a session BTW, we should expect *not* to
        # have one only during testing)
        parts = []
        if self._dlg_session:
            parts.append(".")
            parts.append(self._dlg_session.sessionId)
        else:
            parts.append("/tmp/daliuge_tfiles")
        if dirname:
            parts.append(dirname)

        the_dir = os.path.abspath(os.path.normpath(os.path.join(*parts)))
        createDirIfMissing(the_dir)
        return the_dir

    @property
    def path(self) -> str:
        return self._path


class DataDROP(AbstractDROP):
    """
    A DataDROP is a DROP that stores data for writing with
    an AppDROP, or reading with one or more AppDROPs.

    DataDROPs have two different modes: "normal" and "streaming".
    Normal DataDROPs will wait until the COMPLETED state before being
    available as input to an AppDROP, while streaming AppDROPs may be
    read simutaneously with writing by chunking drop bytes together.

    This class contains two methods that need to be overrwritten:
    `getIO`, invoked by AppDROPs when reading or writing to a drop,
    and `dataURL`, a getter for a data URI uncluding protocol and address
    parsed by function `IOForURL`.
    """

    def incrRefCount(self):
        """
        Increments the reference count of this DROP by one atomically.
        """
        with self._refLock:
            self._refCount += 1

    def decrRefCount(self):
        """
        Decrements the reference count of this DROP by one atomically.
        """
        with self._refLock:
            self._refCount -= 1

    @track_current_drop
    def open(self, **kwargs):
        """
        Opens the DROP for reading, and returns a "DROP descriptor"
        that must be used when invoking the read() and close() methods.
        DROPs maintain a internal reference count based on the number
        of times they are opened for reading; because of that after a successful
        call to this method the corresponding close() method must eventually be
        invoked. Failing to do so will result in DROPs not expiring and
        getting deleted.
        """
        if self.status != DROPStates.COMPLETED:
            raise Exception(
                "%r is in state %s (!=COMPLETED), cannot be opened for reading"
                % (
                    self,
                    self.status,
                )
            )

        io = self.getIO()
        logger.debug("Opening drop %s" % (self.oid))
        io.open(OpenMode.OPEN_READ, **kwargs)

        # Save the IO object in the dictionary and return its descriptor instead
        while True:
            descriptor = random.SystemRandom().randint(-(2 ** 31), 2 ** 31 - 1)
            if descriptor not in self._rios:
                break
        self._rios[descriptor] = io

        # This occurs only after a successful opening
        self.incrRefCount()
        self._fire("open")

        return descriptor

    @track_current_drop
    def close(self, descriptor, **kwargs):
        """
        Closes the given DROP descriptor, decreasing the DROP's
        internal reference count and releasing the underlying resources
        associated to the descriptor.
        """
        self._checkStateAndDescriptor(descriptor)

        # Decrement counter and then actually close
        self.decrRefCount()
        io = self._rios.pop(descriptor)
        io.close(**kwargs)

    def _closeWriters(self):
        """
        Close our writing IO instance.
        If written externally, self._wio will have remained None
        """
        if self._wio:
            try:
                self._wio.close()
            except:
                pass  # this will make sure that a previous issue does not cause the graph to hang!
                # raise Exception("Problem closing file!")
            self._wio = None

    def read(self, descriptor, count=4096, **kwargs):
        """
        Reads `count` bytes from the given DROP `descriptor`.
        """
        self._checkStateAndDescriptor(descriptor)
        io = self._rios[descriptor]
        return io.read(count, **kwargs)

    def _checkStateAndDescriptor(self, descriptor):
        if self.status != DROPStates.COMPLETED:
            raise Exception(
                "%r is in state %s (!=COMPLETED), cannot be read"
                % (
                    self,
                    self.status,
                )
            )
        if descriptor is None:
            raise ValueError("Illegal empty descriptor given")
        if descriptor not in self._rios:
            raise Exception(
                "Illegal descriptor %d given, remember to open() first" % (descriptor)
            )

    def isBeingRead(self):
        """
        Returns `True` if the DROP is currently being read; `False`
        otherwise
        """
        with self._refLock:
            return self._refCount > 0

    @track_current_drop
    def write(self, data: Union[bytes, memoryview], **kwargs):
        """
        Writes the given `data` into this DROP. This method is only meant
        to be called while the DROP is in INITIALIZED or WRITING state;
        once the DROP is COMPLETE or beyond only reading is allowed.
        The underlying storage mechanism is responsible for implementing the
        final writing logic via the `self.writeMeta()` method.
        """

        if self.status not in [DROPStates.INITIALIZED, DROPStates.WRITING]:
            raise Exception("No more writing expected")

        if not isinstance(data, (bytes, memoryview)):
            raise Exception("Data type not of binary type: %s", type(data).__name__)

        # We lazily initialize our writing IO instance because the data of this
        # DROP might not be written through this DROP
        if not self._wio:
            self._wio = self.getIO()
            try:
                self._wio.open(OpenMode.OPEN_WRITE)
            except:
                self.status = DROPStates.ERROR
                raise Exception("Problem opening drop for write!")
        nbytes = self._wio.write(data)

        dataLen = len(data)
        if nbytes != dataLen:
            # TODO: Maybe this should be an actual error?
            logger.warning(
                "Not all data was correctly written by %s (%d/%d bytes written)"
                % (self, nbytes, dataLen)
            )

        # see __init__ for the initialization to None
        if self._size is None:
            self._size = 0
        self._size += nbytes

        # Trigger our streaming consumers
        if self._streamingConsumers:
            for streamingConsumer in self._streamingConsumers:
                streamingConsumer.dataWritten(self.uid, data)

        # Update our internal checksum
        if not checksum_disabled:
            self._updateChecksum(data)

        # If we know how much data we'll receive, keep track of it and
        # automatically switch to COMPLETED
        if self._expectedSize > 0:
            remaining = self._expectedSize - self._size
            if remaining > 0:
                self.status = DROPStates.WRITING
            else:
                if remaining < 0:
                    logger.warning(
                        "Received and wrote more bytes than expected: "
                        + str(-remaining)
                    )
                logger.debug(
                    "Automatically moving %r to COMPLETED, all expected data arrived"
                    % (self,)
                )
                self.setCompleted()
        else:
            self.status = DROPStates.WRITING

        return nbytes

    def _updateChecksum(self, chunk):
        # see __init__ for the initialization to None
        if self._checksum is None:
            self._checksum = 0
            self._checksumType = _checksumType
        self._checksum = crc32c(chunk, self._checksum)

    @property
    def checksum(self):
        """
        The checksum value for the data represented by this DROP. Its
        value is automatically calculated if the data was actually written
        through this DROP (using the `self.write()` method directly or
        indirectly). In the case that the data has been externally written, the
        checksum can be set externally after the DROP has been moved to
        COMPLETED or beyond.

        :see: `self.checksumType`
        """
        if self.status == DROPStates.COMPLETED and self._checksum is None:
            # Generate on the fly
            io = self.getIO()
            io.open(OpenMode.OPEN_READ)
            data = io.read(4096)
            while data is not None and len(data) > 0:
                self._updateChecksum(data)
                data = io.read(4096)
            io.close()
        return self._checksum

    @checksum.setter
    def checksum(self, value):
        if self._checksum is not None:
            raise Exception(
                "The checksum for DROP %s is already calculated, cannot overwrite with new value"
                % (self)
            )
        if self.status in [DROPStates.INITIALIZED, DROPStates.WRITING]:
            raise Exception(
                "DROP %s is still not fully written, cannot manually set a checksum yet"
                % (self)
            )
        self._checksum = value

    @property
    def checksumType(self):
        """
        The algorithm used to compute this DROP's data checksum. Its value
        if automatically set if the data was actually written through this
        DROP (using the `self.write()` method directly or indirectly). In
        the case that the data has been externally written, the checksum type
        can be set externally after the DROP has been moved to COMPLETED
        or beyond.

        :see: `self.checksum`
        """
        return self._checksumType

    @checksumType.setter
    def checksumType(self, value):
        if self._checksumType is not None:
            raise Exception(
                "The checksum type for DROP %s is already set, cannot overwrite with new value"
                % (self)
            )
        if self.status in [DROPStates.INITIALIZED, DROPStates.WRITING]:
            raise Exception(
                "DROP %s is still not fully written, cannot manually set a checksum type yet"
                % (self)
            )
        self._checksumType = value

    @abstractmethod
    def getIO(self) -> DataIO:
        """
        Returns an instance of one of the `dlg.io.DataIO` instances that
        handles the data contents of this DROP.
        """

    def delete(self):
        """
        Deletes the data represented by this DROP.
        """
        self.getIO().delete()

    def exists(self):
        """
        Returns `True` if the data represented by this DROP exists indeed
        in the underlying storage mechanism
        """
        return self.getIO().exists()

    @abstractproperty
    def dataURL(self) -> str:
        """
        A URL that points to the data referenced by this DROP. Different
        DROP implementations will use different URI schemes.
        """


##
# @brief File
# @details A standard file on a filesystem mounted to the deployment machine
# @par EAGLE_START
# @param category File
# @param tag template
# @param[in] cparam/data_volume Data volume/5/Float/readwrite/False//False/
#     \~English Estimated size of the data contained in this node
# @param[in] cparam/group_end Group end/False/Boolean/readwrite/False//False/
#     \~English Is this node the end of a group?
# @param[in] cparam/check_filepath_exists Check file path exists/True/Boolean/readwrite/False//False/
#     \~English Perform a check to make sure the file path exists before proceeding with the application
# @param[in] cparam/filepath File Path//String/readwrite/False//False/
#     \~English Path to the file for this node
# @param[in] cparam/dirname Directory name//String/readwrite/False//False/
#     \~English Path to the file for this node
# @par EAGLE_END
class FileDROP(DataDROP, PathBasedDrop):
    """
    A DROP that points to data stored in a mounted filesystem.

    Users can (but usually don't need to) specify both a `filepath` and a
    `dirname` parameter for each FileDrop. The combination of these two parameters
    will determine the final location of the file backed up by this drop on the
    underlying filesystem. When no ``filepath`` is provided, the drop's UID will be
    used as a filename. When a relative filepath is provided, it is relative to
    ``dirname``. When an absolute ``filepath`` is given, it is used as-is.
    When a relative ``dirname`` is provided, it is relative to the base directory
    of the currently running session (i.e., a directory with the session ID as a
    name, placed within the currently working directory of the Node Manager
    hosting that session). If ``dirname`` is absolute, it is used as-is.

    In some cases drops are created **outside** the context of a session, most
    notably during unit tests. In these cases the base directory is a fixed
    location under ``/tmp``.

    The following table summarizes the calculation of the final path used by
    the ``FileDrop`` class depending on its parameters:

    ============ ===================== ===================== ==========
         .                               filepath
    ------------ ------------------------------------------------------
    dirname      empty                 relative              absolute
    ============ ===================== ===================== ==========
    **empty**    /``$B``/``$u``        /``$B``/``$f``        /``$f``
    **relative** /``$B``/``$d``/``$u`` /``$B``/``$d``/``$f`` **ERROR**
    **absolute** /``$d``/``$u``        /``$d``/``$f``        **ERROR**
    ============ ===================== ===================== ==========

    In the table, ``$f`` is the value of ``filepath``, ``$d`` is the value of
    ``dirname``, ``$u`` is the drop's UID and ``$B`` is the base directory for
    this drop's session, namely ``/the/cwd/$session_id``.
    """
    # filepath = dlg_string_param("filepath", None)
    # dirname = dlg_string_param("dirname", None)
    delete_parent_directory = dlg_bool_param("delete_parent_directory", False)
    check_filepath_exists = dlg_bool_param("check_filepath_exists", False)

    def sanitize_paths(self, filepath, dirname):

        # first replace any ENV_VARS on the names
        if filepath: filepath = os.path.expandvars(filepath)
        if dirname: dirname = os.path.expandvars(dirname)
        # No filepath has been given, there's nothing to sanitize
        if not filepath:
            return filepath, dirname

        # All is good, return unchanged
        filepath_b = os.path.basename(filepath)
        if filepath_b == filepath:
            return filepath, dirname

        # Extract the dirname from filepath and append it to dirname
        filepath_d = os.path.dirname(filepath)
        if not isabs(filepath_d) and dirname:
            filepath_d = os.path.join(dirname, filepath_d)
        return filepath_b, filepath_d

    non_fname_chars = re.compile(r":|%s" % os.sep)

    def initialize(self, **kwargs):
        """
        FileDROP-specific initialization.
        """
        # filepath, dirpath the two pieces of information we offer users to tweak
        # These are very intermingled but are not exactly the same, see below
        self.filepath = self.parameters.get('filepath', None)
        self.dirname = self.parameters.get('dirname', None)
        # Duh!
        if isabs(self.filepath) and self.dirname:
            raise InvalidDropException(
                self, "An absolute filepath does not allow a dirname to be specified"
            )

        # Sanitize filepath/dirname into proper directories-only and
        # filename-only components (e.g., dirname='lala' and filename='1/2'
        # results in dirname='lala/1' and filename='2'
        filepath, dirname = self.sanitize_paths(self.filepath, self.dirname)
        # We later check if the file exists, but only if the user has specified
        # an absolute dirname/filepath (otherwise it doesn't make sense, since
        # we create our own filenames/dirnames dynamically as necessary
        check = False
        if isabs(dirname) and filepath:
            check = self.check_filepath_exists

        # Default filepath to drop UID and dirname to per-session directory
        if not filepath:
            filepath = self.non_fname_chars.sub("_", self.uid)
        dirname = self.get_dir(dirname)

        self._root = dirname
        self._path = os.path.join(dirname, filepath)
        logger.debug(f"Set path of drop {self._uid}: {self._path}")
        if check and not os.path.isfile(self._path):
            raise InvalidDropException(
                self, "File does not exist or is not a file: %s" % self._path
            )

        self._wio = None

    def getIO(self):
        return FileIO(self._path)

    def delete(self):
        super().delete()
        if self.delete_parent_directory:
            try:
                os.rmdir(self._root)
            except OSError as e:
                # Silently ignore "Directory not empty" errors
                if e.errno != errno.ENOTEMPTY:
                    raise

    @track_current_drop
    def setCompleted(self):
        """
        Override this method in order to get the size of the drop set once it is completed.
        """
        # TODO: This implementation is almost a verbatim copy of the base class'
        # so we should look into merging them
        status = self.status
        if status == DROPStates.CANCELLED:
            return
        elif status == DROPStates.SKIPPED:
            self._fire("dropCompleted", status=status)
            return
        elif status not in [DROPStates.INITIALIZED, DROPStates.WRITING]:
            raise Exception(
                "%r not in INITIALIZED or WRITING state (%s), cannot setComplete()"
                % (self, self.status)
            )

        self._closeWriters()

        logger.debug("Moving %r to COMPLETED", self)
        self.status = DROPStates.COMPLETED

        # here we set the size. It could happen that nothing is written into
        # this file, in which case we create an empty file so applications
        # downstream don't fail to read
        try:
            self._size = os.stat(self.path).st_size
        except FileNotFoundError:
            # we''ll try this again in case there is some other issue
            try:
                with open(self.path, "wb"):
                    pass
            except:
                self.status = DROPStates.ERROR
                logger.error("Path not accessible: %s" % self.path)
            self._size = 0
        # Signal our subscribers that the show is over
        self._fire("dropCompleted", status=DROPStates.COMPLETED)

    @property
    def dataURL(self) -> str:
        hostname = os.uname()[1]  # TODO: change when necessary
        return "file://" + hostname + self._path


##
# @brief NGAS
# @details An archive on the Next Generation Archive System (NGAS).
# @par EAGLE_START
# @param category NGAS
# @param tag template
# @param[in] cparam/data_volume Data volume/5/Float/readwrite/False//False/
#     \~English Estimated size of the data contained in this node
# @param[in] cparam/group_end Group end/False/Boolean/readwrite/False//False/
#     \~English Is this node the end of a group?
# @param[in] cparam/ngsSrv NGAS Server/localhost/String/readwrite/False//False/
#     \~English The URL of the NGAS Server
# @param[in] cparam/ngasPort NGAS Port/7777/Integer/readwrite/False//False/
#     \~English The port of the NGAS Server
# @param[in] cparam/ngasFileId File ID//String/readwrite/False//False/
#     \~English File ID on NGAS (for retrieval only)
# @param[in] cparam/ngasConnectTimeout Connection timeout/2/Integer/readwrite/False//False/
#     \~English Timeout for connecting to the NGAS server
# @param[in] cparam/ngasMime NGAS mime-type/"text/ascii"/String/readwrite/False//False/
#     \~English Mime-type to be used for archiving
# @param[in] cparam/ngasTimeout NGAS timeout/2/Integer/readwrite/False//False/
#     \~English Timeout for receiving responses for NGAS
# @par EAGLE_END
class NgasDROP(DataDROP):
    """
    A DROP that points to data stored in an NGAS server
    """

    ngasSrv = dlg_string_param("ngasSrv", "localhost")
    ngasPort = dlg_int_param("ngasPort", 7777)
    ngasFileId = dlg_string_param("ngasFileId", None)
    ngasTimeout = dlg_int_param("ngasTimeout", 2)
    ngasConnectTimeout = dlg_int_param("ngasConnectTimeout", 2)
    ngasMime = dlg_string_param("ngasMime", "application/octet-stream")
    len = dlg_int_param("len", -1)

    def initialize(self, **kwargs):
        if self.len == -1:
            # TODO: For writing the len field should be set to the size of the input drop
            self.len = self._size
        if self.ngasFileId:
            self.fileId = self.ngasFileId
        else:
            self.fileId = self.uid

    def getIO(self):
        try:
            ngasIO = NgasIO(
                self.ngasSrv,
                self.fileId,
                self.ngasPort,
                self.ngasConnectTimeout,
                self.ngasTimeout,
                length=self.len,
                mimeType=self.ngasMime,
            )
        except ImportError:
            logger.warning("NgasIO not available, using NgasLiteIO instead")
            ngasIO = NgasLiteIO(
                self.ngasSrv,
                self.fileId,
                self.ngasPort,
                self.ngasConnectTimeout,
                self.ngasTimeout,
                length=self.len,
                mimeType=self.ngasMime,
            )
        return ngasIO

    @track_current_drop
    def setCompleted(self):
        """
        Override this method in order to get the size of the drop set once it is completed.
        """
        # TODO: This implementation is almost a verbatim copy of the base class'
        # so we should look into merging them
        status = self.status
        if status == DROPStates.CANCELLED:
            return
        elif status == DROPStates.SKIPPED:
            self._fire("dropCompleted", status=status)
            return
        elif status not in [DROPStates.INITIALIZED, DROPStates.WRITING]:
            raise Exception(
                "%r not in INITIALIZED or WRITING state (%s), cannot setComplete()"
                % (self, self.status)
            )

        self._closeWriters()

        # here we set the size. It could happen that nothing is written into
        # this file, in which case we create an empty file so applications
        # downstream don't fail to read
        logger.debug("Trying to set size of NGASDrop")
        try:
            stat = self.getIO().fileStatus()
            logger.debug(
                "Setting size of NGASDrop %s to %s" % (self.fileId, stat["FileSize"])
            )
            self._size = int(stat["FileSize"])
        except:
            # we''ll try this again in case there is some other issue
            # try:
            #     with open(self.path, 'wb'):
            #         pass
            # except:
            #     self.status = DROPStates.ERROR
            #     logger.error("Path not accessible: %s" % self.path)
            raise
            logger.debug("Setting size of NGASDrop to %s", 0)
            self._size = 0
        # Signal our subscribers that the show is over
        logger.debug("Moving %r to COMPLETED", self)
        self.status = DROPStates.COMPLETED
        self._fire("dropCompleted", status=DROPStates.COMPLETED)

    @property
    def dataURL(self) -> str:
        return "ngas://%s:%d/%s" % (self.ngasSrv, self.ngasPort, self.fileId)


##
# @brief Memory
# @details In-memory storage of intermediate data products
# @par EAGLE_START
# @param category Memory
# @param tag template
# @param[in] cparam/data_volume Data volume/5/Float/readwrite/False//False/
#     \~English Estimated size of the data contained in this node
# @param[in] cparam/group_end Group end/False/Boolean/readwrite/False//False/
#     \~English Is this node the end of a group?
# @par EAGLE_END
class InMemoryDROP(DataDROP):
    """
    A DROP that points data stored in memory.
    """

    def initialize(self, **kwargs):
        args = []
        if "pydata" in kwargs:
            pydata = kwargs.pop("pydata")
            if isinstance(pydata, str):
                pydata = pydata.encode("utf8")
            args.append(base64.b64decode(pydata))
        self._buf = io.BytesIO(*args)

    def getIO(self):
        if hasattr(self, '_tp') and hasattr(self, '_sessID') and sys.version_info >= (3, 8):
            return SharedMemoryIO(self.oid, self._sessID)
        else:
            return MemoryIO(self._buf)

    @property
    def dataURL(self) -> str:
        hostname = os.uname()[1]
        return "mem://%s/%d/%d" % (hostname, os.getpid(), id(self._buf))


class SharedMemoryDROP(DataDROP):
    """
    A DROP that points to data stored in shared memory.
    This drop is functionality equivalent to an InMemory drop running in a concurrent environment.
    In this case however, the requirement for shared memory is explicit.

    @WARNING Currently implemented as writing to shmem and there is no backup behaviour.
    """

    def initialize(self, **kwargs):
        args = []
        if "pydata" in kwargs:
            pydata = kwargs.pop("pydata")
            if isinstance(pydata, str):
                pydata = pydata.encode("utf8")
            args.append(base64.b64decode(pydata))
        self._buf = io.BytesIO(*args)

    def getIO(self):
        if sys.version_info >= (3, 8):
            if hasattr(self, '_sessID'):
                return SharedMemoryIO(self.oid, self._sessID)
            else:
                # Using Drop without manager, just generate a random name.
                sess_id = ''.join(random.choices(string.ascii_uppercase + string.digits, k=10))
                return SharedMemoryIO(self.oid, sess_id)
        else:
            raise NotImplementedError("Shared memory is only available with Python >= 3.8")

    @property
    def dataURL(self) -> str:
        hostname = os.uname()[1]
        return f"shmem://{hostname}/{os.getpid()}/{id(self._buf)}"


class NullDROP(DataDROP):
    """
    A DROP that doesn't store any data.
    """

    def getIO(self):
        return NullIO()

    @property
    def dataURL(self) -> str:
        return "null://"


class EndDROP(NullDROP):
    """
    A DROP that ends the session when reached
    """


class RDBMSDrop(DataDROP):
    """
    A Drop that stores data in a table of a relational database
    """

    dbparams = dlg_dict_param("dbparams", {})

    def initialize(self, **kwargs):
        DataDROP.initialize(self, **kwargs)

        if "dbmodule" not in kwargs:
            raise InvalidDropException(
                self, '%r needs a "dbmodule" parameter' % (self,)
            )
        if "dbtable" not in kwargs:
            raise InvalidDropException(self, '%r needs a "dbtable" parameter' % (self,))

        # The DB-API 2.0 module
        dbmodname = kwargs.pop("dbmodule")
        self._db_drv = importlib.import_module(dbmodname)

        # The table this Drop points at
        self._db_table = kwargs.pop("dbtable")

    def getIO(self):
        # This Drop cannot be accessed directly
        return ErrorIO()

    def _connection(self):
        return contextlib.closing(self._db_drv.connect(**self.dbparams))

    def _cursor(self, conn):
        return contextlib.closing(conn.cursor())

    def insert(self, vals: dict):
        """
        Inserts the values contained in the ``vals`` dictionary into the
        underlying table. The keys of ``vals`` are used as the column names.
        """
        with self._connection() as c:
            with self._cursor(c) as cur:
                # vals is a dictionary, its keys are the column names and its
                # values are the values to insert
                sql = "INSERT into %s (%s) VALUES (%s)" % (
                    self._db_table,
                    ",".join(vals.keys()),
                    ",".join(["{}"] * len(vals)),
                )
                sql, vals = prepare_sql(
                    sql, self._db_drv.paramstyle, list(vals.values())
                )
                logger.debug("Executing SQL with parameters: %s / %r", sql, vals)
                cur.execute(sql, vals)
                c.commit()

    def select(self, columns=None, condition=None, vals=()):
        """
        Returns the selected values from the table. Users can constrain the
        result set by specifying a list of ``columns`` to be returned (otherwise
        all table columns are returned) and a ``condition`` to be applied,
        in which case a list of ``vals`` to be applied as query parameters can
        also be given.
        """
        with self._connection() as c:
            with self._cursor(c) as cur:

                # Build up SQL with optional columns and conditions
                columns = columns or ("*",)
                sql = [
                    "SELECT %s FROM %s"
                    % (
                        ",".join(columns),
                        self._db_table,
                    )
                ]
                if condition:
                    sql.append(" WHERE ")
                    sql.append(condition)

                # Go, go, go!
                sql, vals = prepare_sql("".join(sql), self._db_drv.paramstyle, vals)
                logger.debug("Executing SQL with parameters: %s / %r", sql, vals)
                cur.execute(sql, vals)
                if cur.description:
                    return cur.fetchall()
                return []

    @property
    def dataURL(self) -> str:
        return "rdbms://%s/%s/%r" % (
            self._db_drv.__name__,
            self._db_table,
            self._db_params,
        )


class ContainerDROP(DataDROP):
    """
    A DROP that doesn't directly point to some piece of data, but instead
    holds references to other DROPs (its children), and from them its own
    internal state is deduced.

    Because of its nature, ContainerDROPs cannot be written to directly,
    and likewise they cannot be read from directly. One instead has to pay
    attention to its "children" DROPs if I/O must be performed.
    """

    def initialize(self, **kwargs):
        super(DataDROP, self).initialize(**kwargs)
        self._children = []

    # ===========================================================================
    # No data-related operations should actually be called in Container DROPs
    # ===========================================================================
    def getIO(self):
        return ErrorIO()

    @property
    def dataURL(self):
        raise OperationalError()

    def addChild(self, child):

        # Avoid circular dependencies between Containers
        if child == self.parent:
            raise InvalidRelationshipException(
                DROPRel(child, DROPLinkType.CHILD, self), "Circular dependency found"
            )

        logger.debug("Adding new child for %r: %r", self, child)

        self._children.append(child)
        child.parent = self

    def delete(self):
        # TODO: this needs more thinking. Probably a separate method to perform
        #       this recursive deletion will be needed, while this delete method
        #       will go hand-to-hand with the rest of the I/O methods above,
        #       which are currently raise a NotImplementedError
        if self._children:
            for c in [c for c in self._children if c.exists()]:
                c.delete()

    @property
    def expirationDate(self):
        if self._children:
            return heapq.nlargest(1, [c.expirationDate for c in self._children])[0]
        return self._expirationDate

    @property
    def children(self):
        return self._children[:]

    def exists(self):
        if self._children:
            # TODO: Or should it be all()? Depends on what the exact contract of
            #       "exists" is
            return any([c.exists() for c in self._children])
        return True


class DirectoryContainer(PathBasedDrop, ContainerDROP):
    """
    A ContainerDROP that represents a filesystem directory. It only allows
    FileDROPs and DirectoryContainers to be added as children. Children
    can only be added if they are placed directly within the directory
    represented by this DirectoryContainer.
    """

    check_exists = dlg_bool_param("check_exists", True)

    def initialize(self, **kwargs):
        ContainerDROP.initialize(self, **kwargs)

        if "dirname" not in kwargs:
            raise InvalidDropException(
                self, 'DirectoryContainer needs a "dirname" parameter'
            )

        directory = kwargs["dirname"]

        if self.check_exists is True:
            if not os.path.isdir(directory):
                raise InvalidDropException(self, "%s is not a directory" % (directory))

        self._path = self.get_dir(directory)

    def addChild(self, child):
        if isinstance(child, (FileDROP, DirectoryContainer)):
            path = child.path
            if os.path.dirname(path) != self.path:
                raise InvalidRelationshipException(
                    DROPRel(child, DROPLinkType.CHILD, self),
                    "Child DROP is not under %s" % (self.path),
                )
            ContainerDROP.addChild(self, child)
        else:
            raise TypeError("Child DROP is not of type FileDROP or DirectoryContainer")

    def delete(self):
        shutil.rmtree(self._path)

    def exists(self):
        return os.path.isdir(self._path)


##
# @brief Plasma
# @details An object in a Apache Arrow Plasma in-memory object store
# @par EAGLE_START
# @par category Plasma
# @param[in] param/data_volume Data volume/5/Float/readwrite/False//False/
#     \~English Estimated size of the data contained in this node
# @param[in] param/group_end Group end/False/Boolean/readwrite/False//False/
#     \~English Is this node the end of a group?
# @param[in] param/plasma_path Plasma Path//String/readwrite/False//False/
#     \~English Path to the local plasma store
# @param[in] param/object_id Object Id//String/readwrite/False//False/
#     \~English PlasmaId of the object for all compute nodes
# @param[in] param/use_staging Use Staging/False/Boolean/readwrite/False//False/
#     \~English Enables writing to a dynamically resizeable staging buffer
# @par EAGLE_END
class PlasmaDROP(DataDROP):
    """
    A DROP that points to data stored in a Plasma Store
    """

    plasma_path = dlg_string_param("plasma_path", "/tmp/plasma")
    object_id = dlg_string_param("object_id", None)
    use_staging = dlg_bool_param("use_staging", False)

    def initialize(self, **kwargs):
        object_id = self.uid
        if len(self.uid) != 20:
            object_id = np.random.bytes(20)
        if not self.object_id:
            self.object_id = object_id

    def getIO(self):
        return PlasmaIO(plasma.ObjectID(self.object_id),
                                        self.plasma_path,
                                        expected_size=self._expectedSize,
                                        use_staging=self.use_staging)

    @property
    def dataURL(self) -> str:
        return "plasma://%s" % (binascii.hexlify(self.object_id).decode("ascii"))


##
# @brief PlasmaFlight
# @details An Apache Arrow Flight server providing distributed access
# to a Plasma in-memory object store
# @par EAGLE_START
# @par category Plasma
# @param[in] param/data_volume Data volume/5/Float/readwrite/False//False/
#     \~English Estimated size of the data contained in this node
# @param[in] param/group_end Group end/False/Boolean/readwrite/False//False/
#     \~English Is this node the end of a group?
# @param[in] param/plasma_path Plasma Path//String/readwrite/False//False/
#     \~English Path to the local plasma store
# @param[in] param/object_id Object Id//String/readwrite/False//False/
#     \~English PlasmaId of the object for all compute nodes
# @param[in] param/flight_path Flight Path//String/readwrite/False//False/
#     \~English IP and flight port of the drop owner
# @par EAGLE_END
class PlasmaFlightDROP(DataDROP):
    """
    A DROP that points to data stored in a Plasma Store
    """

    object_id = dlg_string_param("object_id", None)
    plasma_path: str = dlg_string_param("plasma_path", "/tmp/plasma")
    flight_path: str = dlg_string_param("flight_path", None)
    use_staging: bool = dlg_bool_param("use_staging", False)

    def initialize(self, **kwargs):
        object_id = self.uid
        if len(self.uid) != 20:
            object_id = np.random.bytes(20)
        if self.object_id is None:
            self.object_id = object_id

    def getIO(self):
        return PlasmaFlightIO(
            plasma.ObjectID(self.object_id),
            self.plasma_path,
            flight_path=self.flight_path,
            expected_size=self._expectedSize,
            use_staging=self.use_staging
        )

    @property
    def dataURL(self) -> str:
        return "plasmaflight://%s" % (binascii.hexlify(self.object_id).decode("ascii"))


# ===============================================================================
# AppDROP classes follow
# ===============================================================================


class AppDROP(ContainerDROP):
    """
    An AppDROP is a DROP representing an application that reads data
    from one or more DataDROPs (its inputs), and writes data onto one or more
    DataDROPs (its outputs).

    AppDROPs accept two different kind of inputs: "normal" and "streaming"
    inputs. Normal inputs are DataDROPs that must be on the COMPLETED state
    (and therefore their data must be fully written) before this application is
    run, while streaming inputs are DataDROPs that feed chunks of data into
    this application as the data gets written into them.

    This class contains two methods that need to be overwritten by
    subclasses: `dropCompleted`, invoked when input DataDROPs move to
    COMPLETED, and `dataWritten`, invoked with the data coming from streaming
    inputs.

    How and when applications are executed is completely up to the app component
    developer, and is not enforced by this base class. Some applications might need
    to be run at `initialize` time, while other might start during the first invocation
    of `dataWritten`. A common scenario anyway is to start an application only
    after all its inputs have moved to COMPLETED (implying that none of them is
    an streaming input); for these cases see the `BarrierAppDROP`.
    """

    def initialize(self, **kwargs):

        super(AppDROP, self).initialize(**kwargs)

        # Inputs and Outputs are the DROPs that get read from and written
        # to by this AppDROP, respectively. An input DROP will see
        # this AppDROP as one of its consumers, while an output DROP
        # will see this AppDROP as one of its producers.
        #
        # Input and output objects are later referenced by their *index*
        # (relative to the order in which they were added to this object)
        # Therefore we use an ordered dict to keep the insertion order.
        self._inputs = collections.OrderedDict()
        self._outputs = collections.OrderedDict()

        # Same as above, only that these correspond to the 'streaming' version
        # of the consumers
        self._streamingInputs = collections.OrderedDict()

        # An AppDROP has a second, separate state machine indicating its
        # execution status.
        self._execStatus = AppDROPStates.NOT_RUN

    @track_current_drop
    def addInput(self, inputDrop, back=True):
        uid = inputDrop.uid
        if uid not in self._inputs:
            self._inputs[uid] = inputDrop
            if back:
                inputDrop.addConsumer(self, False)

    @property
    def inputs(self) -> List[DataDROP]:
        """
        The list of inputs set into this AppDROP
        """
        return list(self._inputs.values())

    @track_current_drop
    def addOutput(self, outputDrop: DataDROP, back=True):
        if outputDrop is self:
            raise InvalidRelationshipException(
                DROPRel(outputDrop, DROPLinkType.OUTPUT, self),
                "Cannot add an AppConsumer as its own output",
            )
        uid = outputDrop.uid
        if uid not in self._outputs:
            self._outputs[uid] = outputDrop

            if back:
                outputDrop.addProducer(self, False)

            # Subscribe the output DROP to events sent by this AppDROP when it
            # finishes its execution.
            self.subscribe(outputDrop, "producerFinished")

    @property
    def outputs(self) -> List[DataDROP]:
        """
        The list of outputs set into this AppDROP
        """
        return list(self._outputs.values())

    def addStreamingInput(self, streamingInputDrop, back=True):
        if streamingInputDrop not in self._streamingInputs.values():
            uid = streamingInputDrop.uid
            self._streamingInputs[uid] = streamingInputDrop
            if back:
                streamingInputDrop.addStreamingConsumer(self, False)

    @property
    def streamingInputs(self) -> List[DataDROP]:
        """
        The list of streaming inputs set into this AppDROP
        """
        return list(self._streamingInputs.values())

    def handleEvent(self, e):
        """
        Handles the arrival of a new event. Events are delivered from those
        objects this DROP is subscribed to.
        """
        if e.type == "dropCompleted":
            self.dropCompleted(e.uid, e.status)

    def dropCompleted(self, uid, drop_state):
        """
        Callback invoked when the DROP with UID `uid` (which is either a
        normal or a streaming input of this AppDROP) has moved to the
        COMPLETED or ERROR state. By default no action is performed.
        """

    def dataWritten(self, uid, data):
        """
        Callback invoked when `data` has been written into the DROP with
        UID `uid` (which is one of the streaming inputs of this AppDROP).
        By default no action is performed
        """

    @property
    def execStatus(self):
        """
        The execution status of this AppDROP
        """
        return self._execStatus

    @execStatus.setter
    def execStatus(self, execStatus):
        if self._execStatus == execStatus:
            return
        self._execStatus = execStatus
        self._fire("execStatus", execStatus=execStatus)

    def _notifyAppIsFinished(self):
        """
        Method invoked by subclasses when the execution of the application is
        over. Subclasses must make sure that both the status and execStatus
        properties are set to their correct values correctly before invoking
        this method.
        """
        is_error = self._execStatus == AppDROPStates.ERROR
        if is_error:
            self.status = DROPStates.ERROR
        else:
            self.status = DROPStates.COMPLETED
        logger.debug("Moving %r to %s", self, "FINISHED" if not is_error else "ERROR")
        self._fire("producerFinished", status=self.status, execStatus=self.execStatus)

    def cancel(self):
        """Moves this application drop to its CANCELLED state"""
        super(AppDROP, self).cancel()
        self.execStatus = AppDROPStates.CANCELLED

    def skip(self):
        """Moves this application drop to its SKIPPED state"""
        super().skip()

        prev_execStatus = self.execStatus
        self.execStatus = AppDROPStates.SKIPPED
        for o in self._outputs.values():
            o.skip()

        logger.debug(f"Moving {self.__repr__()} to SKIPPED")
        if prev_execStatus in [AppDROPStates.NOT_RUN]:
            self._fire(
                "producerFinished", status=self.status, execStatus=self.execStatus
            )


class InputFiredAppDROP(AppDROP):
    """
    An InputFiredAppDROP accepts no streaming inputs and waits until a given
    amount of inputs (called *effective inputs*) have moved to COMPLETED to
    execute its 'run' method, which must be overwritten by subclasses. This way,
    this application allows to continue the execution of the graph given a
    minimum amount of inputs being ready. The transitions of subsequent inputs
    to the COMPLETED state have no effect.

    Normally only one call to the `run` method will happen per application.
    However users can override this by specifying a different number of tries
    before finally giving up.

    The amount of effective inputs must be less or equal to the amount of inputs
    added to this application once the graph is being executed. The special
    value of -1 means that all inputs are considered as effective, in which case
    this class acts as a BarrierAppDROP, effectively blocking until all its
    inputs have moved to the COMPLETED, SKIPPED or ERROR state. Setting this
    value to anything other than -1 or the number of inputs, results in
    late arriving inputs to be ignored, even if they would successfully finish.
    This requires careful implementation of the upstream and downstream apps to
    deal with this situation. It is only really useful to control a combination
    of maximum allowed execution time and acceptable number of completed inputs.

    An input error threshold controls the behavior of the application given an
    error in one or more of its inputs (i.e., a DROP moving to the ERROR state).
    The threshold is a value within 0 and 100 that indicates the tolerance
    to erroneous effective inputs, and after which the application will not be
    run but moved to the ERROR state itself instead.
    """

    input_error_threshold = dlg_int_param("Input error threshold (0 and 100)", 0)
    n_effective_inputs = dlg_int_param("Number of effective inputs", -1)
    n_tries = dlg_int_param("Number of tries", 1)

    def initialize(self, **kwargs):
        super(InputFiredAppDROP, self).initialize(**kwargs)
        self._completedInputs = []
        self._errorInputs = []
        self._skippedInputs = []

        # Error threshold must be within 0 and 100
        if self.input_error_threshold < 0 or self.input_error_threshold > 100:
            raise InvalidDropException(
                self, "%r: input_error_threshold not within [0,100]" % (self,)
            )

        # Amount of effective inputs
        if "n_effective_inputs" not in kwargs:
            raise InvalidDropException(
                self, "%r: n_effective_inputs is mandatory" % (self,)
            )

        if self.n_effective_inputs < -1 or self.n_effective_inputs == 0:
            raise InvalidDropException(
                self, "%r: n_effective_inputs must be > 0 or equals to -1" % (self,)
            )

        # Number of tries
        if self.n_tries < 1:
            raise InvalidDropException(
                self, "Invalid n_tries, must be a positive number"
            )

    def addStreamingInput(self, streamingInputDrop, back=True):
        raise InvalidRelationshipException(
            DROPRel(streamingInputDrop, DROPLinkType.STREAMING_INPUT, self),
            "InputFiredAppDROPs don't accept streaming inputs",
        )

    def dropCompleted(self, uid, drop_state):
        super(InputFiredAppDROP, self).dropCompleted(uid, drop_state)

        logger.debug(
            "Received notification from input drop: uid=%s, state=%d", uid, drop_state
        )

        # A value of -1 means all inputs
        n_inputs = len(self._inputs)
        n_eff_inputs = self.n_effective_inputs
        if n_eff_inputs == -1:
            n_eff_inputs = n_inputs

        # More effective inputs than inputs, this is a horror
        if n_eff_inputs > n_inputs:
            raise Exception(
                "%r: More effective inputs (%d) than inputs (%d)"
                % (self, self.n_effective_inputs, n_inputs)
            )

        if drop_state == DROPStates.ERROR:
            self._errorInputs.append(uid)
        elif drop_state == DROPStates.COMPLETED:
            self._completedInputs.append(uid)
        elif drop_state == DROPStates.SKIPPED:
            self._skippedInputs.append(uid)
        else:
            raise Exception("Invalid DROP state in dropCompleted: %s" % drop_state)

        error_len = len(self._errorInputs)
        ok_len = len(self._completedInputs)
        skipped_len = len(self._skippedInputs)

        # We have enough inputs to proceed
        if (skipped_len + error_len + ok_len) == n_eff_inputs:

            # calculate the number of errors that have already occurred
            percent_failed = math.floor((error_len / float(n_eff_inputs)) * 100)
            if percent_failed > 0:
                logger.debug(
                    "Error rate on inputs for %r: %d/%d",
                    self,
                    percent_failed,
                    self.input_error_threshold,
                )

            # if we hit the input error threshold then ERROR the drop and move on
            if percent_failed > self.input_error_threshold:
                logger.info(
                    "Error threshold reached on %r, not executing it: %d/%d",
                    self,
                    percent_failed,
                    self.input_error_threshold,
                )

                self.execStatus = AppDROPStates.ERROR
                self.status = DROPStates.ERROR
                self._notifyAppIsFinished()
            elif skipped_len == n_eff_inputs:
                self.skip()
            else:
                self.async_execute()

    def async_execute(self):
        # Return immediately, but schedule the execution of this app
        # If we have been given a thread pool use that
        if hasattr(self, "_tp"):
            self._tp.apply_async(self.execute)
        else:
            t = threading.Thread(target=self.execute)
            t.daemon = 1
            t.start()

    @track_current_drop
    def execute(self, _send_notifications=True):
        """
        Manually trigger the execution of this application.

        This method is normally invoked internally when the application detects
        all its inputs are COMPLETED.
        """

        # TODO: We need to be defined more clearly how the state is set in
        #       applications, for the time being they follow their execState.

        # Run at most self._n_tries if there are errors during the execution
        logger.debug("Executing %r", self)
        tries = 0
        drop_state = DROPStates.COMPLETED
        self.execStatus = AppDROPStates.RUNNING
        while tries < self.n_tries:
            try:
                if hasattr(self, '_tp'):
                    proc = DlgProcess(target=self.run, daemon=True)
                    proc.start()
                    proc.join()
                    if proc.exception:
                        raise proc.exception
                else:
                    self.run()
                if self.execStatus == AppDROPStates.CANCELLED:
                    return
                self.execStatus = AppDROPStates.FINISHED
                break
            except:
                if self.execStatus == AppDROPStates.CANCELLED:
                    return
                tries += 1
                logger.exception(
                    "Error while executing %r (try %d/%d)" % (self, tries, self.n_tries)
                )

        # We gave up running the application, go to error
        if tries == self.n_tries:
            self.execStatus = AppDROPStates.ERROR
            drop_state = DROPStates.ERROR

        self.status = drop_state
        if _send_notifications:
            self._notifyAppIsFinished()

    def run(self):
        """
        Run this application. It can be safely assumed that at this point all
        the required inputs are COMPLETED.
        """

    # TODO: another thing we need to check
    def exists(self):
        return True


class BarrierAppDROP(InputFiredAppDROP):
    """
    A BarrierAppDROP is an InputFireAppDROP that waits for all its inputs to
    complete, effectively blocking the flow of the graph execution.
    """

    def initialize(self, **kwargs):
        # Blindly override existing value if any
        kwargs["n_effective_inputs"] = -1
        super(BarrierAppDROP, self).initialize(**kwargs)

##
# @brief Branch
# @details A conditional branch to control flow
# @par EAGLE_START
# @param category Branch
# @param tag template
# @param[in] cparam/appclass Application Class/dlg.apps.simple.SimpleBranch/String/readonly/False//False/
#     \~English Application class
# @param[in] cparam/execution_time Execution Time/5/Float/readonly/False//False/
#     \~English Estimated execution time
# @param[in] cparam/num_cpus No. of CPUs/1/Integer/readonly/False//False/
#     \~English Number of cores used
# @param[in] cparam/group_start Group start/False/Boolean/readwrite/False//False/
#     \~English Is this node the start of a group?
# @param[in] cparam/input_error_threshold "Input error rate (%)"/0/Integer/readwrite/False//False/
#     \~English the allowed failure rate of the inputs (in percent), before this component goes to ERROR state and is not executed
# @param[in] cparam/n_tries Number of tries/1/Integer/readwrite/False//False/
#     \~English Specifies the number of times the 'run' method will be executed before finally giving up
# @par EAGLE_END
class BranchAppDrop(BarrierAppDROP):
    """
    A special kind of application with exactly two outputs. After normal
    execution, the application decides whether a certain condition is met.
    If the condition is met, the first output is considered as COMPLETED,
    while the other is moved to SKIPPED state, and vice-versa.
    """

    @track_current_drop
    def execute(self, _send_notifications=True):
        if len(self._outputs) != 2:
            raise InvalidDropException(
                self,
                f"BranchAppDrops should have exactly 2 outputs, not {len(self._outputs)}",
            )
        BarrierAppDROP.execute(self, _send_notifications=False)
        self.outputs[1 if self.condition() else 0].skip()
        self._notifyAppIsFinished()


<<<<<<< HEAD
=======
##
# @brief Plasma
# @details An object in a Apache Arrow Plasma in-memory object store
# @par EAGLE_START
# @param category Plasma
# @param tag template
# @param[in] cparam/data_volume Data volume/5/Float/readwrite/False//False/
#     \~English Estimated size of the data contained in this node
# @param[in] cparam/group_end Group end/False/Boolean/readwrite/False//False/
#     \~English Is this node the end of a group?
# @param[in] cparam/plasma_path Plasma Path//String/readwrite/False//False/
#     \~English Path to the local plasma store
# @param[in] cparam/object_id Object Id//String/readwrite/False//False/
#     \~English PlasmaId of the object for all compute nodes
# @param[in] cparam/use_staging Use Staging/False/Boolean/readwrite/False//False/
#     \~English Enables writing to a dynamically resizeable staging buffer
# @par EAGLE_END
class PlasmaDROP(AbstractDROP):
    """
    A DROP that points to data stored in a Plasma Store
    """

    plasma_path = dlg_string_param("plasma_path", "/tmp/plasma")
    object_id = dlg_string_param("object_id", None)
    use_staging = dlg_bool_param("use_staging", False)

    def initialize(self, **kwargs):
        object_id = self.uid
        if len(self.uid) != 20:
            object_id = np.random.bytes(20)
        if not self.object_id:
            self.object_id = object_id

    def getIO(self):
        return PlasmaIO(plasma.ObjectID(self.object_id),
                        self.plasma_path,
                        expected_size=self._expectedSize,
                        use_staging=self.use_staging)

    @property
    def dataURL(self):
        return "plasma://%s" % (binascii.hexlify(self.object_id).decode("ascii"))


##
# @brief PlasmaFlight
# @details An Apache Arrow Flight server providing distributed access
# to a Plasma in-memory object store
# @par EAGLE_START
# @param category PlasmaFlight
# @param tag template
# @param[in] cparam/data_volume Data volume/5/Float/readwrite/False//False/
#     \~English Estimated size of the data contained in this node
# @param[in] cparam/group_end Group end/False/Boolean/readwrite/False//False/
#     \~English Is this node the end of a group?
# @param[in] cparam/plasma_path Plasma Path//String/readwrite/False//False/
#     \~English Path to the local plasma store
# @param[in] cparam/object_id Object Id//String/readwrite/False//False/
#     \~English PlasmaId of the object for all compute nodes
# @param[in] cparam/flight_path Flight Path//String/readwrite/False//False/
#     \~English IP and flight port of the drop owner
# @par EAGLE_END
class PlasmaFlightDROP(AbstractDROP):
    """
    A DROP that points to data stored in a Plasma Store
    """

    object_id = dlg_string_param("object_id", None)
    plasma_path = dlg_string_param("plasma_path", "/tmp/plasma")
    flight_path = dlg_string_param("flight_path", None)

    def initialize(self, **kwargs):
        object_id = self.uid
        if len(self.uid) != 20:
            object_id = np.random.bytes(20)
        if self.object_id is None:
            self.object_id = object_id

    def getIO(self):
        if isinstance(self.object_id, str):
            object_id = plasma.ObjectID(self.object_id.encode("ascii"))
        elif isinstance(self.object_id, bytes):
            object_id = plasma.ObjectID(self.object_id)
        else:
            raise Exception(
                "Invalid argument "
                + str(self.object_id)
                + " expected str, got"
                + str(type(self.object_id))
            )
        return PlasmaFlightIO(
            object_id,
            self.plasma_path,
            flight_path=self.flight_path,
            size=self._expectedSize,
        )

    @property
    def dataURL(self):
        return "plasmaflight://%s" % (binascii.hexlify(self.object_id).decode("ascii"))


>>>>>>> 1ae481d2
# Dictionary mapping 1-to-many DROPLinkType constants to the corresponding methods
# used to append a a DROP into a relationship collection of another
# (e.g., one uses `addConsumer` to add a DROPLinkeType.CONSUMER DROP into
# another)
LINKTYPE_1TON_APPEND_METHOD = {
    DROPLinkType.CONSUMER: "addConsumer",
    DROPLinkType.STREAMING_CONSUMER: "addStreamingConsumer",
    DROPLinkType.INPUT: "addInput",
    DROPLinkType.STREAMING_INPUT: "addStreamingInput",
    DROPLinkType.OUTPUT: "addOutput",
    DROPLinkType.CHILD: "addChild",
    DROPLinkType.PRODUCER: "addProducer",
}

# Same as above, but for N-to-1 relationships, in which case we indicate not a
# method but a property
LINKTYPE_NTO1_PROPERTY = {DROPLinkType.PARENT: "parent"}

LINKTYPE_1TON_BACK_APPEND_METHOD = {
    DROPLinkType.CONSUMER: "addInput",
    DROPLinkType.STREAMING_CONSUMER: "addStreamingInput",
    DROPLinkType.INPUT: "addConsumer",
    DROPLinkType.STREAMING_INPUT: "addStreamingConsumer",
    DROPLinkType.OUTPUT: "addProducer",
    DROPLinkType.CHILD: "setParent",
    DROPLinkType.PRODUCER: "addOutput",
}

LINKTYPE_NTO1_BACK_APPEND_METHOD = {DROPLinkType.PARENT: "addChild"}<|MERGE_RESOLUTION|>--- conflicted
+++ resolved
@@ -2356,111 +2356,6 @@
         self._notifyAppIsFinished()
 
 
-<<<<<<< HEAD
-=======
-##
-# @brief Plasma
-# @details An object in a Apache Arrow Plasma in-memory object store
-# @par EAGLE_START
-# @param category Plasma
-# @param tag template
-# @param[in] cparam/data_volume Data volume/5/Float/readwrite/False//False/
-#     \~English Estimated size of the data contained in this node
-# @param[in] cparam/group_end Group end/False/Boolean/readwrite/False//False/
-#     \~English Is this node the end of a group?
-# @param[in] cparam/plasma_path Plasma Path//String/readwrite/False//False/
-#     \~English Path to the local plasma store
-# @param[in] cparam/object_id Object Id//String/readwrite/False//False/
-#     \~English PlasmaId of the object for all compute nodes
-# @param[in] cparam/use_staging Use Staging/False/Boolean/readwrite/False//False/
-#     \~English Enables writing to a dynamically resizeable staging buffer
-# @par EAGLE_END
-class PlasmaDROP(AbstractDROP):
-    """
-    A DROP that points to data stored in a Plasma Store
-    """
-
-    plasma_path = dlg_string_param("plasma_path", "/tmp/plasma")
-    object_id = dlg_string_param("object_id", None)
-    use_staging = dlg_bool_param("use_staging", False)
-
-    def initialize(self, **kwargs):
-        object_id = self.uid
-        if len(self.uid) != 20:
-            object_id = np.random.bytes(20)
-        if not self.object_id:
-            self.object_id = object_id
-
-    def getIO(self):
-        return PlasmaIO(plasma.ObjectID(self.object_id),
-                        self.plasma_path,
-                        expected_size=self._expectedSize,
-                        use_staging=self.use_staging)
-
-    @property
-    def dataURL(self):
-        return "plasma://%s" % (binascii.hexlify(self.object_id).decode("ascii"))
-
-
-##
-# @brief PlasmaFlight
-# @details An Apache Arrow Flight server providing distributed access
-# to a Plasma in-memory object store
-# @par EAGLE_START
-# @param category PlasmaFlight
-# @param tag template
-# @param[in] cparam/data_volume Data volume/5/Float/readwrite/False//False/
-#     \~English Estimated size of the data contained in this node
-# @param[in] cparam/group_end Group end/False/Boolean/readwrite/False//False/
-#     \~English Is this node the end of a group?
-# @param[in] cparam/plasma_path Plasma Path//String/readwrite/False//False/
-#     \~English Path to the local plasma store
-# @param[in] cparam/object_id Object Id//String/readwrite/False//False/
-#     \~English PlasmaId of the object for all compute nodes
-# @param[in] cparam/flight_path Flight Path//String/readwrite/False//False/
-#     \~English IP and flight port of the drop owner
-# @par EAGLE_END
-class PlasmaFlightDROP(AbstractDROP):
-    """
-    A DROP that points to data stored in a Plasma Store
-    """
-
-    object_id = dlg_string_param("object_id", None)
-    plasma_path = dlg_string_param("plasma_path", "/tmp/plasma")
-    flight_path = dlg_string_param("flight_path", None)
-
-    def initialize(self, **kwargs):
-        object_id = self.uid
-        if len(self.uid) != 20:
-            object_id = np.random.bytes(20)
-        if self.object_id is None:
-            self.object_id = object_id
-
-    def getIO(self):
-        if isinstance(self.object_id, str):
-            object_id = plasma.ObjectID(self.object_id.encode("ascii"))
-        elif isinstance(self.object_id, bytes):
-            object_id = plasma.ObjectID(self.object_id)
-        else:
-            raise Exception(
-                "Invalid argument "
-                + str(self.object_id)
-                + " expected str, got"
-                + str(type(self.object_id))
-            )
-        return PlasmaFlightIO(
-            object_id,
-            self.plasma_path,
-            flight_path=self.flight_path,
-            size=self._expectedSize,
-        )
-
-    @property
-    def dataURL(self):
-        return "plasmaflight://%s" % (binascii.hexlify(self.object_id).decode("ascii"))
-
-
->>>>>>> 1ae481d2
 # Dictionary mapping 1-to-many DROPLinkType constants to the corresponding methods
 # used to append a a DROP into a relationship collection of another
 # (e.g., one uses `addConsumer` to add a DROPLinkeType.CONSUMER DROP into
