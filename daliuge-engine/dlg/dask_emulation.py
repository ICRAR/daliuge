#
#    ICRAR - International Centre for Radio Astronomy Research
#    (c) UWA - The University of Western Australia, 2017
#    Copyright by UWA (in the framework of the ICRAR)
#    All rights reserved
#
#    This library is free software; you can redistribute it and/or
#    modify it under the terms of the GNU Lesser General Public
#    License as published by the Free Software Foundation; either
#    version 2.1 of the License, or (at your option) any later version.
#
#    This library is distributed in the hope that it will be useful,
#    but WITHOUT ANY WARRANTY; without even the implied warranty of
#    MERCHANTABILITY or FITNESS FOR A PARTICULAR PURPOSE.  See the GNU
#    Lesser General Public License for more details.
#
#    You should have received a copy of the GNU Lesser General Public
#    License along with this library; if not, write to the Free Software
#    Foundation, Inc., 59 Temple Place, Suite 330, Boston,
#    MA 02111-1307  USA
#
"""Utilities to emulate the `dask.delayed` function"""

from __future__ import annotations

import contextlib
import dill
import base64
import logging
import pickle
import socket
import struct
import time

from inspect import signature

<<<<<<< HEAD
from dlg import droputils
from dlg.apps.app_base import BarrierAppDROP
from dlg.apps import pyfunc
=======
from dlg import utils, droputils
>>>>>>> 8cf6ca0a
from dlg.common import dropdict
from dlg.data.drops.memory import parse_pydata
from dlg.ddap_protocol import DROPStates
from dlg.exceptions import InvalidDropException

from dlg.utils import connect_to

logger = logging.getLogger(f"dlg.{__name__}")


class ResultTransmitter(BarrierAppDROP):
    """Collects data from all inputs and transmits it to whomever connects to
    the given host/port"""

    def initialize(self, **kwargs):
        BarrierAppDROP.initialize(self, input_error_threshold=100, **kwargs)
        self.host = self._popArg(kwargs, "host", "localhost")
        self.port = self._popArg(kwargs, "port", None)
        if self.port is None:
            raise InvalidDropException(self, "Missing port parameter")

    def run(self):
        def read_result(x):
            if x.status == DROPStates.ERROR:
                return "Error"
            try:
                content = pickle.loads(droputils.allDropContents(x))
            except EOFError:
                content = None
            return content

        results = map(read_result, self.inputs)  # @UndefinedVariable
        results = list(results)
        if len(self.inputs) == 1:
            results = results[0]
        results = pickle.dumps(results)

        s = socket.socket()
        s.setsockopt(socket.SOL_SOCKET, socket.SO_REUSEADDR, True)
        logger.debug(
            "Attempting to bind ResultTransmitter to %s:%i", self.host, self.port
        )
        s.bind((self.host, self.port))
        s.listen(1)
        client, _ = s.accept()
        with contextlib.closing(client):
            client = client.makefile("wb")
            client.write(struct.pack(">i", len(results)))
            client.write(results)


def _get_client(**kwargs):
    if "client" in kwargs:
        return kwargs["client"]

    from .manager.client import NodeManagerClient
    from dlg import constants

    host = kwargs.get("host", "localhost")
    port = kwargs.get("port", constants.NODE_DEFAULT_REST_PORT)
    timeout = kwargs.get("timeout", None)
    return NodeManagerClient(host, port, timeout)


def _is_list_of_delayeds(x):
    return isinstance(x, (list, tuple)) and len(x) > 0 and isinstance(x[0], _DataDrop)


def compute(value, **kwargs):
    """Returns the result of the (possibly) delayed computation by sending
    the graph to a Drop Manager and waiting for the result to arrive back"""

    # Support calling compute with a list of DelayedDrops
    if _is_list_of_delayeds(value):
        value = _DelayedDrops(*value)

    graph = value.get_graph()
    port = 10001
    # Add one final application that will wait for all results
    # and transmit them back to us
    transmitter_oid = "-1"
    transmitter = dropdict(
        {
            "categoryType": "Application",
            #            "categoryType": CategoryType.APPLICATION,
            # "Application": "dlg.dask_emulation.ResultTransmitter",
            "dropclass": "dlg.dask_emulation.ResultTransmitter",
            "oid": transmitter_oid,
            "uid": transmitter_oid,
            "port": port,
            "name": "result transmitter",
        }
    )
    for leaf_oid in droputils.get_leaves(graph.values()):
        graph[leaf_oid].addConsumer(transmitter)
    graph[transmitter_oid] = transmitter

    graph = list(graph.values())

    # Submit and wait
    session_id = "session-%f" % time.time()
    client = _get_client(**kwargs)
    client.create_session(session_id)
    client.append_graph(session_id, graph)
    client.deploy_session(session_id, completed_uids=droputils.get_roots(graph))

    timeout = kwargs.get("timeout", None)
    s = connect_to("localhost", port, 10)
    s.settimeout(timeout)
    with contextlib.closing(s):
        s = s.makefile("rb")
        nbytes = struct.unpack(">i", s.read(4))[0]
        ret = pickle.loads(s.read(nbytes))
        logger.info("Received %r from graph computation", ret)
        return ret


class _DelayedDrop(object):
    _drop_count = 0

    def __init__(self, producer=None):
        self._dropdict = None
        self.producer = producer
        self.inputs = []

    @property
    def next_drop_oid(self):
        i = _DelayedDrop._drop_count
        _DelayedDrop._drop_count += 1
        return i

    @property
    def dropdict(self):
        if self._dropdict is None:
            self._dropdict = self.make_dropdict()
        return self._dropdict

    def reset(self):
        self._dropdict = None

    @property
    def oid(self):
        return self.dropdict["oid"]

    def compute(self, **kwargs):
        return compute(self, **kwargs)

    def get_graph(self):
        _DelayedDrop._drop_count = 0
        graph = {}
        visited = set()
        self.to_physical_graph(visited, graph)
        for d in visited:
            d.reset()
        return graph

    def append_to_graph(self, visited, graph):
        if self in visited:
            return
        oid = str(self.next_drop_oid)
        dd = self.dropdict
        dd["oid"] = oid
        dd["inputs"] = []

        visited.add(self)
        graph[oid] = dd
        logger.debug("Appended %r/%s to the Physical Graph", self, oid)

    def to_physical_graph(self, visited, graph):
        self.append_to_graph(visited, graph)
        dependencies = self.inputs
        if self.producer:
            dependencies.append(self.producer)
        for d in dependencies:
            if isinstance(d, list):
                d = tuple(d)
            if d in visited:
                self.add_upstream(d)
                continue

            d = d.to_physical_graph(visited, graph)
            self.add_upstream(d)

        return self

    def add_upstream(self, upstream: _DelayedDrop):
        """Link the given drop as either a producer or input of this drop"""
        self_dd = self.dropdict
        up_dd = upstream.dropdict
        if isinstance(self, _DataDrop):
            self_dd.addProducer(up_dd)
            logger.debug(
                "Set %r/%s as producer of %r/%s",
                upstream,
                upstream.oid,
                self,
                self.oid,
            )
        else:
            logger.debug(
                "Set %r/%s as input of %r/%s",
                upstream,
                upstream.oid,
                self,
                self.oid,
            )


class _Listifier(BarrierAppDROP):
    """Returns a list with all objects as contents"""

    def run(self):
        logger.debug("Listifier running...")
        self.outputs[0].write(
            pickle.dumps(
                [pickle.loads(droputils.allDropContents(x)) for x in self.inputs]
            )
        )


class _DelayedDrops(_DelayedDrop):
    """One or more _DelayedDrops treated as a single item"""

    def __init__(self, *drops):
        super(_DelayedDrops, self).__init__()
        self.drops = drops
        self.inputs.extend(drops)
        logger.debug("Created %r", self)

    def to_physical_graph(self, visited, graph):
        output = _DataDrop(producer=self)
        output.append_to_graph(visited, graph)

        self.append_to_graph(visited, graph)
        output.add_upstream(self)

        for d in self.drops:
            d.to_physical_graph(visited, graph)
            self.add_upstream(d)

        return output

    def __iter__(self):
        return iter(self.drops)

    def __len__(self):
        return len(self.drops)

    def __getitem__(self, i):
        return self.drops[i]

    def add_upstream(self, upstream: _DelayedDrop):
        _DelayedDrop.add_upstream(self, upstream)
        self.dropdict["inputs"].append(upstream.oid)

    def make_dropdict(self):
        return dropdict(
            {
                "categoryType": "Application",
                "dropclass": "dlg.dask_emulation._Listifier",
                "name": "listifier",
                "inputs": self.inputs,
            }
        )

    def __repr__(self):
        return "<_DelayedDrops n=%d>" % (len(self.drops),)


class _AppDrop(_DelayedDrop):
    """Defines a PyFuncApp drop for a given function `f`"""

    def __init__(self, f, nout):
        _DelayedDrop.__init__(self)
        self.f = f
        self.fname = None
        if hasattr(f, "__name__"):
            self.fname = f.__name__
        self.fcode, self.fdefaults = utils.serialize_func(f)
        # self.fcode = inspect.getsource(f)
        self.original_kwarg_names = []
        self.original_arg_names = []
        self.nout = nout
        logger.debug("Created %r", self)

    def make_dropdict(self):
        self.kwarg_names = list(self.original_kwarg_names)
        self.arg_names = list(self.original_arg_names)
        self.kwarg_names.reverse()
        self.arg_names.reverse()
        my_dropdict = dropdict(
            {
                # "oid": uuid.uuid1(),
                "categoryType": "Application",
                "dropclass": "dlg.apps.pyfunc.PyFuncApp",
                "func_arg_mapping": {},
                "inputs": self.inputs,
            }
        )
        if self.fname is not None:
            simple_fname = self.fname.split(".")[-1]
            my_dropdict["func_name"] = self.fname
            my_dropdict["name"] = simple_fname
        if self.fcode is not None:
            my_dropdict["func_code"] = self.fcode
            logger.debug("func_code provided: %s", dill.loads(base64.b64decode(self.fcode)))
        if self.fdefaults:
            # APPLICATION ARGUMENTS
            my_dropdict["func_defaults"] = self.fdefaults
        return my_dropdict

    def add_upstream(self, upstream):
        _DelayedDrop.add_upstream(self, upstream)
        if self.kwarg_names:
            name = self.kwarg_names.pop()
            if name is not None:
                logger.debug(
                    "Adding %s/%s to function mapping for %s",
                    name,
                    upstream.oid,
                    self.fname,
                )
                self.dropdict["inputs"].append({upstream.oid: name})
                self.dropdict["func_arg_mapping"][name] = upstream.oid
        if self.arg_names:
            name = self.arg_names.pop()
            if name is not None:
                logger.debug(
                    "Adding %s/%s to function mapping for %s",
                    name,
                    upstream.oid,
                    self.fname,
                )
                self.dropdict["inputs"].append({upstream.oid: name})
                self.dropdict["func_arg_mapping"][name] = upstream.oid

    def _to_delayed_arg(self, arg):
        logger.info("Turning into delayed arg for %r: %r", self, arg)
        if isinstance(arg, _DelayedDrop):
            return arg

        # Turn lists/tuples of _DataDrop objects into a _DelayedDrops
        if _is_list_of_delayeds(arg):
            return _DelayedDrops(*arg)

        # Plain data gets turned into a _DataDrop
        return _DataDrop(pydata=arg)

    def __call__(self, *args, **kwargs):
        logger.debug(
            "Delayed function %s called with %d args and %d kwargs",
            self.fname,
            len(args),
            len(kwargs),
        )

        for name, arg in kwargs.items():
            self.inputs.append(self._to_delayed_arg(arg))
            self.original_kwarg_names.append(name)

        leftover_args = [
            x
            for x in list(signature(self.f).parameters.keys())
            if x not in list(kwargs.keys())
        ]

        iter_range = min(len(args), len(leftover_args))
        for i in range(iter_range):
            self.inputs.append(self._to_delayed_arg(args[i]))  # , leftover_args[i]))
            self.original_arg_names.append(leftover_args[i])

        if self.nout is None:
            return _DataDrop(producer=self)

        return _DataDropSequence(nout=self.nout, producer=self)

    def __repr__(self):
        return "<_DelayedApp fname=%s, nout=%s>" % (self.fname, str(self.nout))


_no_data = object()


class _DataDrop(_DelayedDrop):
    """Defines an in-memory drop"""

    def __init__(self, producer=None, pydata=_no_data):
        _DelayedDrop.__init__(self, producer)

        if bool(producer is None) == bool(pydata is _no_data):
            raise ValueError("either producer or pydata must be not None")
        self.pydata = pydata
        logger.debug("Created %r", self)

    def make_dropdict(self):
        my_dropdict = dropdict(
            {
                # "oid": uuid.uuid1(),
                "categoryType": "Data",
                "dropclass": "dlg.data.drops.memory.InMemoryDROP",
            }
        )
        if hasattr(self, "pydata"):
            my_dropdict["pydata"] = parse_pydata(self.pydata)
        return my_dropdict

    def __repr__(self):
        if not self.producer:
            return "<_DataDrop, pydata=%r>" % (self.pydata,)
        return "<_DataDrop, producer=%r>" % self.producer


def getitem(x, i):
    """
    Helper function to ensure the delayed() __getitem__ gets the appropriate arguments
    in the correct order.
    """
    try:
        return x[i]
    except TypeError:
        return x


class _DataDropSequence(_DataDrop):
    """One or more _DataDrops that can be subscribed"""

    def __init__(self, nout, producer):
        super(_DataDrop, self).__init__(producer=producer)
        self.nout = nout
        logger.debug("Created %r", self)
        self._drops = []

    def __iter__(self):
        for i in range(self.nout):
            yield self[i]

    def __len__(self):
        return self.nout

    def __getitem__(self, i):
        return delayed(getitem)(x=self, i=i)

    def __repr__(self):
        return "<_DataDropSequence nout=%d, producer=%r>" % (
            self.nout,
            self.producer,
        )


def delayed(x, *args, **kwargs):
    """Like dask.delayed, but quietly swallowing anything other than `nout`"""
    if "nout" in kwargs:
        nout = kwargs["nout"]
    elif args:
        nout = args[0]
    else:
        nout = None

    if callable(x):
        return _AppDrop(x, nout=nout)
        # return x(*args, **kwargs)
    return _DataDrop(pydata=x)<|MERGE_RESOLUTION|>--- conflicted
+++ resolved
@@ -34,13 +34,8 @@
 
 from inspect import signature
 
-<<<<<<< HEAD
 from dlg import droputils
 from dlg.apps.app_base import BarrierAppDROP
-from dlg.apps import pyfunc
-=======
-from dlg import utils, droputils
->>>>>>> 8cf6ca0a
 from dlg.common import dropdict
 from dlg.data.drops.memory import parse_pydata
 from dlg.ddap_protocol import DROPStates
