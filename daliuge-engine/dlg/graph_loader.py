--- conflicted
+++ resolved
@@ -40,18 +40,13 @@
     LINKTYPE_1TON_APPEND_METHOD,
 )
 
-<<<<<<< HEAD
-from .data.drops.data_base import NullDROP
-from .data.drops.container import ContainerDROP
-
+from dlg.data.drops import InMemoryDROP, SharedMemoryDROP, FileDROP, NgasDROP
+from dlg.data.drops.data_base import NullDROP
 from dlg.data.drops.environmentvar_drop import EnvironmentVarDROP
 from dlg.data.drops.parset_drop import ParameterSetDROP
-=======
 from dlg.data.drops.container import ContainerDROP
->>>>>>> fc75c068
 from dlg.exceptions import InvalidGraphException
 from dlg.data.drops.json_drop import JsonDROP
-from dlg.data.drops import InMemoryDROP, SharedMemoryDROP, FileDROP, NgasDROP
 
 
 class CategoryType:
@@ -413,12 +408,8 @@
         appType = getattr(module, parts[-1])
     except (ImportError, AttributeError, ValueError) as e:
         raise InvalidGraphException(
-<<<<<<< HEAD
             "drop %s specifies non-existent application: %s" % (oid, appName)
         ) from e
-=======
-            "drop %s specifies non-existent application: %s" % (oid, appName))
->>>>>>> fc75c068
 
     if dryRun:
         return
