--- conflicted
+++ resolved
@@ -42,19 +42,14 @@
     dlg_component,
     dlg_batch_input,
     dlg_batch_output,
-<<<<<<< HEAD
     dlg_streaming_input,
-=======
-    dlg_streaming_input
->>>>>>> 82d982db
 )
 from dlg.exceptions import DaliugeException
 from dlg.apps.pyfunc import serialize_data, deserialize_data
 
-<<<<<<< HEAD
-=======
+
 logger = logging.getLogger(__name__)
->>>>>>> 82d982db
+
 
 class NullBarrierApp(BarrierAppDROP):
     component_meta = dlg_component(
@@ -438,30 +433,16 @@
     # reduce operation reduces the dimensionality of a ndarray
     # gather operation combines ndarrays and retains dimensionality
     functions = {
-<<<<<<< HEAD
-        # reduce and gather e.g. output dimension is reduces
-        "sum": "add",  # sum reduction of inputs along an axis first then reduces across drops
-        "prod": "multiply",  # prod reduction of inputs along an axis first then reduces across drops
-        "max": "maximum",  # max reduction of input along an axis first then reduces across drops
-        "min": "minimum",  # min reduction of input along an axis first then reduces across drops
+        # reduce and gather (output dimension is reduced)
+        "sum": "add",  # sum reduction of inputs along an axis first then gathers across drops
+        "prod": "multiply",  # prod reduction of inputs along an axis first then gathers across drops
+        "max": "maximum",  # max reduction of input along an axis first then gathers across drops
+        "min": "minimum",  # min reduction of input along an axis first then gathers across drops
         # gather only
         "add": None,  # elementwise addition of inputs, ndarrays must be of same shape
         "multiply": None,  # elementwise multiplication of inputs, ndarrays must be of same shape
         "maximum": None,  # elementwise maximums of inputs, ndarrays must be of same shape
         "minimum": None,  # elementwise minimums of inputs, ndarrays must be of same shape
-=======
-        # reduce and gather (output dimension is reduced)
-        "sum": "add",        # sum reduction of inputs along an axis first then gathers across drops
-        "prod": "multiply",  # prod reduction of inputs along an axis first then gathers across drops
-        "max": "maximum",    # max reduction of input along an axis first then gathers across drops
-        "min": "minimum",    # min reduction of input along an axis first then gathers across drops
-
-        # gather only
-        "add": None,         # elementwise addition of inputs, ndarrays must be of same shape
-        "multiply": None,    # elementwise multiplication of inputs, ndarrays must be of same shape
-        "maximum": None,     # elementwise maximums of inputs, ndarrays must be of same shape
-        "minimum": None      # elementwise minimums of inputs, ndarrays must be of same shape
->>>>>>> 82d982db
     }
     function: str = dlg_string_param("function", "sum")  # type: ignore
     reduce_axes: list = dlg_list_param("reduce_axes", "None")  # type: ignore
@@ -474,18 +455,10 @@
         if self.function not in self.functions:
             raise Exception(f"Function {self.function} not supported by {self}")
 
-<<<<<<< HEAD
-        result = (
-            self.reduce_combine_inputs()
-            if self.functions[self.function] is not None
-            else self.combine_inputs()
-        )
-=======
         result = self.reduce_gather_inputs()\
             if self.functions[self.function] is not None\
             else self.gather_inputs()
 
->>>>>>> 82d982db
         for o in self.outputs:
             droputils.save_numpy(o, result)
 
@@ -496,18 +469,10 @@
         gather = getattr(np, f"{self.functions[self.function]}")
         for input in self.inputs:
             data = droputils.load_numpy(input)
-<<<<<<< HEAD
-            result = (
-                reduce(data, axis=self.reduce_axes)
-                if result is None
-                else combine(result, reduce(data, axis=self.reduce_axes))
-            )
-=======
             # skip gather for the first input
             result = reduce(data, axis=self.reduce_axes)\
                 if result is None\
                 else gather(result, reduce(data, axis=self.reduce_axes))
->>>>>>> 82d982db
         return result
 
     def gather_inputs(self):
