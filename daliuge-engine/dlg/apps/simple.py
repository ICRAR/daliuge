--- conflicted
+++ resolved
@@ -290,10 +290,6 @@
 
 
     def averageArray(self):
-<<<<<<< HEAD
-=======
-
->>>>>>> 953b9374
         method_to_call = getattr(np, self.method)
         return method_to_call(self.marray, axis=0)
 
