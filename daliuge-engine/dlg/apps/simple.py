#
#    ICRAR - International Centre for Radio Astronomy Research
#    (c) UWA - The University of Western Australia, 2017
#    Copyright by UWA (in the framework of the ICRAR)
#    All rights reserved
#
#    This library is free software; you can redistribute it and/or
#    modify it under the terms of the GNU Lesser General Public
#    License as published by the Free Software Foundation; either
#    version 2.1 of the License, or (at your option) any later version.
#
#    This library is distributed in the hope that it will be useful,
#    but WITHOUT ANY WARRANTY; without even the implied warranty of
#    MERCHANTABILITY or FITNESS FOR A PARTICULAR PURPOSE.  See the GNU
#    Lesser General Public License for more details.
#
#    You should have received a copy of the GNU Lesser General Public
#    License along with this library; if not, write to the Free Software
#    Foundation, Inc., 59 Temple Place, Suite 330, Boston,
#    MA 02111-1307  USA
#
"""Applications used as examples, for testing, or in simple situations"""
import pickle
import random
from typing import List
import urllib.error
import urllib.request

import time
import ast
import numpy as np

from dlg import droputils, utils
from dlg.drop import BarrierAppDROP, BranchAppDrop, ContainerDROP
<<<<<<< HEAD
from dlg.meta import dlg_float_param, dlg_string_param
from dlg.meta import dlg_bool_param, dlg_int_param
from dlg.meta import dlg_component, dlg_batch_input
from dlg.meta import dlg_batch_output, dlg_streaming_input
from dlg.exceptions import DaliugeException
=======
from dlg.meta import (
    dlg_float_param, 
    dlg_string_param,
    dlg_bool_param, 
    dlg_int_param,
    dlg_component, 
    dlg_batch_input,
    dlg_batch_output, 
    dlg_streaming_input
)

>>>>>>> 5101cab1
from dlg.apps.pyfunc import serialize_data, deserialize_data


class NullBarrierApp(BarrierAppDROP):
    component_meta = dlg_component(
        "NullBarrierApp",
        "Null Barrier.",
        [dlg_batch_input("binary/*", [])],
        [dlg_batch_output("binary/*", [])],
        [dlg_streaming_input("binary/*")],
    )

    """A BarrierAppDrop that doesn't perform any work"""

    def run(self):
        pass


##
# @brief SleepApp
# @details A simple APP that sleeps the specified amount of time (0 by default).
# This is mainly useful (and used) to test graph translation and structure
# without executing real algorithms. Very useful for debugging.
# @par EAGLE_START
# @param category PythonApp
# @param[in] param/sleepTime Sleep Time/5/Integer/readwrite/
#     \~English The number of seconds to sleep
# @param[in] param/appclass Application Class/dlg.apps.simple.SleepApp/String/readonly/
#     \~English Application class
# @par EAGLE_END
class SleepApp(BarrierAppDROP):
    """A BarrierAppDrop that sleeps the specified amount of time (0 by default)"""

    component_meta = dlg_component(
        "SleepApp",
        "Sleep App.",
        [dlg_batch_input("binary/*", [])],
        [dlg_batch_output("binary/*", [])],
        [dlg_streaming_input("binary/*")],
    )

    sleepTime = dlg_float_param("sleep time", 0)

    def initialize(self, **kwargs):
        super(SleepApp, self).initialize(**kwargs)

    def run(self):
        time.sleep(self.sleepTime)


##
# @brief CopyApp
# @details A simple APP that copies its inputs into its outputs.
# All inputs are copied into all outputs in the order they were declared in
# the graph. If an input is a container (e.g. a directory) it copies the
# content recursively.
# @par EAGLE_START
# @param category PythonApp
# @param[in] param/appclass Application Class/dlg.apps.simple.CopyApp/String/readonly/
#     \~English Application class
# @par EAGLE_END
class CopyApp(BarrierAppDROP):
    """
    A BarrierAppDrop that copies its inputs into its outputs.
    All inputs are copied into all outputs in the order they were declared in
    the graph.
    """

    component_meta = dlg_component(
        "CopyApp",
        "Copy App.",
        [dlg_batch_input("binary/*", [])],
        [dlg_batch_output("binary/*", [])],
        [dlg_streaming_input("binary/*")],
    )

    def run(self):
        self.copyAll()

    def copyAll(self):
        for inputDrop in self.inputs:
            self.copyRecursive(inputDrop)

    def copyRecursive(self, inputDrop):
        if isinstance(inputDrop, ContainerDROP):
            for child in inputDrop.children:
                self.copyRecursive(child)
        else:
            for outputDrop in self.outputs:
                droputils.copyDropContents(inputDrop, outputDrop)


class SleepAndCopyApp(SleepApp, CopyApp):
    """A combination of the SleepApp and the CopyApp. It sleeps, then copies"""

    def run(self):
        SleepApp.run(self)
        CopyApp.run(self)


##
# @brief RandomArrayApp
# @details A testing APP that does not take any input and produces a random array of
# type int64, if integer is set to True, else of type float64.
# size indicates the number of elements ranging between the values low and high.
# The resulting array will be send to all connected output apps.
# @par EAGLE_START
# @param category PythonApp
# @param[in] param/size Size/100/Integer/readwrite/
#     \~English The size of the array
# @param[in] param/integer Integer/True/Boolean/readwrite/
#     \~English Generate integer array?
# @param[in] param/low Low/0/float/readwrite/
#     \~English Low value of range in array [inclusive]
# @param[in] param/high High/1/float/readwrite/
#     \~English High value of range of array [exclusive]
# @param[in] param/appclass Application class/dlg.apps.simple.RandomArrayApp/String/readonly/
#     \~English Application class
# @param[out] port/array Array/Array/
#     \~English Port carrying the averaged array
# @par EAGLE_END
class RandomArrayApp(BarrierAppDROP):
    """
    A BarrierAppDrop that generates an array of random numbers. It does
    not require any inputs and writes the generated array to all of its
    outputs.

    Keywords:

    integer:  bool [True], generate integer array
    low:      float, lower boundary (will be converted to int for integer arrays)
    high:     float, upper boundary (will be converted to int for integer arrays)
    size:     int, number of array elements
    """

    component_meta = dlg_component(
        "RandomArrayApp",
        "Random Array App.",
        [dlg_batch_input("binary/*", [])],
        [dlg_batch_output("binary/*", [])],
        [dlg_streaming_input("binary/*")],
    )

    # default values
    integer = dlg_bool_param("integer", True)
    low = dlg_float_param("low", 0)
    high = dlg_float_param("high", 100)
    size = dlg_int_param("size", 100)
    marray = []

    def initialize(self, **kwargs):
        super(RandomArrayApp, self).initialize(**kwargs)

    def run(self):
        # At least one output should have been added
        outs = self.outputs
        if len(outs) < 1:
            raise Exception("At least one output should have been added to %r" % self)
        self.generateRandomArray()
        for o in outs:
            d = pickle.dumps(self.marray)
            o.len = len(d)
            o.write(pickle.dumps(self.marray))

    def generateRandomArray(self):
        if self.integer:
            # generate an array of self.size integers with numbers between
            # slef.low and self.high
            marray = np.random.randint(int(self.low), int(self.high), size=(self.size))
        else:
            # generate an array of self.size floats with numbers between
            # self.low and self.high
            marray = (np.random.random(size=self.size) + self.low) * self.high
        self.marray = marray

    def _getArray(self):
        return self.marray


##
# @brief AverageArrays
# @details A testing APP that takes multiple numpy arrays on input and calculates
# the mean or the median, depending on the value provided in the method parameter.
# Users can add as many producers to the input array port as required and the resulting array
# will also be send to all connected output apps.
# @par EAGLE_START
# @param category PythonApp
# @param[in] param/method Method/mean/String/readwrite/
#     \~English The method used for averaging
# @param[in] param/appclass Application Class/dlg.apps.simple.AverageArraysApp/String/readonly/
#     \~English Application class
# @param[in] port/array Array/array/
#     \~English Port for the input array(s)
# @param[out] port/array Array/Array/
#     \~English Port carrying the averaged array
# @par EAGLE_END
class AverageArraysApp(BarrierAppDROP):
    """
    A BarrierAppDrop that averages arrays received on input. It requires
    multiple inputs and writes the generated average vector to all of its
    outputs.
    The input arrays are assumed to have the same number of elements and
    the output array will also have that same number of elements.

    Keywords:

    method:  string <['mean']|'median'>, use mean or median as method.
    """

    from numpy import mean, median

    component_meta = dlg_component(
        "RandomArrayApp",
        "Random Array App.",
        [dlg_batch_input("binary/*", [])],
        [dlg_batch_output("binary/*", [])],
        [dlg_streaming_input("binary/*")],
    )

    # default values
    methods = ["mean", "median"]
    method = dlg_string_param("method", methods[0])

    def __init__(self, oid, uid, **kwargs):
        super().__init__(oid, kwargs)
        self.marray = []

    def initialize(self, **kwargs):
        super(AverageArraysApp, self).initialize(**kwargs)

    def run(self):
        # At least one output should have been added

        outs = self.outputs
        if len(outs) < 1:
            raise Exception("At least one output should have been added to %r" % self)
        self.getInputArrays()
        self._avg = self.averageArray()
        for o in outs:
            d = pickle.dumps(self._avg)
            o.len = len(d)
            o.write(d)  # average across inputs

    def getInputArrays(self):
        """
        Create the input array from all inputs received. Shape is
        (<#inputs>, <#elements>), where #elements is the length of the
        vector received from one input.
        """
        ins = self.inputs
        if len(ins) < 1:
            raise Exception("At least one input should have been added to %r" % self)
        marray = []
        for inp in ins:
            sarray = droputils.allDropContents(inp)
            if len(sarray) == 0:
                print(f"Input does not contain data!")
            else:
                sarray = pickle.loads(sarray)
                marray.extend(sarray)
        self.marray = marray

    def averageArray(self):

        method_to_call = getattr(np, self.method)
        return method_to_call(self.marray, axis=0)


##
# @brief HelloWorldApp
# @details A simple APP that implements the standard Hello World in DALiuGE.
# It allows to change 'World' with some other string and it also permits
# to connect the single output port to multiple sinks, which will all receive
# the same message. App does not require any input.
# @par EAGLE_START
# @param category PythonApp
# @param[in] param/greet Greet/World/String/readwrite/
#     \~English What appears after 'Hello '
# @param[in] param/appclass Application Class/dlg.apps.simple.HelloWorldApp/String/readonly/
#     \~English Application class
# @param[out] port/hello Hello/String/
#     \~English The port carrying the message produced by the app.
# @par EAGLE_END
class HelloWorldApp(BarrierAppDROP):
    """
    An App that writes 'Hello World!' or 'Hello <greet>!' to all of
    its outputs.

    Keywords:
    greet:   string, [World], whom to greet.
    """

    component_meta = dlg_component(
        "HelloWorldApp",
        "Hello World App.",
        [dlg_batch_input("binary/*", [])],
        [dlg_batch_output("binary/*", [])],
        [dlg_streaming_input("binary/*")],
    )

    greet = dlg_string_param("greet", "World")

    def run(self):
        ins = self.inputs
        # if no inputs use the parameter else use the input
        if len(ins) == 0:
            self.greeting = "Hello %s" % self.greet
        elif len(ins) != 1:
            raise Exception("Only one input expected for %r" % self)
        else:  # the input is expected to be a vector. We'll use the first element
            self.greeting = "Hello %s" % str(
                pickle.loads(droputils.allDropContents(ins[0]))[0]
            )

        outs = self.outputs
        if len(outs) < 1:
            raise Exception("At least one output should have been added to %r" % self)
        for o in outs:
            o.len = len(self.greeting.encode())
            o.write(self.greeting.encode())  # greet across all outputs


##
# @brief UrlRetrieveApp
# @details A simple APP that retrieves the content of a URL and writes
# it to all outputs.
# @par EAGLE_START
# @param category PythonApp
# @param[in] param/url URL/"https://eagle.icrar.org"/String/readwrite/
#     \~English The URL to retrieve
# @param[in] param/appclass Application Class/dlg.apps.simple.UrlRetrieveApp/String/readonly/
#     \~English Application class
# @param[out] port/content Content/String/
#     \~English The port carrying the content read from the URL.
# @par EAGLE_END
class UrlRetrieveApp(BarrierAppDROP):
    """
    An App that retrieves the content of a URL

    Keywords:
    URL:   string, URL to retrieve.
    """

    component_meta = dlg_component(
        "UrlRetrieveApp",
        "URL Retrieve App",
        [dlg_batch_input("binary/*", [])],
        [dlg_batch_output("binary/*", [])],
        [dlg_streaming_input("binary/*")],
    )

    url = dlg_string_param("url", "")

    def run(self):
        try:
            u = urllib.request.urlopen(self.url)
        except urllib.error.URLError as e:
            raise e.reason

        content = u.read()

        outs = self.outputs
        if len(outs) < 1:
            raise Exception("At least one output should have been added to %r" % self)
        for o in outs:
            o.len = len(content)
            o.write(content)  # send content to all outputs


##
# @brief GenericScatterApp
# @details An APP that splits about any object that can be converted to a numpy array
# into as many parts as the app has outputs, provided that the initially converted numpy
# array has enough elements. The return will be a numpy array of arrays, where the first
# axis is of length len(outputs). The modulo remainder of the length of the original array and
# the number of outputs will be distributed across the first len(outputs)-1 elements of the
# resulting array.
# @par EAGLE_START
# @param category PythonApp
# @param[in] param/appclass Application Class/dlg.apps.simple.GenericScatterApp/String/readonly/
#     \~English Application class
# @param[out] port/array Array/Array/
#     \~English A numpy array of arrays, where the first axis is of length <numSplit>
# @par EAGLE_END
class GenericScatterApp(BarrierAppDROP):
    """
    An APP that splits an object that has a len attribute into <numSplit> parts and
    returns a numpy array of arrays, where the first axis is of length <numSplit>.
    """

    component_meta = dlg_component(
        "GenericScatterApp",
        "Scatter an array like object into numSplit parts",
        [dlg_batch_input("binary/*", [])],
        [dlg_batch_output("binary/*", [])],
        [dlg_streaming_input("binary/*")],
    )

    # automatically populated by scatter node
    num_of_copies: int = dlg_int_param("num_of_copies", 1)

    def initialize(self, **kwargs):
        super(GenericScatterApp, self).initialize(**kwargs)

    def run(self):
        numSplit = self.num_of_copies
        cont = droputils.allDropContents(self.inputs[0])
        # if the data is of type string it is not pickled, but stored as a binary string.
        try:
            inpArray = pickle.loads(cont)
        except:
            inpArray = cont.decode()
        try:  # just checking whether the object is some object that can be used as an array
            nObj = np.array(inpArray)
        except:
            raise
        try:
            result = np.array_split(nObj, numSplit)
        except IndexError as err:
            raise err
        for i in range(numSplit):
            o = self.outputs[i]
            d = pickle.dumps(result[i])
            o.len = len(d)
            o.write(d)  # average across inputs


##
# @brief GenericNpyScatterApp
# @details An APP that splits about any object that can be converted to a numpy array
# into as many parts as the app has outputs, provided that the initially converted numpy
# array has enough elements. The return will be a numpy array of arrays, where the first
# axis is of length len(outputs). The modulo remainder of the length of the original array and
# the number of outputs will be distributed across the first len(outputs)-1 elements of the
# resulting array.
# @par EAGLE_START
# @param category PythonApp
# @param[in] param/appclass Application Class/dlg.apps.simple.GenericNpyScatterApp/String/readonly/
#     \~English Application class
# @param[in] param/scatter_axes Scatter Axes/String/readwrite
#     \~English The axes to split input ndarrays on, e.g. [0,0,0], length must
#       match the number of input ports
# @param[out] port/array Array/npy/
#     \~English A numpy array of arrays
# @par EAGLE_END
class GenericNpyScatterApp(BarrierAppDROP):
    """
    An APP that splits an object that has a len attribute into <num_of_copies> parts and
    returns a numpy array of arrays.
    """

    component_meta = dlg_component(
        "GenericNpyScatterApp",
        "Scatter an array like object into <num_of_copies> parts",
        [dlg_batch_input("binary/*", [])],
        [dlg_batch_output("binary/*", [])],
        [dlg_streaming_input("binary/*")],
    )

    # automatically populated by scatter node
    num_of_copies: int = dlg_int_param("num_of_copies", 1)
    scatter_axes: List[int] = dlg_string_param("scatter_axes", "[0]")

    def initialize(self, **kwargs):
        super(GenericNpyScatterApp, self).initialize(**kwargs)
        self.scatter_axes = ast.literal_eval(self.scatter_axes)

    def run(self):
        if len(self.inputs) * self.num_of_copies != len(self.outputs):
            raise DaliugeException(\
                f"expected {len(self.inputs) * self.num_of_copies} outputs,\
                 got {len(self.outputs)}")
        if len(self.inputs) != len(self.scatter_axes):
            raise DaliugeException(\
                f"expected {len(self.inputs)} axes,\
                 got {len(self.scatter_axes)}")

        # split it as many times as we have outputs
        self.num_of_copies = self.num_of_copies

        for in_index in range(len(self.inputs)):
            nObj = droputils.load_numpy(self.inputs[in_index])
            try:
                result = np.array_split(nObj, self.num_of_copies, axis=self.scatter_axes[in_index])
            except IndexError as err:
                raise err
            for split_index in range(self.num_of_copies):
                out_index = in_index * self.num_of_copies + split_index
                droputils.save_numpy(self.outputs[out_index], result[split_index])


class SimpleBranch(BranchAppDrop, NullBarrierApp):
    """Simple branch app that is told the result of its condition"""

    def initialize(self, **kwargs):
        self.result = self._getArg(kwargs, "result", True)
        BranchAppDrop.initialize(self, **kwargs)

    def run(self):
        pass

    def condition(self):
        return self.result


##
# @brief ListAppendThrashingApp\n
# @details A testing APP that appends a random integer to a list num times.
# This is a CPU intensive operation and can thus be used to provide a test for application threading
# since this operation will not yield.
# The resulting array will be sent to all connected output apps.
# @par EAGLE_START
# @param gitrepo $(GIT_REPO)
# @param version $(PROJECT_VERSION)
# @param category PythonApp
# @param[in] param/size/100/Integer/readwrite
#     \~English the size of the array\n
# @param[in] param/appclass/dlg.apps.simple.ListAppendThrashingApp/String/readonly
#     \~English Application class\n
# @param[out] port/array
#     \~English Port carrying the random array.
# @par EAGLE_END
class ListAppendThrashingApp(BarrierAppDROP):
    """
    A BarrierAppDrop that appends random integers to a list N times. It does
    not require any inputs and writes the generated array to all of its
    outputs.

    Keywords:

    size:     int, number of array elements
    """
    compontent_meta = dlg_component('ListAppendThrashingApp', 'List Append Thrashing',
                                    [dlg_batch_input('binary/*', [])],
                                    [dlg_batch_output('binary/*', [])],
                                    [dlg_streaming_input('binary/*')])

    def initialize(self, **kwargs):
        self.size = self._getArg(kwargs, 'size', 100)
        self.marray = []
        super(ListAppendThrashingApp, self).initialize(**kwargs)

    def run(self):
        # At least one output should have been added
        outs = self.outputs
        if len(outs) < 1:
            raise Exception(
                'At least one output should have been added to %r' % self)
        self.marray = self.generateArray()
        for o in outs:
            d = pickle.dumps(self.marray)
            o.len = len(d)
            o.write(pickle.dumps(self.marray))

    def generateArray(self):
        # This operation is wasteful to simulate an N^2 operation.
        marray = []
        for _ in range(int(self.size)):
            marray = []
            for i in range(int(self.size)):
                marray.append(random.random())
        return marray

    def _getArray(self):
        return self.marray<|MERGE_RESOLUTION|>--- conflicted
+++ resolved
@@ -32,13 +32,6 @@
 
 from dlg import droputils, utils
 from dlg.drop import BarrierAppDROP, BranchAppDrop, ContainerDROP
-<<<<<<< HEAD
-from dlg.meta import dlg_float_param, dlg_string_param
-from dlg.meta import dlg_bool_param, dlg_int_param
-from dlg.meta import dlg_component, dlg_batch_input
-from dlg.meta import dlg_batch_output, dlg_streaming_input
-from dlg.exceptions import DaliugeException
-=======
 from dlg.meta import (
     dlg_float_param, 
     dlg_string_param,
@@ -49,8 +42,7 @@
     dlg_batch_output, 
     dlg_streaming_input
 )
-
->>>>>>> 5101cab1
+from dlg.exceptions import DaliugeException
 from dlg.apps.pyfunc import serialize_data, deserialize_data
 
 
