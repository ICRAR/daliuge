#
#    ICRAR - International Centre for Radio Astronomy Research
#    (c) UWA - The University of Western Australia, 2017
#    Copyright by UWA (in the framework of the ICRAR)
#    All rights reserved
#
#    This library is free software; you can redistribute it and/or
#    modify it under the terms of the GNU Lesser General Public
#    License as published by the Free Software Foundation; either
#    version 2.1 of the License, or (at your option) any later version.
#
#    This library is distributed in the hope that it will be useful,
#    but WITHOUT ANY WARRANTY; without even the implied warranty of
#    MERCHANTABILITY or FITNESS FOR A PARTICULAR PURPOSE.  See the GNU
#    Lesser General Public License for more details.
#
#    You should have received a copy of the GNU Lesser General Public
#    License along with this library; if not, write to the Free Software
#    Foundation, Inc., 59 Temple Place, Suite 330, Boston,
#    MA 02111-1307  USA
#
"""Applications used as examples, for testing, or in simple situations"""
import pickle
import random
import urllib.error
import urllib.request

import time
import numpy as np

from dlg import droputils, utils
from dlg.drop import BarrierAppDROP, BranchAppDrop, ContainerDROP
from dlg.meta import dlg_float_param, dlg_string_param
from dlg.meta import dlg_bool_param, dlg_int_param
from dlg.meta import dlg_component, dlg_batch_input
from dlg.meta import dlg_batch_output, dlg_streaming_input

from dlg.apps.pyfunc import serialize_data, deserialize_data


class NullBarrierApp(BarrierAppDROP):
    component_meta = dlg_component(
        "NullBarrierApp",
        "Null Barrier.",
        [dlg_batch_input("binary/*", [])],
        [dlg_batch_output("binary/*", [])],
        [dlg_streaming_input("binary/*")],
    )

    """A BarrierAppDrop that doesn't perform any work"""

    def run(self):
        pass


##
# @brief SleepApp
# @details A simple APP that sleeps the specified amount of time (0 by default).
# This is mainly useful (and used) to test graph translation and structure
# without executing real algorithms. Very useful for debugging.
# @par EAGLE_START
# @param category PythonApp
# @param[in] param/sleepTime Sleep Time/5/Integer/readwrite/
#     \~English The number of seconds to sleep
# @param[in] param/appclass Application Class/dlg.apps.simple.SleepApp/String/readonly/
#     \~English Application class
# @par EAGLE_END
class SleepApp(BarrierAppDROP):
    """A BarrierAppDrop that sleeps the specified amount of time (0 by default)"""

    component_meta = dlg_component(
        "SleepApp",
        "Sleep App.",
        [dlg_batch_input("binary/*", [])],
        [dlg_batch_output("binary/*", [])],
        [dlg_streaming_input("binary/*")],
    )

    sleepTime = dlg_float_param("sleep time", 0)

    def initialize(self, **kwargs):
        super(SleepApp, self).initialize(**kwargs)

    def run(self):
        time.sleep(self.sleepTime)


##
# @brief CopyApp
# @details A simple APP that copies its inputs into its outputs.
# All inputs are copied into all outputs in the order they were declared in
# the graph. If an input is a container (e.g. a directory) it copies the
# content recursively.
# @par EAGLE_START
# @param category PythonApp
# @param[in] param/appclass Application Class/dlg.apps.simple.CopyApp/String/readonly/
#     \~English Application class
# @par EAGLE_END
class CopyApp(BarrierAppDROP):
    """
    A BarrierAppDrop that copies its inputs into its outputs.
    All inputs are copied into all outputs in the order they were declared in
    the graph.
    """

    component_meta = dlg_component(
        "CopyApp",
        "Copy App.",
        [dlg_batch_input("binary/*", [])],
        [dlg_batch_output("binary/*", [])],
        [dlg_streaming_input("binary/*")],
    )

    def run(self):
        self.copyAll()

    def copyAll(self):
        for inputDrop in self.inputs:
            self.copyRecursive(inputDrop)

    def copyRecursive(self, inputDrop):
        if isinstance(inputDrop, ContainerDROP):
            for child in inputDrop.children:
                self.copyRecursive(child)
        else:
            for outputDrop in self.outputs:
                droputils.copyDropContents(inputDrop, outputDrop)


class SleepAndCopyApp(SleepApp, CopyApp):
    """A combination of the SleepApp and the CopyApp. It sleeps, then copies"""

    def run(self):
        SleepApp.run(self)
        CopyApp.run(self)


##
# @brief RandomArrayApp
# @details A testing APP that does not take any input and produces a random array of
# type int64, if integer is set to True, else of type float64.
# size indicates the number of elements ranging between the values low and high.
# The resulting array will be send to all connected output apps.
# @par EAGLE_START
# @param category PythonApp
# @param[in] param/size Size/100/Integer/readwrite/
#     \~English The size of the array
# @param[in] param/integer Integer/True/Boolean/readwrite/
#     \~English Generate integer array?
# @param[in] param/low Low/0/float/readwrite/
#     \~English Low value of range in array [inclusive]
# @param[in] param/high High/1/float/readwrite/
#     \~English High value of range of array [exclusive]
# @param[in] param/appclass Application class/dlg.apps.simple.RandomArrayApp/String/readonly/
#     \~English Application class
# @param[out] port/array Array/Array/
#     \~English Port carrying the averaged array
# @par EAGLE_END
class RandomArrayApp(BarrierAppDROP):
    """
    A BarrierAppDrop that generates an array of random numbers. It does
    not require any inputs and writes the generated array to all of its
    outputs.

    Keywords:

    integer:  bool [True], generate integer array
    low:      float, lower boundary (will be converted to int for integer arrays)
    high:     float, upper boundary (will be converted to int for integer arrays)
    size:     int, number of array elements
    """

    component_meta = dlg_component(
        "RandomArrayApp",
        "Random Array App.",
        [dlg_batch_input("binary/*", [])],
        [dlg_batch_output("binary/*", [])],
        [dlg_streaming_input("binary/*")],
    )

    # default values
    integer = dlg_bool_param("integer", True)
    low = dlg_float_param("low", 0)
    high = dlg_float_param("high", 100)
    size = dlg_int_param("size", 100)
    marray = []

    def initialize(self, **kwargs):
        super(RandomArrayApp, self).initialize(**kwargs)

    def run(self):
        # At least one output should have been added
        outs = self.outputs
        if len(outs) < 1:
            raise Exception("At least one output should have been added to %r" % self)
        self.generateRandomArray()
        for o in outs:
            d = pickle.dumps(self.marray)
            o.len = len(d)
            o.write(pickle.dumps(self.marray))

    def generateRandomArray(self):
        if self.integer:
            # generate an array of self.size integers with numbers between
            # slef.low and self.high
            marray = np.random.randint(int(self.low), int(self.high), size=(self.size))
        else:
            # generate an array of self.size floats with numbers between
            # self.low and self.high
            marray = (np.random.random(size=self.size) + self.low) * self.high
        self.marray = marray

    def _getArray(self):
        return self.marray


##
# @brief AverageArrays
# @details A testing APP that takes multiple numpy arrays on input and calculates
# the mean or the median, depending on the value provided in the method parameter.
# Users can add as many producers to the input array port as required and the resulting array
# will also be send to all connected output apps.
# @par EAGLE_START
# @param category PythonApp
# @param[in] param/method Method/mean/String/readwrite/
#     \~English The method used for averaging
# @param[in] param/appclass Application Class/dlg.apps.simple.AverageArraysApp/String/readonly/
#     \~English Application class
# @param[in] port/array Array/array/
#     \~English Port for the input array(s)
# @param[out] port/array Array/Array/
#     \~English Port carrying the averaged array
# @par EAGLE_END
class AverageArraysApp(BarrierAppDROP):
    """
    A BarrierAppDrop that averages arrays received on input. It requires
    multiple inputs and writes the generated average vector to all of its
    outputs.
    The input arrays are assumed to have the same number of elements and
    the output array will also have that same number of elements.

    Keywords:

    method:  string <['mean']|'median'>, use mean or median as method.
    """

    from numpy import mean, median

    component_meta = dlg_component(
        "RandomArrayApp",
        "Random Array App.",
        [dlg_batch_input("binary/*", [])],
        [dlg_batch_output("binary/*", [])],
        [dlg_streaming_input("binary/*")],
    )

    # default values
<<<<<<< HEAD
    methods = ['mean', 'median']
    method = dlg_string_param('method', methods[0])

    def __init__(self, oid, uid, **kwargs):
        super().__init__(oid, kwargs)
        self.marray = []
=======
    methods = ["mean", "median"]
    method = dlg_string_param("method", methods[0])
    marray = []
>>>>>>> 4c71877e

    def initialize(self, **kwargs):
        super(AverageArraysApp, self).initialize(**kwargs)

    def run(self):
        # At least one output should have been added

        outs = self.outputs
        if len(outs) < 1:
            raise Exception("At least one output should have been added to %r" % self)
        self.getInputArrays()
        self._avg = self.averageArray()
        for o in outs:
            d = pickle.dumps(self._avg)
            o.len = len(d)
            o.write(d)  # average across inputs

    def getInputArrays(self):
        """
        Create the input array from all inputs received. Shape is
        (<#inputs>, <#elements>), where #elements is the length of the
        vector received from one input.
        """
        ins = self.inputs
        if len(ins) < 1:
<<<<<<< HEAD
            raise Exception(
                'At least one input should have been added to %r' % self)
        marray = []
        for inp in ins:
            sarray = droputils.allDropContents(inp)
            if len(sarray) == 0:
                print(f"Input does not contain data!")
            else:
                sarray = pickle.loads(sarray)
                marray.extend(sarray)
=======
            raise Exception("At least one input should have been added to %r" % self)

        marray = [pickle.loads(droputils.allDropContents(inp)) for inp in ins]
>>>>>>> 4c71877e
        self.marray = marray

    def averageArray(self):
        method_to_call = getattr(np, self.method)
        return method_to_call(self.marray, axis=0)


##
# @brief HelloWorldApp
# @details A simple APP that implements the standard Hello World in DALiuGE.
# It allows to change 'World' with some other string and it also permits
# to connect the single output port to multiple sinks, which will all receive
# the same message. App does not require any input.
# @par EAGLE_START
# @param category PythonApp
# @param[in] param/greet Greet/World/String/readwrite/
#     \~English What appears after 'Hello '
# @param[in] param/appclass Application Class/dlg.apps.simple.HelloWorldApp/String/readonly/
#     \~English Application class
# @param[out] port/hello Hello/String/
#     \~English The port carrying the message produced by the app.
# @par EAGLE_END
class HelloWorldApp(BarrierAppDROP):
    """
    An App that writes 'Hello World!' or 'Hello <greet>!' to all of
    its outputs.

    Keywords:
    greet:   string, [World], whom to greet.
    """

    component_meta = dlg_component(
        "HelloWorldApp",
        "Hello World App.",
        [dlg_batch_input("binary/*", [])],
        [dlg_batch_output("binary/*", [])],
        [dlg_streaming_input("binary/*")],
    )

    greet = dlg_string_param("greet", "World")

    def run(self):
        ins = self.inputs
        # if no inputs use the parameter else use the input
        if len(ins) == 0:
            self.greeting = "Hello %s" % self.greet
        elif len(ins) != 1:
            raise Exception("Only one input expected for %r" % self)
        else:  # the input is expected to be a vector. We'll use the first element
            self.greeting = "Hello %s" % str(
                pickle.loads(droputils.allDropContents(ins[0]))[0]
            )

        outs = self.outputs
        if len(outs) < 1:
            raise Exception("At least one output should have been added to %r" % self)
        for o in outs:
            o.len = len(self.greeting.encode())
            o.write(self.greeting.encode())  # greet across all outputs


##
# @brief UrlRetrieveApp
# @details A simple APP that retrieves the content of a URL and writes
# it to all outputs.
# @par EAGLE_START
# @param category PythonApp
# @param[in] param/url URL/"https://eagle.icrar.org"/String/readwrite/
#     \~English The URL to retrieve
# @param[in] param/appclass Application Class/dlg.apps.simple.UrlRetrieveApp/String/readonly/
#     \~English Application class
# @param[out] port/content Content/String/
#     \~English The port carrying the content read from the URL.
# @par EAGLE_END
class UrlRetrieveApp(BarrierAppDROP):
    """
    An App that retrieves the content of a URL

    Keywords:
    URL:   string, URL to retrieve.
    """

    component_meta = dlg_component(
        "UrlRetrieveApp",
        "URL Retrieve App",
        [dlg_batch_input("binary/*", [])],
        [dlg_batch_output("binary/*", [])],
        [dlg_streaming_input("binary/*")],
    )

    url = dlg_string_param("url", "")

    def run(self):
        try:
            u = urllib.request.urlopen(self.url)
        except urllib.error.URLError as e:
            raise e.reason

        content = u.read()

        outs = self.outputs
        if len(outs) < 1:
            raise Exception("At least one output should have been added to %r" % self)
        for o in outs:
            o.len = len(content)
            o.write(content)  # send content to all outputs


##
# @brief GenericScatterApp
# @details An APP that splits about any object that can be converted to a numpy array
# into as many parts as the app has outputs, provided that the initially converted numpy
# array has enough elements. The return will be a numpy array of arrays, where the first
# axis is of length len(outputs). The modulo remainder of the length of the original array and
# the number of outputs will be distributed across the first len(outputs)-1 elements of the
# resulting array.
# @par EAGLE_START
# @param category PythonApp
# @param[in] param/appclass Application Class/dlg.apps.simple.GenericScatterApp/String/readonly/
#     \~English Application class
# @param[out] port/array Array/Array/
#     \~English A numpy array of arrays, where the first axis is of length <numSplit>
# @par EAGLE_END
class GenericScatterApp(BarrierAppDROP):
    """
    An APP that splits an object that has a len attribute into <numSplit> parts and
    returns a numpy array of arrays, where the first axis is of length <numSplit>.
    """

    component_meta = dlg_component(
        "GenericScatterApp",
        "Scatter an array like object into numSplit parts",
        [dlg_batch_input("binary/*", [])],
        [dlg_batch_output("binary/*", [])],
        [dlg_streaming_input("binary/*")],
    )

    def initialize(self, **kwargs):
        super(GenericScatterApp, self).initialize(**kwargs)

    def run(self):
        # split it as many times as we have outputs
        numSplit = len(self.outputs)
        cont = droputils.allDropContents(self.inputs[0])
        # if the data is of type string it is not pickled, but stored as a binary string.
        try:
            inpArray = pickle.loads(cont)
        except:
            inpArray = cont.decode()
        try:  # just checking whether the object is some object that can be used as an array
            nObj = np.array(inpArray)
        except:
            raise
        try:
            result = np.array_split(nObj, numSplit)
        except IndexError as err:
            raise err
        for i in range(numSplit):
            o = self.outputs[i]
            d = pickle.dumps(result[i])
            o.len = len(d)
            o.write(d)  # average across inputs


class SimpleBranch(BranchAppDrop, NullBarrierApp):
    """Simple branch app that is told the result of its condition"""

    def initialize(self, **kwargs):
        self.result = self._getArg(kwargs, "result", True)
        BranchAppDrop.initialize(self, **kwargs)

    def run(self):
        pass

    def condition(self):
        return self.result



##
# @brief ListAppendThrashingApp\n
# @details A testing APP that appends a random integer to a list num times.
# This is a CPU intensive operation and can thus be used to provide a test for application threading
# since this operation will not yield.
# The resulting array will be sent to all connected output apps.
# @par EAGLE_START
# @param gitrepo $(GIT_REPO)
# @param version $(PROJECT_VERSION)
# @param category PythonApp
# @param[in] param/size/100/Integer/readwrite
#     \~English the size of the array\n
# @param[in] param/appclass/dlg.apps.simple.ListAppendThrashingApp/String/readonly
#     \~English Application class\n
# @param[out] port/array
#     \~English Port carrying the random array.
# @par EAGLE_END
class ListAppendThrashingApp(BarrierAppDROP):
    """
    A BarrierAppDrop that appends random integers to a list N times. It does
    not require any inputs and writes the generated array to all of its
    outputs.

    Keywords:

    size:     int, number of array elements
    """
    compontent_meta = dlg_component('ListAppendThrashingApp', 'List Append Thrashing',
                                    [dlg_batch_input('binary/*', [])],
                                    [dlg_batch_output('binary/*', [])],
                                    [dlg_streaming_input('binary/*')])

    def initialize(self, **kwargs):
        self.size = self._getArg(kwargs, 'size', 100)
        self.marray = []
        super(ListAppendThrashingApp, self).initialize(**kwargs)

    def run(self):
        # At least one output should have been added
        outs = self.outputs
        if len(outs) < 1:
            raise Exception(
                'At least one output should have been added to %r' % self)
        self.marray = self.generateArray()
        for o in outs:
            d = pickle.dumps(self.marray)
            o.len = len(d)
            o.write(pickle.dumps(self.marray))

    def generateArray(self):
        # This operation is wasteful to simulate an N^2 operation.
        marray = []
        for _ in range(int(self.size)):
            marray = []
            for i in range(int(self.size)):
                marray.append(random.random())
        return marray

    def _getArray(self):
        return self.marray<|MERGE_RESOLUTION|>--- conflicted
+++ resolved
@@ -255,18 +255,12 @@
     )
 
     # default values
-<<<<<<< HEAD
-    methods = ['mean', 'median']
-    method = dlg_string_param('method', methods[0])
+    methods = ["mean", "median"]
+    method = dlg_string_param("method", methods[0])
 
     def __init__(self, oid, uid, **kwargs):
         super().__init__(oid, kwargs)
         self.marray = []
-=======
-    methods = ["mean", "median"]
-    method = dlg_string_param("method", methods[0])
-    marray = []
->>>>>>> 4c71877e
 
     def initialize(self, **kwargs):
         super(AverageArraysApp, self).initialize(**kwargs)
@@ -292,9 +286,7 @@
         """
         ins = self.inputs
         if len(ins) < 1:
-<<<<<<< HEAD
-            raise Exception(
-                'At least one input should have been added to %r' % self)
+            raise Exception("At least one input should have been added to %r" % self)
         marray = []
         for inp in ins:
             sarray = droputils.allDropContents(inp)
@@ -303,14 +295,10 @@
             else:
                 sarray = pickle.loads(sarray)
                 marray.extend(sarray)
-=======
-            raise Exception("At least one input should have been added to %r" % self)
-
-        marray = [pickle.loads(droputils.allDropContents(inp)) for inp in ins]
->>>>>>> 4c71877e
         self.marray = marray
 
     def averageArray(self):
+
         method_to_call = getattr(np, self.method)
         return method_to_call(self.marray, axis=0)
 
