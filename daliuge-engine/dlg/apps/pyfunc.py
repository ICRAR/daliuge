#
#    ICRAR - International Centre for Radio Astronomy Research
#    (c) UWA - The University of Western Australia, 2017
#    Copyright by UWA (in the framework of the ICRAR)
#    All rights reserved
#
#    This library is free software; you can redistribute it and/or
#    modify it under the terms of the GNU Lesser General Public
#    License as published by the Free Software Foundation; either
#    version 2.1 of the License, or (at your option) any later version.
#
#    This library is distributed in the hope that it will be useful,
#    but WITHOUT ANY WARRANTY; without even the implied warranty of
#    MERCHANTABILITY or FITNESS FOR A PARTICULAR PURPOSE.  See the GNU
#    Lesser General Public License for more details.
#
#    You should have received a copy of the GNU Lesser General Public
#    License along with this library; if not, write to the Free Software
#    Foundation, Inc., 59 Temple Place, Suite 330, Boston,
#    MA 02111-1307  USA
#
"""Module implementing the PyFuncApp class"""

import ast
import base64
import collections
import importlib
import inspect
import json
import logging
import os
import pickle

from typing import Callable, Union
import dill
from io import StringIO
from contextlib import redirect_stdout

from dlg import drop_loaders
from dlg.data.path_builder import filepath_from_string
from dlg.drop import track_current_drop
from dlg.utils import serialize_data, deserialize_data
from dlg.named_port_utils import (
    Argument,
    DropParser,
    check_ports_dict,
    get_port_reader_function,
    identify_named_ports,
    resolve_drop_parser,
)
from dlg.apps.app_base import BarrierAppDROP
<<<<<<< HEAD
from dlg.exceptions import BadModuleException, IncompleteDROPSpec
=======
from dlg.exceptions import InvalidDropException
>>>>>>> 3db5dae8
from dlg.meta import (
    dlg_string_param,
    dlg_dict_param,
    dlg_component,
    dlg_batch_input,
    dlg_batch_output,
    dlg_streaming_input,
)
from dlg.pyext import pyext

logger = logging.getLogger(f"dlg.{__name__}")

MAX_IMPORT_RECURSION = 100

def serialize_func(f, serialize=True):
    if isinstance(f, str):
        parts = f.split(".")
        f = getattr(importlib.import_module(".".join(parts[:-1])), parts[-1])

    fser = base64.b64encode(dill.dumps(f)).decode() if serialize else f
    # fser = inspect.getsource(f)
    fdefaults = {"args": [], "kwargs": {}}
    adefaults = {"args": [], "kwargs": {}}
    a = inspect.getfullargspec(f)
    if a.defaults:
        fdefaults["kwargs"] = dict(
            zip(
                a.args[-len(a.defaults):],
                [serialize_data(d) for d in a.defaults],
            )
        )
        adefaults["kwargs"] = dict(
            zip(a.args[-len(a.defaults):], [d for d in a.defaults])
        )
    logger.debug("Introspection of function %s: %s", f, a)
    logger.debug("Defaults for function %r: %r", f, adefaults)
    return fser, fdefaults


def import_using_name(app, fname, curr_depth):
    if curr_depth > MAX_IMPORT_RECURSION:
        raise BadModuleException(
            app, "Problem importing module %s, search exceeded recursion limit" % fname
        )

    logger.debug("Importing %s", fname)
    parts = fname.split(".")
    # If only one part check if builtin
    b = globals()["__builtins__"]
    logger.debug("Function: %s: %s", parts[0], hasattr(b, parts[0]))
    if len(parts) < 2:
        logger.debug("Builtins: %s", type(b))
        logger.debug("Function %s: %s", fname, hasattr(b, fname))
        if fname in b:
            return b[fname]
        else:
            msg = "%s is not builtin and does not contain a module name" % fname
            raise BadModuleException(app, msg)
    elif parts[0] in b.keys():
        return b[parts[0]]
    else:
        if len(parts) > 1:
            if parts[-1] in ["__init__", "__class__"]:
                parts = parts[:-1]
            logger.debug("Recursive import: %s", parts)
            try:
                mod = importlib.import_module(parts[0], __name__)
            except ImportError as e:
                raise BadModuleException(
                    app,
                    "Error when loading module %s: %s" % (parts[0], str(e)),
                ) from e
            for m in parts[1:]:
                try:
                    logger.debug("Getting attribute %s", m)
                    mod = getattr(mod, m)
                except AttributeError:
                    try:
                        logger.debug(
                            "Trying to load backwards: %s",
                            ".".join(parts[:-1]),
                        )
                        mod = importlib.import_module(".".join(parts[:-1]), __name__)
                        mod = getattr(mod, parts[-1])
                        break
                    except ModuleNotFoundError:
                        # try again, sometimes fixes the namespace
                        mod = import_using_name(app, fname, curr_depth=curr_depth+1)
                        break
                    except Exception as e: # pylint: disable=broad-exception-caught
                        raise BadModuleException(
                            app, "Problem importing module %s, %s" % (mod, e)
                        ) from e
            logger.debug("Loaded module: %s", mod)
            return mod

def import_using_code_ser(func_code: Union[str, bytes], func_name: str):
    """
    Import the function provided as a serialised code string.
    """
    try:
        func_code = func_code if isinstance(func_code, bytes) else func_code.encode()
        func = dill.loads(base64.b64decode(func_code))
    except Exception as err:
        logger.warning("Unable to deserialize func_code: %s", err)
        raise
    if func_name and func_name.split(".")[-1] != func.__name__:
        raise ValueError(
            f"Function with name '{func.__name__}' instead of '{func_name}' found!"
        )
    return func

def import_using_code(func_code: str, func_name: str, serialized: bool = True):
    """
    Import the function provided as a code string. Plain code as well as serialized code
    is supported. If the func_name does not match the provided func_name the load will fail.
    """
    mod = None
    if not serialized and not isinstance(func_code, bytes):
        logger.debug("Trying to import code from string: %s\n",  func_code.strip())
        try:
            mod = pyext.RuntimeModule.from_string("mod", func_name, func_code.strip())
        except Exception: # pylint: disable=broad-exception-caught
            func = import_using_code_ser(func_code, func_name)
        logger.debug("Imported function: %s", func_name)
        if mod and func_name:
            if hasattr(mod, func_name):
                func = getattr(mod, func_name)
            else:
                logger.warning("Function with name '%s' not found!", func_name)
                raise ValueError(f"Function with name '{func_name}' not found!")
    else:
        func = import_using_code_ser(func_code, func_name)
    logger.debug("Imported function: %s", func_name)
    return func


##
# @brief PythonMemberFunction
# @details A placeholder APP to aid construction of new class member function applications.
# This is mainly useful (and used) when starting a new workflow from scratch.
# @par EAGLE_START
# @param category PythonMemberFunction
# @param tag daliuge
# @param func_name object.__init__/String/ComponentParameter/NoPort/ReadWrite//False/False/Python function name
# @param func_code /String/ComponentParameter/NoPort/ReadWrite//False/False/Python function code, e.g. 'def f(args): return args'. Function name has to be 'f'!
# @param log_level "NOTSET"/Select/ComponentParameter/NoPort/ReadWrite/NOTSET,DEBUG,INFO,WARNING,ERROR,CRITICAL/False/False/Set the log level for this drop
# @param dropclass dlg.apps.pyfunc.PyFuncApp/String/ComponentParameter/NoPort/ReadOnly//False/False/Application class
# @param base_name pyfunc/String/ComponentParameter/NoPort/ReadOnly//False/False/Base name of application class
# @param self /Object/ComponentParameter/InputOutput/ReadWrite//False/False/Port exposing the object
# @param execution_time 5/Float/ConstraintParameter/NoPort/ReadOnly//False/False/Estimated execution time
# @param num_cpus 1/Integer/ConstraintParameter/NoPort/ReadOnly//False/False/Number of cores used
# @param group_start False/Boolean/ComponentParameter/NoPort/ReadWrite//False/False/Is this node the start of a group?
# @param input_error_threshold 0/Integer/ComponentParameter/NoPort/ReadWrite//False/False/The allowed failure rate of the inputs (in percent), before this component goes to ERROR state and is not executed
# @param n_tries 1/Integer/ComponentParameter/NoPort/ReadWrite//False/False/Specifies the number of times the 'run' method will be executed before finally giving up
#     \~English Mapping from argname to default value. Should match only the last part of the argnames list.
#               Values are interpreted as Python code literals and that means string values need to be quoted.
# @par EAGLE_END
class PyMemberApp(BarrierAppDROP):
    """A placeholder member function that just aids the generation of the palette component"""


##
# @brief PyFuncApp
# @details An application that wraps a python function.
# The inputs of the application are treated as the arguments of the function.
# Conversely, the output of the function is treated as the output of the
# application. If the application has more than one output, the result of
# calling the function is treated as an iterable, with each individual object
# being written to its corresponding output.
# @par EAGLE_START
# @param category PyFuncApp
# @param tag template
# @param func_name /String/ComponentParameter/NoPort/ReadWrite//False/False/Python function name
# @param func_code /String/ComponentParameter/NoPort/ReadWrite//False/False/Python function code, e.g. 'def func_name(args): return args'. Note that func_name above needs to match the defined name here.
# @param log_level "NOTSET"/Select/ComponentParameter/NoPort/ReadWrite/NOTSET,DEBUG,INFO,WARNING,ERROR,CRITICAL/False/False/Set the log level for this drop
# @param dropclass dlg.apps.pyfunc.PyFuncApp/String/ComponentParameter/NoPort/ReadOnly//False/False/Application class
# @param base_name pyfunc/String/ComponentParameter/NoPort/ReadOnly//False/False/Base name of application class
# @param execution_time 5/Float/ConstraintParameter/NoPort/ReadOnly//False/False/Estimated execution time
# @param num_cpus 1/Integer/ConstraintParameter/NoPort/ReadOnly//False/False/Number of cores used
# @param group_start False/Boolean/ComponentParameter/NoPort/ReadWrite//False/False/Is this node the start of a group?
# @param input_error_threshold 0/Integer/ComponentParameter/NoPort/ReadWrite//False/False/The allowed failure rate of the inputs (in percent), before this component goes to ERROR state and is not executed
# @param n_tries 1/Integer/ComponentParameter/NoPort/ReadWrite//False/False/Specifies the number of times the 'run' method will be executed before finally giving up
#     \~English Mapping from argname to default value. Should match only the last part of the argnames list.
#               Values are interpreted as Python code literals and that means string values need to be quoted.
# @par EAGLE_END
class PyFuncApp(BarrierAppDROP):
    """
    An application that wraps a simple python function.

    The inputs of the application are treated as the arguments of the function.
    Conversely, the output of the function is treated as the output of the
    application. If the application has more than one output, the result of
    calling the function is treated as an iterable, with each individual object
    being written to its corresponding output.

    Users indicate the function to be wrapped via the ``func_name`` parameter.
    In this case func_name needs to specify a function in the standard form

    ``module.function``

    and the module needs to be accessible on the PYTHONPATH of the DALiuGE
    engine. Note that the engine is expanding the standard PYTHONPATH with
    DLG_ROOT/code. That directory is always available, even if the engine is
    running in a docker container.

    Otherwise, users can also *send* over the python code using the ``func_code``
    parameter. The code needs to be base64-encoded and produced with the marshal
    module of the same Python version used to run DALiuGE.

    The positional onlyargs will be used in order of appearance.
    """

    component_meta = dlg_component(
        "PyFuncApp",
        "Py Func App.",
        [dlg_batch_input("binary/*", [])],
        [dlg_batch_output("binary/*", [])],
        [dlg_streaming_input("binary/*")],
    )

    func_name = dlg_string_param("func_name", None)
    func_arg_mapping = dlg_dict_param("func_arg_mapping", {})
    func_defaults = dlg_dict_param("func_defaults", {})
    func: Callable
    fdefaults: dict


    def __repr__(self):
        if hasattr(self, "func"):
            return  f"{self.__class__.__name__}_{self.func}_{self.oid}"
        else:
            return f"{self.__class__.__name__}"

    def _mixin_func_defaults(self):
        """
        func_defaults can be passed in through an argument, but this is only used for
        dlg_delayed and in combination with passing func_code. For dlg_delayed the function
        and its parameters might be computed on a different host than the where the delayed
        function is called and thus the function needs to be serialized.
        """
        logger.debug("Starting evaluation of func_defaults: %s", self.func_defaults)
        if (
                isinstance(self.func_defaults, dict)
                and len(self.func_defaults) > 0
                and list(self.func_defaults.keys()) == ["kwargs", "args"]
        ):
            for arg in self.func_defaults["args"]:
                self.func_defaults["kwargs"][arg] = arg
                self.func_defaults = self.func_defaults["kwargs"]
        elif (
                isinstance(self.func_defaults, dict)
                and "kwargs" in self.func_defaults
                and isinstance(self.func_defaults["kwargs"], dict)
        ):
            self.func_defaults = self.func_defaults["kwargs"]
        # we came all this way, now assume that any resulting dict is correct
        # self.func_defaults = self.func_defaults or self.fn_defaults
        if not isinstance(self.func_defaults, dict):
            logger.error(
                "Wrong format or type for function defaults for %s: %r, %r",
                self.func.__name__,
                self.func_defaults,
                type(self.func_defaults),
            )
            raise ValueError
        for name, value in self.func_defaults.items():
            # self.func_defaults[name] = deserialize_data(value) if value else value
            self.func_defaults[name] = deserialize_data(value)
        # the fn_defaults are used afterwards, we'll drop the func_defaults
        logger.debug("fn_defaults %s", self.fn_defaults)
        logger.debug("func_defaults %s", self.func_defaults)
        self.fn_defaults.update(self.func_defaults)

    def _init_fn_defaults(self):
        """
        Inititalize self.fn_defaults dictionary from values provided.
        Multiple options exist and some are here for compatibility.
        """
        logger.debug("Starting evaluation of function signature")
        # set defaults
        self.fn_defaults = {}
        self.fn_nposkw = 0
        self.poskw = {}
        self.fn_npos = 0
        self.posonly = {}
        self.kwonly = {}
        self.fn_nkw = 0
        self.varargs = False
        self.varkw = False
        self.fn_ndef = 0
        self.argnames = []
        self.argsig = None
        self.fn_nargs = 0
        try:
            self.argsig = inspect.signature(self.func)
            self.argnames = list(self.argsig.parameters.keys())
            logger.debug("Function signature: %s", self.argsig)
            self.fn_nargs = len(self.argsig.parameters)
            self.populate_arguments_without_signature = False
        except ValueError:
            logger.warning("Unable to uncover signature from function. This is likely a "
                           "C-based Python function. No positional/keyword arguments "
                           "determined.")
            self.argsig = self.func
            self.populate_arguments_without_signature = True

            return False

        for k, p in self.argsig.parameters.items():
            if not isinstance(p, str):
                if p.kind == p.POSITIONAL_OR_KEYWORD:
                    self.fn_nposkw += 1
                    self.poskw.update({k: p})
                elif p.kind == p.POSITIONAL_ONLY:
                    self.fn_npos += 1
                    self.posonly.update({k: p})
                elif p.kind == p.KEYWORD_ONLY:
                    self.fn_nkw += 1
                    self.kwonly.update({k: p})
                elif p.kind == p.VAR_POSITIONAL:
                    self.varargs = True
                elif p.kind == p.VAR_KEYWORD:
                    self.varkw = True
                if p.default != inspect._empty: # pylint: disable=protected-access
                    self.fn_defaults[k] = p.default
                    # self.arguments_defaults.append(p.default)
                    self.fn_ndef += 1
                else:
                    self.fn_defaults[k] = None
                    self.arguments_defaults.append(None)
                    self.fn_ndef += 1

        logger.debug("Got signature for function %s %s", self.func, self.argsig)
        logger.debug("Got default values for arguments %s", self.arguments_defaults)
        logger.debug("initialized fn_defaults with %s", self.fn_defaults)
        return True

    def _clean_applicationArgs(self):
        """
        remove function definition arguments in applicationArgs
        """
        self.func_def_keywords = [
            "func_code",
            "func_name",
            "func_arg_mapping",
            "input_parser",
            "output_parser",
            "func_defaults",
            "pickle",
        ]

        for kw in self.func_def_keywords:
            # these are the preferred ones now
            if kw in self._applicationArgs and isinstance(
                self._applicationArgs[kw]["value"],
                bool or self._applicationArgs[kw]["value"] or
                self._applicationArgs[kw]["precious"],
            ):
                # only transfer if there is a value or precious is True
                self._applicationArgs.pop(kw)

    def _initialise_args(self, argsDict: dict):
        """
        Ensure default arguments are properly setup.
        # If there are default values in the function sig
        # If there are values in the graph
        """
        for arg, value in argsDict.items():
            argsDict[arg] = Argument(value)
            param_arg = self.parameters.get(arg)
            if param_arg:
                argsDict[arg].value = param_arg
                argsDict[arg].encoding = "dill"
        return argsDict

    def _get_arg_info(self, arg):
        """
        Get necessary information for populating the argument
        """
        value = self._applicationArgs[arg].get("value", None)
        encoding = self._applicationArgs[arg].get("encoding", "dill")
        precious = self._applicationArgs[arg].get("precious", False)
        positional = self._applicationArgs[arg].get("positional", False)
        portType = self._applicationArgs[arg].get("usage", "NoPort")

        return value, encoding, precious, positional, portType

    def _populate_arguments_with_graph_data(self, positionalArgsMap, keywordArgsMap):
        """
         Go through the parameters that were provided by the user to the Logical Graph and
        populate the application argument with the data.

        If the user didn't provide any input, or the data is expected to come through an
        InputPort, the app argument will not be updated.

        :param positionalArgsMap:
        :param keywordArgsMap:

        :return: positionalArgsMap,
        :return: keywordArgsMap
        :return: input_outputs
        """

        vparg = []
        vkarg = {}
        input_outputs = []

        # Port-types that we may receive a filename/path from that is used as an output
        # reference
        filename_ports = ["InputOutput", "OutputPort"]

        # Legacy, used for graphs reliant on input/output parser
        if not self._applicationArgs:
            encoding = DropParser.DILL
            for key in positionalArgsMap:
                positionalArgsMap[key].encoding = encoding
            logger.debug("AppArgs/pargsDict: %s", positionalArgsMap)

            return positionalArgsMap, keywordArgsMap, input_outputs, vparg, vkarg

        # If we overwrite any defaults with what is store in AppArgs "value"
        for arg in self._applicationArgs:
            # check value type and interpret
            value, encoding, precious, positional, portType = self._get_arg_info(
                arg)
            if self._applicationArgs[arg]["type"] in ["Json", "Complex"]:
                try:
                    value = ast.literal_eval(value)
                    logger.debug("Evaluated %s to %s",
                                 value, type(value))
                    self._applicationArgs[arg].value = value
                except ValueError:
                    logger.error("Unable to evaluate %s",
                                 self._applicationArgs[arg]["value"])
            for arg_map in [positionalArgsMap, keywordArgsMap]:
                if arg in arg_map:
                    argument = arg_map[arg]
                    argument.value = value or argument.value
                    argument.encoding = encoding or argument.encoding
                    argument.precious = precious or argument.precious
                    argument.positional = positional or argument.positional
                    arg_map[arg] = argument

            if portType in filename_ports:
                input_outputs.append(arg)

        # Remove parameters of function that have been found in applicationArgs
        _ = [self._applicationArgs.pop(k) for k in positionalArgsMap if
             k in self._applicationArgs]
        logger.debug("Updated posargs dictionary: %s", positionalArgsMap)
        logger.debug("Updated keyargs dictionary: %s", keywordArgsMap)

        # Put all remaining arguments into *args and **kwargs
        logger.debug("Remaining AppArguments %s", self._applicationArgs)
        for arg in self._applicationArgs:
            if self._applicationArgs[arg]["type"] in ["Json", "Complex"]:
                value = ast.literal_eval(self._applicationArgs[arg]["value"])
            else:
                value = self._applicationArgs[arg]["value"]
            if (self._applicationArgs[arg]["positional"] or
                    self.populate_arguments_without_signature):
                vparg.append(value)
            else:
                vkarg[arg] = value

        return positionalArgsMap, keywordArgsMap, input_outputs, vparg, vkarg


    def _map_parameters_to_func_args(self, positionalArgs: dict, keywordArguments: dict) -> tuple:
        """
        Given the keyword and postional arguments of the function we are using, map
        the EAGLE/DALiuGE input parameters to those arguments.

        This performs the following steps:

        :param positionalArgs: postitional arguments of the function defined in self.func
        :type positionalArgs: dict
        :param keywordArguments: keyword arguments of the function defined in self.func
        :type keywordArguments: dict

        :return: funcargs, pargs; These are keyword and positional arguments to self.func
        """
        pargs = []  # positional arguments
        funcargs = {}  # Function arguments

        # update the positional args
        positionalArgsMap = self._initialise_args(positionalArgs)
        keywordArgsMap = self._initialise_args(keywordArguments)
        positionalArgsMap, keywordArgsMap, input_outputs, vparg, vkarg =  (
            self._populate_arguments_with_graph_data(positionalArgsMap, keywordArgsMap))


        # Determine if we can use the *args and **kwargs we identified above
        if self.varargs or self.populate_arguments_without_signature:
            logger.debug("Adding remaining *args to pargs %s", vparg)
            pargs.extend(vparg)
        if self.varkw:
            logger.debug("Adding remaining **kwargs to funcargs: %s", vkarg)
            funcargs.update(vkarg)

        # Update any InputOutput ports that might have path names
        for arg in input_outputs:
            keywordArgsMap, positionalArgsMap = self._update_filepaths(
                positionalArgsMap, keywordArgsMap, arg)

        # Extract arg and values from pargs; we no longer need the metadata
        logger.debug("Updating funcargs with values from pargsDict: %s",
                     positionalArgsMap)

        tmpPargs = {argstr: argument.value for argstr, argument in
                    positionalArgsMap.items()}

        funcargs.update(tmpPargs)
        logger.debug("positionalArgsMap: %s", positionalArgsMap)
        # Mixin the values from named ports
        portargs = self._ports2args(positionalArgsMap, keywordArgsMap)

        # Update any InputOutput ports that might have path names defined from input port
        for arg in input_outputs:
            keywordArgsMap, positionalArgsMap = self._update_filepaths(
                positionalArgsMap, keywordArgsMap, arg)

        logger.debug("Updating funcargs with values from named ports %s", portargs)
        tmpPortArgs = {port: arg.value for port, arg in portargs.items()}
        funcargs.update(tmpPortArgs)

        return funcargs, pargs

    def _update_filepaths(
            self,
            positionalArgsMap: dict[str, Argument],
            keywordArgsMap: dict[str, Argument],
            arg: str
    ):
        """
        Map any attribute that is an InputOutput

        This is used to allow PyFunc apps that require a filename as input to refer to
        the output data that is linked to the AppDrop. This resolves issues with us
        hidden having side effects of functions saving files without DALiuGE being
        aware of them.

        Parameters
        ----------
        positionalArgsMap: map of positional argument strs (from function signature) to the
        Argument objects (which store the current state of the values to be passed to
        the function).
        keywordArgsMap: map of keyword argument strs (from function signature) to the
        Argument objects (which store the current state of the values to be passed to
        the function).

        Returns
        -------
        modified keywordArgsMap and positionalArgsMap
        """

        # match to output in the event that it is None
        # Get the outputs accordingly

        attr_uid_map = {}
        output_port_count = {}
        for output in self.parameters["outputs"]:
            for key, value in output.items():
                attr_uid_map[value] = key
                if key in output_port_count:
                    output_port_count[key] += 1
                else:
                    output_port_count[key] = 1

        for arg_map in [keywordArgsMap, positionalArgsMap]:
            if arg in arg_map:
                output_uid = attr_uid_map[arg]
                output_drop = next(
                    (drop for drop in self.outputs if drop.uid == output_uid),
                    None
                )
                argument = arg_map[arg]
                parser = (DropParser(argument.encoding))
                if parser == DropParser.PATH:
                    argument.value = filepath_from_string(
                        argument.value, dirname=output_drop.dirname, uid=output_drop.uid,
                        humanKey=output_drop.humanKey
                    )
                    self._output_filepaths[output_uid] = argument.value
                arg_map[arg] = argument
                self.parameters[arg] = arg_map[arg].value
        return keywordArgsMap, positionalArgsMap

    def _ports2args(self, pargsDict, keyargsDict) -> dict:
        """
        Replace arguments with values from ports.

        Returns:
        --------
        portargs dictionary
        """
        portargs = {}
        # 3. replace default argument values with named input ports
        logger.debug("Mapping from _inputs: %s", self._inputs)
        logger.debug("Parameters: %s", self.parameters)
        if "input_parser" in self.parameters:
            self.input_parser = self.parameters["input_parser"]
        if "output_parser" in self.parameters:
            self.output_parser = self.parameters["output_parser"]
        if "inputs" in self.parameters and check_ports_dict(self.parameters["inputs"]):
            logger.debug("Mapping ports to inputs...")
            if self.fn_nargs == 0:
                check_len = len(self._inputs)
            else:
                check_len = min(
                    len(self._inputs),
                    self.fn_nargs + self.fn_nkw,
                )
            inputs_dict = collections.OrderedDict()
            for inport in self.parameters["inputs"]:
                key = list(inport.keys())[0]
                inputs_dict[key] = {"name": inport[key], "path": None, "drop":
                    self._inputs[key]}
            parser = (
                get_port_reader_function(self.input_parser)
                if hasattr(self, "input_parser")
                else None
            )
            keyPortArgs, posPortArgs = identify_named_ports(
                inputs_dict,
                pargsDict,
                keyargsDict,
                check_len=check_len,
                mode="inputs",
                addPositionalToKeyword=True,
                parser=parser
            )
            portargs.update(keyPortArgs)
        else:
            for i, input_drop in enumerate(self._inputs.values()):
                parser = (
                    get_port_reader_function(self.input_parser)
                    if hasattr(self, "input_parser")
                    else get_port_reader_function("dill")
                )
                value = parser(input_drop)
                if self.argnames:
                    logger.debug("Port value pair: %s, %s",
                                 self.argnames[i],
                                 value)

        logger.debug(
            "Finally port mapping: %s, %s, %s", portargs, pargsDict, keyargsDict
        )
        return portargs

    def initialize_with_func_code(self):
        """
        This function takes over if code is passed in through an argument.
        """
        serialized = False
        logger.debug("Initializing with func_code of type %s",
                     type(self.func_code))
        if not isinstance(self.func_code, bytes):
            try:
                self.func = import_using_code(self.func_code, self.func_name,
                                              serialized=False)
            except (SyntaxError, NameError):
                serialized = True
        if isinstance(self.func_code, bytes) or serialized:
            if isinstance(self.func_code, str):
                self.func_code = base64.b64decode(self.func_code.encode("utf8"))
            self.func = import_using_code_ser(self.func_code, self.func_name)

        self._init_fn_defaults()
        # make sure defaults are dicts
        self._mixin_func_defaults()
        if isinstance(self.func_arg_mapping, str):
            self.func_arg_mapping = ast.literal_eval(self.func_arg_mapping)
        self.func_name = self.func.__qualname__
        return


    @track_current_drop
    def initialize(self, **kwargs):
        """
        The initialization of a function component is mainly dealing with mapping
        inputs and provided applicationArgs to the function arguments. All of this
        should be driven by matching names.
        """
        BarrierAppDROP.initialize(self, **kwargs)

        env = os.environ.copy()
        env.update({"DLG_UID": self._uid})
        if self._dlg_session_id:
            env.update({"DLG_SESSION_ID": self._dlg_session_id})
        elif "dlg_session_id" in kwargs:
            self._dlg_session_id = kwargs["dlg_session_id"]
            env.update({"DLG_SESSION_ID": self._dlg_session_id})

        self._applicationArgs = self._popArg(kwargs, "applicationArgs", {})

        self.func_code = self._popArg(kwargs, "func_code", None)
        self.func = self._popArg(kwargs, "func", None)
        self.arguments_defaults = []

        # backwards compatibility
        if "pickle" in self._applicationArgs:
            if self._applicationArgs["pickle"]["value"] == True:
                self.input_parser = DropParser.PICKLE
                self.output_parser = DropParser.PICKLE
            else:
                self.input_parser = DropParser.EVAL
                self.output_parser = DropParser.EVAL
            self._applicationArgs.pop("pickle")

        self._clean_applicationArgs()

        self.num_args = len(
            self._applicationArgs)  # number of additional arguments provided

        if not self.func_name and not self.func_code and not self.func:
            raise IncompleteDROPSpec(
                self, "No function specified (either via name, code or function object)"
            )
        if self.func:
            self.func_name = self.func.__name__
        self.name = f"{self.name}:{self.func_name}"  # PyFuncApp is parent
        logger.info("AppDROP name: %s", self.name)
        # Lookup function or import bytecode as a function
        if inspect.isfunction(self.func):
            self.argnames = list(inspect.signature(self.func).parameters)
            self._init_fn_defaults()
        elif not self.func and not self.func_code:
            self.func = import_using_name(self, self.func_name, curr_depth=0)
            self._init_fn_defaults()
        else:
            self.initialize_with_func_code()

<<<<<<< HEAD
        logger.info("Args summary for %s", self.func_name)
        logger.info("Args: %s", self.argnames)
        logger.info("Args defaults:  %s", self.fn_defaults)
        logger.info("Args pos/kw: %s", list(self.poskw.keys()))
        logger.info("Args keyword only: %s", list(self.kwonly.keys()))
        logger.info("VarArgs allowed:  %s", self.varargs)
        logger.info("VarKwds allowed:  %s", self.varkw)
=======
        logger.debug(f"Args summary for '{self.func_name}':")
        logger.debug(f"Args: {self.argnames}")
        logger.info(f"Args defaults:  {self.fn_defaults}")
        logger.debug(f"Args pos/kw: {list(self.poskw.keys())}")
        logger.debug(f"Args keyword only: {list(self.kwonly.keys())}")
        logger.debug(f"VarArgs allowed:  {self.varargs}")
        logger.debug(f"VarKwds allowed:  {self.varkw}")
>>>>>>> 3db5dae8

        # Mapping between argument name and input drop uids
        logger.debug("Input mapping provided: %s", self.func_arg_mapping)
        self._output_filepaths = {}
        self._recompute_data = {}

    @track_current_drop
    def run(self):
        """
        Function positional and keyword argument treatment:

        Function arguments can be provided in three different ways:
        1) Through an input port
        2) By specifying ApplicationArgs (one for each argument)
        3) Through defaults at the time of function definition

        The priority follows the list above with input ports overruling the others.
        Function arguments in Python can be passed as positional, kw-value, positional
        only, kw-value only, and catch-all args and kwargs, which don't provide any
        hint about the names of accepted parameters. All of them are now supported. If
        positional arguments or kw-value arguments are provided by the user, but are
        not explicitely defined in the function signiture AND args and/or kwargs are
        allowed then these arguments are passed to the function. For args this is
        somewhat risky, since the order is relevant and in this code derived from the
        order defined in the graph (same order as defined in the component description).

        Input ports will NOT be used by index (anymore), but by using the name of the port.
        Since each input port requires an associated data drop, this provides a unique
        mapping. This also allows to pass values to any function argument through a port.

        """
        self._run()
        logger.user("Confirm the operator exception works.")
        logger.debug("This object: %s, %s", self, self._humanKey)
        funcargs = {}
        # Keyword arguments are made up of the default values plus the inputs
        # that match one of the keyword argument names
        # if defaults dict has not been specified at all we'll go ahead anyway

        # 1. Fill arguments with rest of inputs
        # fill the pargsDict with positional and poskw arguments and defaults
        pargsDict = {k: v.default for k, v in self.posonly.items()}
        pargsDict.update({k: v.default for k, v in self.poskw.items()})
        logger.debug("Initial pos_kwargs dictionary: %s", pargsDict)
        # fill the keyargsDict with kwonly arguments and defaults
        keyargsDict = {k: v.default for k, v in self.kwonly.items()}
        logger.debug("Initial kwonly dictionary: %s", self.kwonly)

        for arg in pargsDict:
            pargsDict[arg] = self.fn_defaults[arg]
        for arg in keyargsDict:
            keyargsDict[arg] = self.fn_defaults[arg]

        # 2. Map arguments from user-defined data, or from InputPorts
        funcargs, pargs = self._map_parameters_to_func_args(pargsDict, keyargsDict)

        self._recompute_data["args"] = funcargs.copy()

        # 3. remove self argument if this is the initializer.
        if (self.func_name is not None
                and self.func_name.split(".")[-1] in ["__init__","__class__"]
                and "self" in funcargs):
            funcargs.pop("self")

<<<<<<< HEAD
        logger.info("Running %s", self.func_name)
        logger.debug("Arguments: *%s **%s", pargs, funcargs)
=======
        logger.debug(f"Running {self.func_name}")
        logger.info(f"Arguments for {self.func_name}: *{pargs} **{funcargs}")
>>>>>>> 3db5dae8

        # 4. prepare for execution
        # we capture and log whatever is produced on STDOUT
        capture = StringIO()
        try:
            bind = self.argsig.bind(*pargs, **funcargs)
            logger.debug("Bound arguments: %s", bind)
        except TypeError as e:
            logger.error("Binding of arguments failed: %s", e)
        except AttributeError:
            logger.debug("Binding failed due to signature not being callable")

        # 5. Here is where the function is actually executed
        with redirect_stdout(capture):
            if isinstance(self.argsig, inspect.Signature):
                self.result = self.func(*bind.args, **bind.kwargs)
            else:
                self.result = self.func(*pargs, **funcargs)

<<<<<<< HEAD
        logger.info(
            "Captured output from function app '%s: %s'",
            self.func_name, capture.getvalue()
        )
        logger.debug("Returned result from %s: %s", self.func_name, self.result)
        logger.debug("Finished execution of %s.", self.func_name)
=======
        logger.debug("Returned result from %s: %s", self.func_name, result)
        if capture.getvalue():
            msg = f"STDOUT/STDERR output from function: '{self.func_name}': {capture.getvalue()}"
        else:
            msg = f"No STDOUT/STDERR output from function: '{self.func_name}'"
        logger.info(msg)
        logger.debug(f"Finished execution of {self.func_name}.")
>>>>>>> 3db5dae8

        # 6. Process results
        # Depending on how many outputs we have we treat our result
        # as an iterable or as a single object. Each result is pickled
        # and written to its corresponding output
        self.write_results()

    def _match_parser(self, output_drop):
        """
        Match the output parser to the appropriate drop
        """

        encoding = "dill"
        # if not self._applicationArgs:
        #     return getattr(self, "output_parser", "dill")
        component_params = self.parameters.get("componentParams", {})
        applicationArgs = self.parameters.get("applicationArgs", {})
        if "outputs" in self.parameters and check_ports_dict(
            self.parameters["outputs"]
        ):
            for outport in self.parameters["outputs"]:
                drop_uid, drop_port = list(outport.items())[0]
                if drop_uid == output_drop.uid and drop_port in applicationArgs:
                    param_enc = applicationArgs[drop_port]["encoding"]
                    encoding = param_enc or encoding
                elif drop_uid == output_drop.uid and drop_port in component_params:
                    param_enc = component_params[drop_port]["encoding"]
                    encoding = param_enc or encoding
        return DropParser(encoding) if encoding else self.output_parser

    def write_results(self):
        from dlg.droputils import listify

        result_iter = listify(self.result)
        if not self.outputs and result_iter:
            return

        logger.debug(
            "Writing following result to %d outputs: %s", len(self.outputs), result_iter
        )
        for i, o in enumerate(self.outputs):
            # Ensure that we don't produce two files for the same output DROP
            if o.uid in self._output_filepaths:
                # Trigger FileDROP filename update, but don't write to the drop because
                # it has already been written to.
                _ = o.getIO()
                continue
            if not result_iter and self.outputs:
                result = result_iter
            elif len(result_iter) == 1:
                # We only have one element, no need to save as a list
                result = result_iter[0]
            elif len(result_iter) > 1 and len(self.outputs) == 1:
                # We want all elements in the list to go to the output
                result = self.result
            else:
                # Iterate over each element of the list for each output
                # Wrap around for len(result_iter) < len(self.outputs)
                i = i % len(self.outputs)
                result = result_iter[i]

            parser = self._match_parser(o)
            parser = resolve_drop_parser(parser)
            if parser is DropParser.PICKLE:
                o.write(pickle.dumps(result))
            elif parser is DropParser.DILL:
                logger.debug("Writing dilled result %s to %s", type(result), o)
                o.write(dill.dumps(result))
            elif parser is DropParser.EVAL or parser is DropParser.UTF8:
                if isinstance(result, str):
                    o.write(result.encode("utf-8"))
                else:
                    encoded_result = repr(result).encode("utf-8")
                    o.write(encoded_result)
            elif parser is DropParser.NPY:
                import numpy as np

                if not isinstance(result, np.ndarray):
                    try:
                        result = np.array(result)
                    except Exception as e:
                        raise (e)
                drop_loaders.save_npy(o, result)
            elif parser is DropParser.RAW:
                o.write(result)
            elif parser is DropParser.BINARY:
                drop_loaders.save_binary(o, result)
            else:
                raise ValueError(self.output_parser.__repr__())

    def generate_recompute_data(self):
        for name, val in self._recompute_data.items():
            try:
                json.dumps(val)
            except TypeError as e:
                logger.debug(e)
                self._recompute_data[name] = repr(val)
        return self._recompute_data

<|MERGE_RESOLUTION|>--- conflicted
+++ resolved
@@ -49,11 +49,7 @@
     resolve_drop_parser,
 )
 from dlg.apps.app_base import BarrierAppDROP
-<<<<<<< HEAD
 from dlg.exceptions import BadModuleException, IncompleteDROPSpec
-=======
-from dlg.exceptions import InvalidDropException
->>>>>>> 3db5dae8
 from dlg.meta import (
     dlg_string_param,
     dlg_dict_param,
@@ -311,7 +307,6 @@
         ):
             self.func_defaults = self.func_defaults["kwargs"]
         # we came all this way, now assume that any resulting dict is correct
-        # self.func_defaults = self.func_defaults or self.fn_defaults
         if not isinstance(self.func_defaults, dict):
             logger.error(
                 "Wrong format or type for function defaults for %s: %r, %r",
@@ -789,23 +784,13 @@
         else:
             self.initialize_with_func_code()
 
-<<<<<<< HEAD
-        logger.info("Args summary for %s", self.func_name)
-        logger.info("Args: %s", self.argnames)
-        logger.info("Args defaults:  %s", self.fn_defaults)
-        logger.info("Args pos/kw: %s", list(self.poskw.keys()))
-        logger.info("Args keyword only: %s", list(self.kwonly.keys()))
-        logger.info("VarArgs allowed:  %s", self.varargs)
-        logger.info("VarKwds allowed:  %s", self.varkw)
-=======
-        logger.debug(f"Args summary for '{self.func_name}':")
-        logger.debug(f"Args: {self.argnames}")
-        logger.info(f"Args defaults:  {self.fn_defaults}")
-        logger.debug(f"Args pos/kw: {list(self.poskw.keys())}")
-        logger.debug(f"Args keyword only: {list(self.kwonly.keys())}")
-        logger.debug(f"VarArgs allowed:  {self.varargs}")
-        logger.debug(f"VarKwds allowed:  {self.varkw}")
->>>>>>> 3db5dae8
+        logger.debug("Args summary for %s", self.func_name)
+        logger.debug("Args: %s", self.argnames)
+        logger.debug("Args defaults:  %s", self.fn_defaults)
+        logger.debug("Args pos/kw: %s", list(self.poskw.keys()))
+        logger.debug("Args keyword only: %s", list(self.kwonly.keys()))
+        logger.debug("VarArgs allowed:  %s", self.varargs)
+        logger.debug("VarKwds allowed:  %s", self.varkw)
 
         # Mapping between argument name and input drop uids
         logger.debug("Input mapping provided: %s", self.func_arg_mapping)
@@ -870,13 +855,8 @@
                 and "self" in funcargs):
             funcargs.pop("self")
 
-<<<<<<< HEAD
-        logger.info("Running %s", self.func_name)
-        logger.debug("Arguments: *%s **%s", pargs, funcargs)
-=======
-        logger.debug(f"Running {self.func_name}")
-        logger.info(f"Arguments for {self.func_name}: *{pargs} **{funcargs}")
->>>>>>> 3db5dae8
+        logger.user("Running %s", self.func_name)
+        logger.user("Arguments: *%s **%s", pargs, funcargs)
 
         # 4. prepare for execution
         # we capture and log whatever is produced on STDOUT
@@ -896,22 +876,13 @@
             else:
                 self.result = self.func(*pargs, **funcargs)
 
-<<<<<<< HEAD
-        logger.info(
-            "Captured output from function app '%s: %s'",
-            self.func_name, capture.getvalue()
-        )
-        logger.debug("Returned result from %s: %s", self.func_name, self.result)
-        logger.debug("Finished execution of %s.", self.func_name)
-=======
-        logger.debug("Returned result from %s: %s", self.func_name, result)
+        logger.user("Returned result from %s: %s", self.func_name, self.result)
         if capture.getvalue():
             msg = f"STDOUT/STDERR output from function: '{self.func_name}': {capture.getvalue()}"
         else:
             msg = f"No STDOUT/STDERR output from function: '{self.func_name}'"
-        logger.info(msg)
+        logger.user(msg)
         logger.debug(f"Finished execution of {self.func_name}.")
->>>>>>> 3db5dae8
 
         # 6. Process results
         # Depending on how many outputs we have we treat our result
