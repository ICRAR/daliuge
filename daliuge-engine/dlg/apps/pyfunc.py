#
#    ICRAR - International Centre for Radio Astronomy Research
#    (c) UWA - The University of Western Australia, 2017
#    Copyright by UWA (in the framework of the ICRAR)
#    All rights reserved
#
#    This library is free software; you can redistribute it and/or
#    modify it under the terms of the GNU Lesser General Public
#    License as published by the Free Software Foundation; either
#    version 2.1 of the License, or (at your option) any later version.
#
#    This library is distributed in the hope that it will be useful,
#    but WITHOUT ANY WARRANTY; without even the implied warranty of
#    MERCHANTABILITY or FITNESS FOR A PARTICULAR PURPOSE.  See the GNU
#    Lesser General Public License for more details.
#
#    You should have received a copy of the GNU Lesser General Public
#    License along with this library; if not, write to the Free Software
#    Foundation, Inc., 59 Temple Place, Suite 330, Boston,
#    MA 02111-1307  USA
#
"""Module implementing the PyFuncApp class"""

import ast
import base64
import collections
from enum import Enum
import importlib
import inspect
import json
import logging
import os
import pickle

from typing import Callable
import dill
from io import StringIO
from contextlib import redirect_stdout

from dlg import droputils, utils, drop_loaders
from dlg.named_port_utils import check_ports_dict, identify_named_ports
from dlg.apps.app_base import BarrierAppDROP
from dlg.exceptions import InvalidDropException
from dlg.meta import (
    dlg_string_param,
    dlg_enum_param,
    dlg_dict_param,
    dlg_component,
    dlg_batch_input,
    dlg_batch_output,
    dlg_streaming_input,
)

logger = logging.getLogger(__name__)


def serialize_data(d):
    return utils.b2s(base64.b64encode(pickle.dumps(d)))


def deserialize_data(d):
    return pickle.loads(base64.b64decode(d.encode("latin1")))


def serialize_func(f):
    if isinstance(f, str):
        parts = f.split(".")
        f = getattr(importlib.import_module(".".join(parts[:-1])), parts[-1])

    fser = dill.dumps(f)
    fdefaults = {"args": [], "kwargs": {}}
    adefaults = {"args": [], "kwargs": {}}
    a = inspect.getfullargspec(f)
    if a.defaults:
        fdefaults["kwargs"] = dict(
            zip(
                a.args[-len(a.defaults) :],
                [serialize_data(d) for d in a.defaults],
            )
        )
        adefaults["kwargs"] = dict(
            zip(a.args[-len(a.defaults) :], [d for d in a.defaults])
        )
    logger.debug(f"Introspection of function {f}: {a}")
    logger.debug("Defaults for function %r: %r", f, adefaults)
    return fser, fdefaults


def import_using_name(app, fname):
    logger.debug("Importing %s", fname)
    parts = fname.split(".")
    # If only one part check if builtin
    if len(parts) < 2:
        b = globals()["__builtins__"]
        logger.debug(f"Builtins: {type(b)}")
        logger.debug(f"Function {fname}: {hasattr(b, fname)}")
        if fname in b:
            return b[fname]
        else:
            msg = (
                "%s is not builtin and does not contain a module name" % fname
            )
            raise InvalidDropException(app, msg)
    else:
        if len(parts) > 1:
            if parts[-1] in ["__init__", "__class__"]:
                parts = parts[:-1]
            logger.debug("Recursive import: %s", parts)
            try:
                mod = importlib.import_module(parts[0], __name__)
            except ImportError as e:
                raise InvalidDropException(
                    app,
                    "Error when loading module %s: %s" % (parts[0], str(e)),
                )
            for m in parts[1:]:
                try:
                    logger.debug("Getting attribute %s", m)
                    mod = getattr(mod, m)
                except AttributeError as e:
                    try:
                        logger.debug(
                            "Trying to load backwards: %s",
                            ".".join(parts[:-1]),
                        )
                        mod = importlib.import_module(
                            ".".join(parts[:-1]), __name__
                        )
                        mod = getattr(mod, parts[-1])
                        break
                    except Exception as e:
                        raise InvalidDropException(
                            app, "Problem importing module %s, %s" % (mod, e)
                        )

            return mod


def import_using_code(code):
    return dill.loads(code)


class DropParser(Enum):
    RAW = "raw"
    PICKLE = "pickle"
    EVAL = "eval"
    NPY = "npy"
    # JSON = "json"
    PATH = "path"  # input only
    DATAURL = "dataurl"  # input only


##
# @brief PyFuncApp
# @details An application that wraps a simple python function.
# The inputs of the application are treated as the arguments of the function.
# Conversely, the output of the function is treated as the output of the
# application. If the application has more than one output, the result of
# calling the function is treated as an iterable, with each individual object
# being written to its corresponding output.
# @par EAGLE_START
# @param category PythonApp
# @param tag template
# @param func_name /String/ApplicationArgument/NoPort/ReadWrite//False/False/Python function name
# @param func_code /String/ApplicationArgument/NoPort/ReadWrite//False/False/Python function code, e.g. 'def function_name(args): return args'
# @param dropclass dlg.apps.pyfunc.PyFuncApp/String/ComponentParameter/NoPort/ReadOnly//False/False/Application class
# @param execution_time 5/Float/ComponentParameter/NoPort/ReadOnly//False/False/Estimated execution time
# @param num_cpus 1/Integer/ComponentParameter/NoPort/ReadOnly//False/False/Number of cores used
# @param group_start False/Boolean/ComponentParameter/NoPort/ReadWrite//False/False/Is this node the start of a group?
# @param input_error_threshold 0/Integer/ComponentParameter/NoPort/ReadWrite//False/False/The allowed failure rate of the inputs (in percent), before this component goes to ERROR state and is not executed
# @param n_tries 1/Integer/ComponentParameter/NoPort/ReadWrite//False/False/Specifies the number of times the 'run' method will be executed before finally giving up
# @param input_parser pickle/Select/ApplicationArgument/NoPort/ReadWrite/raw,pickle,eval,npy,path,dataurl/False/False/Input port parsing technique
# @param output_parser pickle/Select/ApplicationArgument/NoPort/ReadWrite/raw,pickle,eval,npy,path,dataurl/False/False/Output port parsing technique
#     \~English Mapping from argname to default value. Should match only the last part of the argnames list.
#               Values are interpreted as Python code literals and that means string values need to be quoted.
<<<<<<< HEAD
=======
# @param func_arg_mapping /String/ApplicationArgument/NoPort/ReadWrite//False/False/
#     \~English Mapping between argument name and input drop uids
>>>>>>> 2dfe8e38
# @par EAGLE_END
class PyFuncApp(BarrierAppDROP):
    """
    An application that wraps a simple python function.

    The inputs of the application are treated as the arguments of the function.
    Conversely, the output of the function is treated as the output of the
    application. If the application has more than one output, the result of
    calling the function is treated as an iterable, with each individual object
    being written to its corresponding output.

    Users indicate the function to be wrapped via the ``func_name`` parameter.
    In this case func_name needs to specify a funtion in the standard form

    ``module.function``

    and the module needs to be accessible on the PYTHONPATH of the DALiuGE
    engine. Note that the engine is expanding the standard PYTHONPATH with
    DLG_ROOT/code. That directory is always available, even if the engine is
    running in a docker container.

    Otherwise, users can also *send* over the python code using the ``func_code``
    parameter. The code needs to be base64-encoded and produced with the marshal
    module of the same Python version used to run DALiuGE.

    The positional onlyargs will be used in order of appearance.
    """

    component_meta = dlg_component(
        "PyFuncApp",
        "Py Func App.",
        [dlg_batch_input("binary/*", [])],
        [dlg_batch_output("binary/*", [])],
        [dlg_streaming_input("binary/*")],
    )

    func_name = dlg_string_param("func_name", None)
    # func_code = dlg_bytes_param("func_code", None) # bytes or base64 string
    input_parser: DropParser = dlg_enum_param(DropParser, "input_parser", DropParser.PICKLE)  # type: ignore
    output_parser: DropParser = dlg_enum_param(DropParser, "output_parser", DropParser.PICKLE)  # type: ignore
    func_arg_mapping = dlg_dict_param("func_arg_mapping", {})
    func_defaults = dlg_dict_param("func_defaults", {})
    f: Callable
    fdefaults: dict

    def _mixin_func_defaults(self):
        """
        func_defaults can be passed in through an argument, but this is only used for
        dlg_delayed and in combination with passing func_code. For dlg_delayed the function
        and its parameters might be computed on a different host than the where the delayed
        function is called and thus the function needs to be serialized.
        """
        logger.debug(
            f"Starting evaluation of func_defaults: {self.func_defaults}"
        )
        if (
            isinstance(self.func_defaults, dict)
            and len(self.func_defaults) > 0
            and list(self.func_defaults.keys()) == ["kwargs", "args"]
        ):
            for arg in self.func_defaults["args"]:
                self.func_defaults["kwargs"][arg] = arg
                self.func_defaults = self.func_defaults["kwargs"]
        elif (
            isinstance(self.func_defaults, dict)
            and "kwargs" in self.func_defaults
            and isinstance(self.func_defaults["kwargs"], dict)
        ):
            self.func_defaults = self.func_defaults["kwargs"]
        # we came all this way, now assume that any resulting dict is correct
        if not isinstance(self.func_defaults, dict):
            logger.error(
                "Wrong format or type for function defaults for %s: %r, %r",
                self.f.__name__,
                self.func_defaults,
                type(self.func_defaults),
            )
            raise ValueError
        if self.input_parser is DropParser.PICKLE:
            # only values are pickled, get them unpickled
            for name, value in self.func_defaults.items():
                self.func_defaults[name] = deserialize_data(value)
        # the fn_defaults are used afterwards, we'll drop the func_defaults
        logger.debug("fn_defaults %s", self.fn_defaults)
        logger.debug("func_defaults %s", self.func_defaults)
        self.fn_defaults = self.func_defaults

    def _init_fn_defaults(self):
        """
        Inititalize self.fn_defaults dictionary from values provided.
        Multiple options exist and some are here for compatibility.
        """
        logger.debug(f"Starting evaluation of function signature")
        self.argsig = inspect.signature(self.f)
        self.argnames = list(self.argsig.parameters.keys())
        logger.debug("Function signature: %s", self.argsig)
        args = list(self.argsig.parameters.keys())
        self.fn_nargs = len(self.argsig.parameters)
        # set defaults
        self.fn_nposkw = 0
        self.poskw = {}
        self.fn_npos = 0
        self.posonly = {}
        self.kwonly = {}
        self.fn_nkw = 0
        self.varargs = False
        self.varkw = False
        self.fn_ndef = 0
        for k, p in self.argsig.parameters.items():
            if not isinstance(p, str):
                if p.kind == p.POSITIONAL_OR_KEYWORD:
                    self.fn_nposkw += 1
                    self.poskw.update({k: p})
                elif p.kind == p.POSITIONAL_ONLY:
                    self.fn_npos += 1
                    self.posonly.update({k: p})
                elif p.kind == p.KEYWORD_ONLY:
                    self.fn_nkw += 1
                    self.kwonly.update({k: p})
                elif p.kind == p.VAR_POSITIONAL:
                    self.varargs = True
                elif p.kind == p.VAR_KEYWORD:
                    self.varkw = True
                if p.default != inspect._empty:
                    self.arguments_defaults.append(p.default)
                    self.fn_ndef += 1
                else:
                    self.arguments_defaults.append(None)
                    self.fn_ndef += 1

        logger.debug("Got signature for function %s %s", self.f, self.argsig)
        logger.debug(
            "Got default values for arguments %s", self.arguments_defaults
        )
        self.fn_defaults = self.arguments_defaults
        logger.debug(f"initialized fn_defaults with {self.fn_defaults}")

    def _clean_applicationArgs(self):
        """
        remove function definition arguments in applicationArgs
        """
        self.func_def_keywords = [
            "func_code",
            "func_name",
            "func_arg_mapping",
            "input_parser",
            "output_parser",
            "func_defaults",
            "pickle",
        ]

        for kw in self.func_def_keywords:
            if kw in self._applicationArgs:  # these are the preferred ones now
                if isinstance(
                    self._applicationArgs[kw]["value"],
                    bool
                    or self._applicationArgs[kw]["value"]
                    or self._applicationArgs[kw]["precious"],
                ):
                    # only transfer if there is a value or precious is True
                    self._applicationArgs.pop(kw)

    def initialize_with_func_code(self):
        """
        This function takes over if code is passed in through an argument.
        """
        if not isinstance(self.func_code, bytes):
            self.func_code = base64.b64decode(self.func_code.encode("utf8"))
        self.f = import_using_code(self.func_code)
        self._init_fn_defaults()
        # make sure defaults are dicts
        self._mixin_func_defaults()
        if isinstance(self.func_arg_mapping, str):
            self.func_arg_mapping = ast.literal_eval(self.func_arg_mapping)

    def initialize(self, **kwargs):
        """
        The initialization of a function component is mainly dealing with mapping
        inputs and provided applicationArgs to the function arguments. All of this
        should be driven by matching names.
        """
        BarrierAppDROP.initialize(self, **kwargs)

        env = os.environ.copy()
        env.update({"DLG_UID": self._uid})
        if self._dlg_session:
            env.update({"DLG_SESSION_ID": self._dlg_session.sessionId})

        self._applicationArgs = self._popArg(kwargs, "applicationArgs", {})

        self.func_code = self._popArg(kwargs, "func_code", None)
        self.arguments_defaults = []

        # backwards compatibility
        if "pickle" in self._applicationArgs:
            if self._applicationArgs["pickle"]["value"] == True:
                self.input_parser = DropParser.PICKLE
                self.output_parser = DropParser.PICKLE
            else:
                self.input_parser = DropParser.EVAL
                self.output_parser = DropParser.EVAL
            self._applicationArgs.pop("pickle")

        self._clean_applicationArgs()

        self.num_args = len(
            self._applicationArgs
        )  # number of additional arguments provided

        if not self.func_name and not self.func_code:
            raise InvalidDropException(
                self, "No function specified (either via name or code)"
            )

        # Lookup function or import bytecode as a function
        if not self.func_code:
            self.f = import_using_name(self, self.func_name)
            self._init_fn_defaults()
        else:
            self.initialize_with_func_code()

        logger.info(f"Args summary for '{self.func_name}':")
        logger.info(f"Args: {self.argnames}")
        logger.info(f"Args defaults:  {self.fn_defaults}")
        logger.info(f"Args pos/kw: {list(self.poskw.keys())}")
        logger.info(f"Args keyword only: {list(self.kwonly.keys())}")
        logger.info(f"VarArgs allowed:  {self.varargs}")
        logger.info(f"VarKwds allowed:  {self.varkw}")

        # Mapping between argument name and input drop uids
        logger.debug(f"Input mapping provided: {self.func_arg_mapping}")
        self._recompute_data = {}

    def run(self):
        """
        Function positional and keyword argument treatment:

        Function arguments can be provided in four different ways:
        1) Through an input port
        2) By specifying ApplicationArgs (one for each argument)
        3) Through defaults at the time of function definition

        The priority follows the list above with input ports overruling the others.
        Function arguments in Python can be passed as positional, kw-value, positional
        only, kw-value only, and catch-all args and kwargs, which don't provide any
        hint about the names of accepted parameters. All of them are now supported. If
        positional arguments or kw-value arguments are provided by the user, but are
        not explicitely defined in the function signiture AND args and/or kwargs are
        allowed then these arguments are passed to the function. For args this is
        somewhat risky, since the order is relevant and in this code derived from the
        order defined in the graph (same order as defined in the component description).

        Input ports will NOT be used by order (anymore), but by the name of the port.
        Since each input port requires an associated data drop, this provides a unique
        mapping. This also allows to pass values to any function argument through a port.

        Function argument values as well as the function code can be provided in
        serialised (pickle) form by setting the 'pickle' flag. Note that this flag
        is valid for all arguments and the code (if specified) in a global way.
        """
        funcargs = {}
        # Inputs are un-pickled and treated as the arguments of the function
        # Their order must be preserved, so we use an OrderedDict
        if self.input_parser is DropParser.PICKLE:
            # all_contents = lambda x: pickle.loads(droputils.allDropContents(x))
            all_contents = drop_loaders.load_pickle
        elif self.input_parser is DropParser.EVAL:

            def optionalEval(x):
                # Null and Empty Drops will return an empty byte string
                # which should propogate back to None
                content: str = droputils.allDropContents(x).decode("utf-8")
                return ast.literal_eval(content) if len(content) > 0 else None

            all_contents = optionalEval
        elif self.input_parser is DropParser.NPY:
            all_contents = drop_loaders.load_npy
        elif self.input_parser is DropParser.PATH:
            all_contents = lambda x: x.path
        elif self.input_parser is DropParser.DATAURL:
            all_contents = lambda x: x.dataurl
        else:
            raise ValueError(self.input_parser.__repr__())

        inputs = collections.OrderedDict()
        for uid, drop in self._inputs.items():
            inputs[uid] = all_contents(drop)

        outputs = collections.OrderedDict()
        for uid, drop in self._outputs.items():
            outputs[uid] = (
                all_contents(drop)
                if self.output_parser is DropParser.PATH
                else None
            )

        # Keyword arguments are made up of the default values plus the inputs
        # that match one of the keyword argument names
        # if defaults dict has not been specified at all we'll go ahead anyway

        # 1. Fill arguments with rest of inputs
        logger.debug(f"available inputs: {inputs}")

        posargs = list(self.posonly.keys()) + list(self.poskw.keys())
        kwargs = {}
        pargs = []
        # fill the pargsDict with positional and poskw arguments and defaults
        pargsDict = {k: v.default for k, v in self.posonly.items()}
        pargsDict.update({k: v.default for k, v in self.poskw.items()})
        logger.debug("Initial pos_kwargs dictionary: %s", pargsDict)
        # fill the keyargsDict with kwonly arguments and defaults
        keyargsDict = {k: v.default for k, v in self.kwonly.items()}
        logger.debug("Initial kwonly dictionary: %s", self.kwonly)

        # replace default argument values with provided values
        if "applicationArgs" in self.parameters:
            appArgs = self.parameters[
                "applicationArgs"
            ]  # we'll pop the identified ones
            _dum = [
                appArgs.pop(k) for k in self.func_def_keywords if k in appArgs
            ]
            logger.debug(
                "Identified keyword arguments removed: %s",
                [i for i in _dum],
            )
            pargsDict.update(
                {
                    k: self.parameters[k]
                    for k in pargsDict
                    if k in self.parameters
                }
            )
            # if defined in both we use AppArgs values
            pargsDict.update(
                {k: appArgs[k]["value"] for k in pargsDict if k in appArgs}
            )
            logger.debug("Updated posargs dictionary: %s", pargsDict)

            keyargsDict.update(
                {k: appArgs[k]["value"] for k in keyargsDict if k in appArgs}
            )
            logger.debug("Updated keyargs dictionary: %s", keyargsDict)

            # 2. put all remaining arguments into *args and **kwargs
            # TODO: This should only be done if the function signature allows it
            vparg = []
            vkarg = {}
            logger.debug(f"Remaining AppArguments {appArgs}")
            for arg in appArgs:
                if appArgs[arg]["type"] in ["Json", "Complex"]:
                    value = ast.literal_eval(appArgs[arg]["value"])
                else:
                    value = appArgs[arg]["value"]
                if appArgs[arg]["positional"]:
                    vparg.append(value)
                else:
                    vkarg.update({arg: value})

            # TODO: check where this is defined in signiture
            self.arguments = inspect.getfullargspec(self.f)
            if self.arguments.varargs:
                logger.debug("Adding remaining *args to pargs %s", vparg)
                pargs.extend(vparg)
            if self.arguments.varkw:
                logger.debug(
                    "Adding remaining **kwargs to funcargs: %s", vkarg
                )
                funcargs.update(vkarg)

        # 3. replace default argument values with named input ports
        # TODO: investigate performing inputs and outputs in a single call
        if "inputs" in self.parameters and check_ports_dict(
            self.parameters["inputs"]
        ):
            check_len = min(
                len(inputs),
                self.fn_nargs + self.fn_nkw,
            )
            inputs_dict = collections.OrderedDict()
            for inport in self.parameters["inputs"]:
                key = list(inport.keys())[0]
                inputs_dict[key] = {"name": inport[key], "path": inputs[key]}
            kwargs.update(
                identify_named_ports(
                    inputs_dict,
                    posargs,
                    pargsDict,
                    keyargsDict,
                    check_len=check_len,
                    mode="inputs",
                )
            )
        else:
            # Just as a fallback using the index, but this is risky!
            for i in range(min(len(inputs), self.fn_nargs)):
                kwargs.update({self.argnames[i]: list(inputs.values())[i]})

        # 4. replace default argument values with named output ports
        if "outputs" in self.parameters and check_ports_dict(
            self.parameters["outputs"]
        ):
            check_len = min(len(outputs), self.fn_nargs + self.fn_nkw)
            outputs_dict = collections.OrderedDict()
            for outport in self.parameters["outputs"]:
                key = list(outport.keys())[0]
                outputs_dict[key] = {
                    "name": outport[key],
                    "path": outputs[key],
                }

            kwargs.update(
                identify_named_ports(
                    outputs_dict,
                    posargs,
                    pargsDict,
                    keyargsDict,
                    check_len=check_len,
                    mode="outputs",
                )
            )
        logger.debug(
            f"Updating funcargs with values from pargsDict {pargsDict}"
        )
        funcargs.update(pargsDict)

        logger.debug(
            f"Updating funcargs with values from named ports {kwargs}"
        )
        funcargs.update(kwargs)

        self._recompute_data["args"] = funcargs.copy()

        # 5. remove self argument if this is the initializer.
        if (
            self.func_name is not None
            and self.func_name.split(".")[-1] in ["__init__", "__class__"]
            and "self" in funcargs
        ):
            funcargs.pop("self")
        logger.info(f"Running {self.func_name} with *{pargs} **{funcargs}")

        # 6. prepare for execution
        # we capture and log whatever is produced on STDOUT
        capture = StringIO()
        try:
            bind = self.argsig.bind(*pargs, **funcargs)
            logger.debug("Bound arguments: %s", bind)
        except TypeError as e:
            logger.error("Binding of arguments failed: %s", e)
            raise

        # Here is where the function is actually executed
        with redirect_stdout(capture):
            result = self.f(*bind.args, **bind.kwargs)

        logger.debug("Returned result from %s: %s", self.func_name, result)
        logger.info(
            f"Captured output from function app '{self.func_name}': {capture.getvalue()}"
        )
        logger.debug(f"Finished execution of {self.func_name}.")

        # Depending on how many outputs we have we treat our result
        # as an iterable or as a single object. Each result is pickled
        # and written to its corresponding output
        self.write_results(result)

    def write_results(self, result):
        outputs = self.outputs
        if len(outputs) > 0:
            if len(outputs) == 1:
                result = [result]
            for r, o in zip(result, outputs):
                if self.output_parser is DropParser.PICKLE:
                    logger.debug(f"Writing pickeled result {type(r)} to {o}")
                    o.write(pickle.dumps(r))
                elif self.output_parser is DropParser.EVAL:
                    o.write(repr(r).encode("utf-8"))
                elif self.output_parser is DropParser.NPY:
                    drop_loaders.save_npy(o, r)
                else:
                    ValueError(self.output_parser.__repr__())

    def generate_recompute_data(self):
        for name, val in self._recompute_data.items():
            try:
                json.dumps(val)
            except TypeError as e:
                logger.debug(e)
                self._recompute_data[name] = repr(val)
        return self._recompute_data<|MERGE_RESOLUTION|>--- conflicted
+++ resolved
@@ -173,11 +173,8 @@
 # @param output_parser pickle/Select/ApplicationArgument/NoPort/ReadWrite/raw,pickle,eval,npy,path,dataurl/False/False/Output port parsing technique
 #     \~English Mapping from argname to default value. Should match only the last part of the argnames list.
 #               Values are interpreted as Python code literals and that means string values need to be quoted.
-<<<<<<< HEAD
-=======
 # @param func_arg_mapping /String/ApplicationArgument/NoPort/ReadWrite//False/False/
 #     \~English Mapping between argument name and input drop uids
->>>>>>> 2dfe8e38
 # @par EAGLE_END
 class PyFuncApp(BarrierAppDROP):
     """
