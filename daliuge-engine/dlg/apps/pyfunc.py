--- conflicted
+++ resolved
@@ -65,11 +65,8 @@
 
 logger = logging.getLogger(f"dlg.{__name__}")
 
-<<<<<<< HEAD
-=======
 MAX_IMPORT_RECURSION = 100
 
->>>>>>> 54f64d47
 def serialize_func(f):
     if isinstance(f, str):
         parts = f.split(".")
