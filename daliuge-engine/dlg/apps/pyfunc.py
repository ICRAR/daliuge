--- conflicted
+++ resolved
@@ -285,14 +285,9 @@
             "func_name",
             "func_arg_mapping",
             "pickle",
-<<<<<<< HEAD
-            "func_defaults",
-        ]:
-=======
             "func_defaults"
             ]
         for kw in self.func_def_keywords:
->>>>>>> 012b113e
             dum_arg = new_arg = "gIbbERiSH:askldhgol"
             if kw in self._applicationArgs:  # these are the preferred ones now
                 if isinstance(
@@ -362,14 +357,6 @@
         4) Through defaults at the time of function definition
 
         The priority follows the list above with input ports overruling the others.
-
-<<<<<<< HEAD
-        All function arguments are internally dealt with as keyword arguments, i.e.
-        positional aruments will be referred to by name, not by position. This also
-        implies that positional ONLY arguments are not supported, but they are rarely
-        used. Positional arguments defined by the function ar mandatory and thus the
-        implementation is checking whether they are provided (by name).
-=======
         Function arguments in Python can be passed as positional, kw-value, positional
         only, kw-value only, and catch-all args and kwargs, which don't provide any
         hint about the names of accepted parameters. All of them are now supported. If
@@ -378,7 +365,6 @@
         allowed then these arguments are passed to the function. For args this is
         somewhat risky, since the order is relevant and in this code derived from the
         order defined in the graph (same order as defined in the component description).
->>>>>>> 012b113e
 
         Input ports will NOT be used by order (anymore), but by the IdText (name field
         in EAGLE) of the port. Since each input port requires an associated data drop,
@@ -429,18 +415,6 @@
         logger.debug(f"Parameters found: {self.parameters}")
         posargs = self.arguments.args[:self.fn_npos]
         kwargs = {}
-<<<<<<< HEAD
-        if "inputs" in self.parameters and isinstance(
-            self.parameters["inputs"][0], dict
-        ):
-            logger.debug(
-                f"Using named ports to identify inputs: "
-                + f"{self.parameters['inputs']}"
-            )
-            for i in range(
-                min(len(inputs), self.fn_nargs + len(self.arguments.kwonlyargs))
-            ):
-=======
         self.pargs = []
         pargsDict = {}  # Initialize pargs dictionary
         if ('inputs' in self.parameters and isinstance(self.parameters['inputs'][0], dict)):
@@ -448,20 +422,14 @@
                     f"{self.parameters['inputs']}")
             for i in range(min(len(inputs),self.fn_nargs +\
                 len(self.arguments.kwonlyargs))):
->>>>>>> 012b113e
                 # key for final dict is value in named ports dict
                 key = list(self.parameters["inputs"][i].values())[0]
                 # value for final dict is value in inputs dict
-<<<<<<< HEAD
-                value = inputs[list(self.parameters["inputs"][i].keys())[0]]
-                kwargs.update({key: value})
-=======
                 value = inputs[list(self.parameters['inputs'][i].keys())[0]]
                 if key in posargs:
                     pargsDict.update({key:value})
                 else:
                     kwargs.update({key:value})
->>>>>>> 012b113e
         else:
             for i in range(min(len(inputs), self.fn_nargs)):
                 kwargs.update({self.arguments.args[i]: list(inputs.values())[i]})
@@ -472,15 +440,6 @@
 
         # Try to get values for still missing positional arguments from Application Args
         if "applicationArgs" in self.parameters:
-<<<<<<< HEAD
-            kwargs = {}
-            posargs = self.arguments.args[: self.fn_npos]
-            for pa in posargs:
-                if pa not in self.funcargs:
-                    if pa in self.parameters["applicationArgs"]:
-                        value = self.parameters["applicationArgs"][pa]["value"]
-                        ptype = self.parameters["applicationArgs"][pa]["type"]
-=======
             appArgs = self.parameters["applicationArgs"]  # we'll pop them
             _dum = [appArgs.pop(k) for k in self.func_def_keywords if k in appArgs]
             for pa in posargs:
@@ -489,21 +448,11 @@
                         arg = appArgs.pop(pa)
                         value = arg['value']
                         ptype = arg['type']
->>>>>>> 012b113e
                         if ptype in ["Complex", "Json"]:
                             try:
                                 value = ast.literal_eval(value)
                             except:
                                 pass
-<<<<<<< HEAD
-                        kwargs.update({pa: value})
-                    else:
-                        logger.warning(
-                            f"Required positional argument '{pa}' not found!"
-                        )
-            logger.debug(f"updating funcargs with {kwargs}")
-            self.funcargs.update(kwargs)
-=======
                         pargsDict.update({
                             pa:
                             value
@@ -512,24 +461,16 @@
                         logger.warning(f"Required positional argument '{pa}' not found!")
             logger.debug(f"updating posargs with {list(kwargs.values())}")
             self.pargs.extend(list(pargsDict.values()))
->>>>>>> 012b113e
 
             # Try to get values for still missing kwargs arguments from Application kws
             kwargs = {}
             kws = self.arguments.args[self.fn_npos :]
             for ka in kws:
-<<<<<<< HEAD
-                if ka not in self.funcargs:
-                    if ka in self.parameters["applicationArgs"]:
-                        value = self.parameters["applicationArgs"][ka]["value"]
-                        ptype = self.parameters["applicationArgs"][ka]["type"]
-=======
                 if ka not in self.funcargs and ka not in pargsDict:
                     if ka in appArgs:
                         arg = appArgs.pop(ka)
                         value = arg['value']
                         ptype = arg['type']
->>>>>>> 012b113e
                         if ptype in ["Complex", "Json"]:
                             try:
                                 value = ast.literal_eval(value)
@@ -567,12 +508,7 @@
                 kwargs.update({kw: value})
         logger.debug(f"updating funcargs with {kwargs}")
         self.funcargs.update(kwargs)
-<<<<<<< HEAD
         self._recompute_data["args"] = self.funcargs.copy()
-        logger.debug(f"Running {self.func_name} with {self.funcargs}")
-        result = self.f(**self.funcargs)
-=======
-
         logger.debug(f"Running {self.func_name} with *{self.pargs} **{self.funcargs}")
 
         # we capture and log whatever is produced on STDOUT
@@ -580,7 +516,6 @@
         with redirect_stdout(capture):
             result = self.f(*self.pargs, **self.funcargs)
         logger.info(f"Captured output from function app '{self.func_name}': {capture.getvalue()}")
->>>>>>> 012b113e
         logger.debug(f"Finished execution of {self.func_name}.")
 
         # Depending on how many outputs we have we treat our result
