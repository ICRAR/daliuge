#
#    ICRAR - International Centre for Radio Astronomy Research
#    (c) UWA - The University of Western Australia, 2017
#    Copyright by UWA (in the framework of the ICRAR)
#    All rights reserved
#
#    This library is free software; you can redistribute it and/or
#    modify it under the terms of the GNU Lesser General Public
#    License as published by the Free Software Foundation; either
#    version 2.1 of the License, or (at your option) any later version.
#
#    This library is distributed in the hope that it will be useful,
#    but WITHOUT ANY WARRANTY; without even the implied warranty of
#    MERCHANTABILITY or FITNESS FOR A PARTICULAR PURPOSE.  See the GNU
#    Lesser General Public License for more details.
#
#    You should have received a copy of the GNU Lesser General Public
#    License along with this library; if not, write to the Free Software
#    Foundation, Inc., 59 Temple Place, Suite 330, Boston,
#    MA 02111-1307  USA
#
"""Module implementing the PyFuncApp class"""

import ast
import base64
import collections
import importlib
import inspect
import json
import logging
import os
import pickle

from typing import Callable, Union
import dill
from io import StringIO
from contextlib import redirect_stdout

from dlg import drop_loaders
from dlg.data.path_builder import filepath_from_string
from dlg.drop import track_current_drop
from dlg.utils import serialize_data, deserialize_data
from dlg.named_port_utils import (
    Argument,
    DropParser,
    check_ports_dict,
    get_port_reader_function,
    identify_named_ports,
<<<<<<< HEAD
=======
    resolve_drop_parser,
    replace_named_ports
>>>>>>> fc75c068
)
from dlg.apps.app_base import BarrierAppDROP
from dlg.exceptions import InvalidDropException
from dlg.meta import (
    dlg_string_param,
    dlg_dict_param,
    dlg_component,
    dlg_batch_input,
    dlg_batch_output,
    dlg_streaming_input,
)
from dlg.pyext import pyext

logger = logging.getLogger(f"dlg.{__name__}")

MAX_IMPORT_RECURSION = 100

def serialize_func(f, serialize=True):
    if isinstance(f, str):
        parts = f.split(".")
        f = getattr(importlib.import_module(".".join(parts[:-1])), parts[-1])

    fser = base64.b64encode(dill.dumps(f)).decode() if serialize else f
    # fser = inspect.getsource(f)
    fdefaults = {"args": [], "kwargs": {}}
    adefaults = {"args": [], "kwargs": {}}
    a = inspect.getfullargspec(f)
    if a.defaults:
        fdefaults["kwargs"] = dict(
            zip(
                a.args[-len(a.defaults):],
                [serialize_data(d) for d in a.defaults],
            )
        )
        adefaults["kwargs"] = dict(
            zip(a.args[-len(a.defaults):], [d for d in a.defaults])
        )
    logger.debug("Introspection of function %s: %s", f, a)
    logger.debug("Defaults for function %r: %r", f, adefaults)
    return fser, fdefaults


def import_using_name(app, fname, curr_depth):
    if curr_depth > MAX_IMPORT_RECURSION:
        raise InvalidDropException(
            app, "Problem importing module %s, search exceeded recursion limit" % fname
        )

    logger.debug("Importing %s", fname)
    parts = fname.split(".")
    # If only one part check if builtin
    b = globals()["__builtins__"]
    logger.debug("Function: %s: %s", parts[0], hasattr(b, parts[0]))
    if len(parts) < 2:
        logger.debug("Builtins: %s", type(b))
        logger.debug("Function %s: %s", fname, hasattr(b, fname))
        if fname in b:
            return b[fname]
        else:
            msg = "%s is not builtin and does not contain a module name" % fname
            raise InvalidDropException(app, msg)
    elif parts[0] in b.keys():
        return b[parts[0]]
    else:
        if len(parts) > 1:
            if parts[-1] in ["__init__", "__class__"]:
                parts = parts[:-1]
            logger.debug("Recursive import: %s", parts)
            try:
                mod = importlib.import_module(parts[0], __name__)
            except ImportError as e:
                raise InvalidDropException(
                    app,
                    "Error when loading module %s: %s" % (parts[0], str(e)),
                ) from e
            for m in parts[1:]:
                try:
                    logger.debug("Getting attribute %s", m)
                    mod = getattr(mod, m)
                except AttributeError:
                    try:
                        logger.debug(
                            "Trying to load backwards: %s",
                            ".".join(parts[:-1]),
                        )
                        mod = importlib.import_module(".".join(parts[:-1]), __name__)
                        mod = getattr(mod, parts[-1])
                        break
                    except ModuleNotFoundError:
                        # try again, sometimes fixes the namespace
                        mod = import_using_name(app, fname, curr_depth=curr_depth+1)
                        break
                    except Exception as e: # pylint: disable=broad-exception-caught
                        raise InvalidDropException(
                            app, "Problem importing module %s, %s" % (mod, e)
                        ) from e
            logger.debug("Loaded module: %s", mod)
            return mod

def import_using_code_ser(func_code: Union[str, bytes], func_name: str):
    """
    Import the function provided as a serialised code string.
    """
    try:
        func_code = func_code if isinstance(func_code, bytes) else func_code.encode()
        func = dill.loads(base64.b64decode(func_code))
    except Exception as err:
        logger.warning("Unable to deserialize func_code: %s", err)
        raise
    if func_name and func_name.split(".")[-1] != func.__name__:
        raise ValueError(
            f"Function with name '{func.__name__}' instead of '{func_name}' found!"
        )
    return func

def import_using_code(func_code: str, func_name: str, serialized: bool = True):
    """
    Import the function provided as a code string. Plain code as well as serialized code
    is supported. If the func_name does not match the provided func_name the load will fail.
    """
    mod = None
    if not serialized and not isinstance(func_code, bytes):
<<<<<<< HEAD
        logger.debug("Trying to import code from string: %s",  func_code.strip())
=======
        logger.debug(f"Trying to import code from string:\n {func_code.strip()}")
>>>>>>> fc75c068
        try:
            mod = pyext.RuntimeModule.from_string("mod", func_name, func_code.strip())
        except Exception: # pylint: disable=broad-exception-caught
            func = import_using_code_ser(func_code, func_name)
        logger.debug("Imported function: %s", func_name)
        if mod and func_name:
            if hasattr(mod, func_name):
                func = getattr(mod, func_name)
            else:
                logger.warning("Function with name '%s' not found!", func_name)
                raise ValueError(f"Function with name '{func_name}' not found!")
    else:
        func = import_using_code_ser(func_code, func_name)
    logger.debug("Imported function: %s", func_name)
    return func


##
# @brief PythonMemberFunction
# @details A placeholder APP to aid construction of new class member function applications.
# This is mainly useful (and used) when starting a new workflow from scratch.
# @par EAGLE_START
# @param category PythonMemberFunction
# @param tag daliuge
# @param func_name object.__init__/String/ComponentParameter/NoPort/ReadWrite//False/False/Python function name
# @param func_code /String/ComponentParameter/NoPort/ReadWrite//False/False/Python function code, e.g. 'def f(args): return args'. Function name has to be 'f'!
# @param log_level "NOTSET"/Select/ComponentParameter/NoPort/ReadWrite/NOTSET,DEBUG,INFO,WARNING,ERROR,CRITICAL/False/False/Set the log level for this drop
# @param dropclass dlg.apps.pyfunc.PyFuncApp/String/ComponentParameter/NoPort/ReadOnly//False/False/Application class
# @param base_name pyfunc/String/ComponentParameter/NoPort/ReadOnly//False/False/Base name of application class
# @param self /Object/ComponentParameter/InputOutput/ReadWrite//False/False/Port exposing the object
# @param execution_time 5/Float/ConstraintParameter/NoPort/ReadOnly//False/False/Estimated execution time
# @param num_cpus 1/Integer/ConstraintParameter/NoPort/ReadOnly//False/False/Number of cores used
# @param group_start False/Boolean/ComponentParameter/NoPort/ReadWrite//False/False/Is this node the start of a group?
# @param input_error_threshold 0/Integer/ComponentParameter/NoPort/ReadWrite//False/False/The allowed failure rate of the inputs (in percent), before this component goes to ERROR state and is not executed
# @param n_tries 1/Integer/ComponentParameter/NoPort/ReadWrite//False/False/Specifies the number of times the 'run' method will be executed before finally giving up
#     \~English Mapping from argname to default value. Should match only the last part of the argnames list.
#               Values are interpreted as Python code literals and that means string values need to be quoted.
# @par EAGLE_END
class PyMemberApp(BarrierAppDROP):
    """A placeholder member function that just aids the generation of the palette component"""


##
# @brief PyFuncApp
# @details An application that wraps a python function.
# The inputs of the application are treated as the arguments of the function.
# Conversely, the output of the function is treated as the output of the
# application. If the application has more than one output, the result of
# calling the function is treated as an iterable, with each individual object
# being written to its corresponding output.
# @par EAGLE_START
# @param category PyFuncApp
# @param tag template
# @param func_name /String/ComponentParameter/NoPort/ReadWrite//False/False/Python function name
# @param func_code /String/ComponentParameter/NoPort/ReadWrite//False/False/Python function code, e.g. 'def func_name(args): return args'. Note that func_name above needs to match the defined name here.
# @param log_level "NOTSET"/Select/ComponentParameter/NoPort/ReadWrite/NOTSET,DEBUG,INFO,WARNING,ERROR,CRITICAL/False/False/Set the log level for this drop
# @param dropclass dlg.apps.pyfunc.PyFuncApp/String/ComponentParameter/NoPort/ReadOnly//False/False/Application class
# @param base_name pyfunc/String/ComponentParameter/NoPort/ReadOnly//False/False/Base name of application class
# @param execution_time 5/Float/ConstraintParameter/NoPort/ReadOnly//False/False/Estimated execution time
# @param num_cpus 1/Integer/ConstraintParameter/NoPort/ReadOnly//False/False/Number of cores used
# @param group_start False/Boolean/ComponentParameter/NoPort/ReadWrite//False/False/Is this node the start of a group?
# @param input_error_threshold 0/Integer/ComponentParameter/NoPort/ReadWrite//False/False/The allowed failure rate of the inputs (in percent), before this component goes to ERROR state and is not executed
# @param n_tries 1/Integer/ComponentParameter/NoPort/ReadWrite//False/False/Specifies the number of times the 'run' method will be executed before finally giving up
#     \~English Mapping from argname to default value. Should match only the last part of the argnames list.
#               Values are interpreted as Python code literals and that means string values need to be quoted.
# @par EAGLE_END
class PyFuncApp(BarrierAppDROP):
    """
    An application that wraps a simple python function.

    The inputs of the application are treated as the arguments of the function.
    Conversely, the output of the function is treated as the output of the
    application. If the application has more than one output, the result of
    calling the function is treated as an iterable, with each individual object
    being written to its corresponding output.

    Users indicate the function to be wrapped via the ``func_name`` parameter.
    In this case func_name needs to specify a function in the standard form

    ``module.function``

    and the module needs to be accessible on the PYTHONPATH of the DALiuGE
    engine. Note that the engine is expanding the standard PYTHONPATH with
    DLG_ROOT/code. That directory is always available, even if the engine is
    running in a docker container.

    Otherwise, users can also *send* over the python code using the ``func_code``
    parameter. The code needs to be base64-encoded and produced with the marshal
    module of the same Python version used to run DALiuGE.

    The positional onlyargs will be used in order of appearance.
    """

    component_meta = dlg_component(
        "PyFuncApp",
        "Py Func App.",
        [dlg_batch_input("binary/*", [])],
        [dlg_batch_output("binary/*", [])],
        [dlg_streaming_input("binary/*")],
    )

    func_name = dlg_string_param("func_name", None)
    func_arg_mapping = dlg_dict_param("func_arg_mapping", {})
    func_defaults = dlg_dict_param("func_defaults", {})
    func: Callable
    fdefaults: dict


    def __repr__(self):
        if hasattr(self, "func"):
            return  f"{self.__class__.__name__}_{self.func}_{self.oid}"
        else:
            return f"{self.__class__.__name__}"

    def _mixin_func_defaults(self):
        """
        func_defaults can be passed in through an argument, but this is only used for
        dlg_delayed and in combination with passing func_code. For dlg_delayed the function
        and its parameters might be computed on a different host than the where the delayed
        function is called and thus the function needs to be serialized.
        """
        logger.debug("Starting evaluation of func_defaults: %s", self.func_defaults)
        if (
                isinstance(self.func_defaults, dict)
                and len(self.func_defaults) > 0
                and list(self.func_defaults.keys()) == ["kwargs", "args"]
        ):
            for arg in self.func_defaults["args"]:
                self.func_defaults["kwargs"][arg] = arg
                self.func_defaults = self.func_defaults["kwargs"]
        elif (
                isinstance(self.func_defaults, dict)
                and "kwargs" in self.func_defaults
                and isinstance(self.func_defaults["kwargs"], dict)
        ):
            self.func_defaults = self.func_defaults["kwargs"]
        # we came all this way, now assume that any resulting dict is correct
        if not isinstance(self.func_defaults, dict):
            logger.error(
                "Wrong format or type for function defaults for %s: %r, %r",
                self.func.__name__,
                self.func_defaults,
                type(self.func_defaults),
            )
            raise ValueError
        for name, value in self.func_defaults.items():
            self.func_defaults[name] = deserialize_data(value)
        # the fn_defaults are used afterwards, we'll drop the func_defaults
        logger.debug("fn_defaults %s", self.fn_defaults)
        logger.debug("func_defaults %s", self.func_defaults)
        self.fn_defaults.update(self.func_defaults)

    def _init_fn_defaults(self):
        """
        Inititalize self.fn_defaults dictionary from values provided.
        Multiple options exist and some are here for compatibility.
        """
        logger.debug("Starting evaluation of function signature")
        # set defaults
        self.fn_defaults = {}
        self.fn_nposkw = 0
        self.poskw = {}
        self.fn_npos = 0
        self.posonly = {}
        self.kwonly = {}
        self.fn_nkw = 0
        self.varargs = False
        self.varkw = False
        self.fn_ndef = 0
        self.argnames = []
        self.argsig = None
        self.fn_nargs = 0
        try:
            self.argsig = inspect.signature(self.func)
            self.argnames = list(self.argsig.parameters.keys())
            logger.debug("Function signature: %s", self.argsig)
            self.fn_nargs = len(self.argsig.parameters)
            self.populate_arguments_without_signature = False
        except ValueError:
            logger.warning("Unable to uncover signature from function. This is likely a "
                           "C-based Python function. No positional/keyword arguments "
                           "determined.")
            self.argsig = self.func
            self.populate_arguments_without_signature = True

            return False

        for k, p in self.argsig.parameters.items():
            if not isinstance(p, str):
                if p.kind == p.POSITIONAL_OR_KEYWORD:
                    self.fn_nposkw += 1
                    self.poskw.update({k: p})
                elif p.kind == p.POSITIONAL_ONLY:
                    self.fn_npos += 1
                    self.posonly.update({k: p})
                elif p.kind == p.KEYWORD_ONLY:
                    self.fn_nkw += 1
                    self.kwonly.update({k: p})
                elif p.kind == p.VAR_POSITIONAL:
                    self.varargs = True
                elif p.kind == p.VAR_KEYWORD:
                    self.varkw = True
                if p.default != inspect._empty: # pylint: disable=protected-access
                    self.fn_defaults[k] = p.default
                    # self.arguments_defaults.append(p.default)
                    self.fn_ndef += 1
                else:
                    self.fn_defaults[k] = None
                    self.arguments_defaults.append(None)
                    self.fn_ndef += 1

        logger.debug("Got signature for function %s %s", self.func, self.argsig)
        logger.debug("Got default values for arguments %s", self.arguments_defaults)
        logger.debug("initialized fn_defaults with %s", self.fn_defaults)
        return True

    def _clean_applicationArgs(self):
        """
        remove function definition arguments in applicationArgs
        """
        self.func_def_keywords = [
            "func_code",
            "func_name",
            "func_arg_mapping",
            "input_parser",
            "output_parser",
            "func_defaults",
            "pickle",
        ]

        for kw in self.func_def_keywords:
            # these are the preferred ones now
            if kw in self._applicationArgs and isinstance(
                self._applicationArgs[kw]["value"],
                bool or self._applicationArgs[kw]["value"] or
                self._applicationArgs[kw]["precious"],
            ):
                # only transfer if there is a value or precious is True
                self._applicationArgs.pop(kw)

    def _initialise_args(self, argsDict: dict):
        """
        Ensure default arguments are properly setup.
        # If there are default values in the function sig
        # If there are values in the graph
        """
        for arg, value in argsDict.items():
            argsDict[arg] = Argument(value)
            param_arg = self.parameters.get(arg)
            if param_arg:
                argsDict[arg].value = param_arg
                argsDict[arg].encoding = "dill"
        return argsDict

    def _get_arg_info(self, arg):
        """
        Get necessary information for populating the argument
        """
        value = self._applicationArgs[arg].get("value", None)
        encoding = self._applicationArgs[arg].get("encoding", "dill")
        precious = self._applicationArgs[arg].get("precious", False)
        positional = self._applicationArgs[arg].get("positional", False)
        portType = self._applicationArgs[arg].get("usage", "NoPort")

        return value, encoding, precious, positional, portType

    def _populate_arguments_with_graph_data(self, positionalArgsMap, keywordArgsMap):
        """
         Go through the parameters that were provided by the user to the Logical Graph and
        populate the application argument with the data.

        If the user didn't provide any input, or the data is expected to come through an
        InputPort, the app argument will not be updated.

        :param positionalArgsMap:
        :param keywordArgsMap:

        :return: positionalArgsMap,
        :return: keywordArgsMap
        :return: input_outputs
        """

        vparg = []
        vkarg = {}
        input_outputs = []

        # Port-types that we may receive a filename/path from that is used as an output
        # reference
        filename_ports = ["InputOutput", "OutputPort"]

        # Legacy, used for graphs reliant on input/output parser
        if not self._applicationArgs:
            encoding = DropParser.DILL
            for key in positionalArgsMap:
                positionalArgsMap[key].encoding = encoding
            logger.debug("AppArgs/pargsDict: %s", positionalArgsMap)

            return positionalArgsMap, keywordArgsMap, input_outputs, vparg, vkarg

        # If we overwrite any defaults with what is store in AppArgs "value"
        for arg in self._applicationArgs:
            # check value type and interpret
            value, encoding, precious, positional, portType = self._get_arg_info(
                arg)
            if self._applicationArgs[arg]["type"] in ["Json", "Complex"]:
                try:
                    value = ast.literal_eval(value)
                    logger.debug("Evaluated %s to %s",
                                 value, type(value))
                    self._applicationArgs[arg].value = value
                except ValueError:
                    logger.error("Unable to evaluate %s",
                                 self._applicationArgs[arg]["value"])
            for arg_map in [positionalArgsMap, keywordArgsMap]:
                if arg in arg_map:
                    argument = arg_map[arg]
                    argument.value = value or argument.value
                    argument.encoding = encoding or argument.encoding
                    argument.precious = precious or argument.precious
                    argument.positional = positional or argument.positional
                    arg_map[arg] = argument

            if portType in filename_ports:
                input_outputs.append(arg)

        # Remove parameters of function that have been found in applicationArgs
        _ = [self._applicationArgs.pop(k) for k in positionalArgsMap if
             k in self._applicationArgs]
        logger.debug("Updated posargs dictionary: %s", positionalArgsMap)
        logger.debug("Updated keyargs dictionary: %s", keywordArgsMap)

        # Put all remaining arguments into *args and **kwargs
        logger.debug("Remaining AppArguments %s", self._applicationArgs)
        for arg in self._applicationArgs:
            if self._applicationArgs[arg]["type"] in ["Json", "Complex"]:
                value = ast.literal_eval(self._applicationArgs[arg]["value"])
            else:
                value = self._applicationArgs[arg]["value"]
            if (self._applicationArgs[arg]["positional"] or
                    self.populate_arguments_without_signature):
                vparg.append(value)
            else:
                vkarg[arg] = value

        return positionalArgsMap, keywordArgsMap, input_outputs, vparg, vkarg


    def _map_parameters_to_func_args(self, positionalArgs: dict, keywordArguments: dict) -> tuple:
        """
        Given the keyword and postional arguments of the function we are using, map
        the EAGLE/DALiuGE input parameters to those arguments.

        This performs the following steps:

        :param positionalArgs: postitional arguments of the function defined in self.func
        :type positionalArgs: dict
        :param keywordArguments: keyword arguments of the function defined in self.func
        :type keywordArguments: dict

        :return: funcargs, pargs; These are keyword and positional arguments to self.func
        """
        pargs = []  # positional arguments
        funcargs = {}  # Function arguments

        # update the positional args
        positionalArgsMap = self._initialise_args(positionalArgs)
        keywordArgsMap = self._initialise_args(keywordArguments)
        positionalArgsMap, keywordArgsMap, input_outputs, vparg, vkarg =  (
            self._populate_arguments_with_graph_data(positionalArgsMap, keywordArgsMap))


        # Determine if we can use the *args and **kwargs we identified above
        if self.varargs or self.populate_arguments_without_signature:
            logger.debug("Adding remaining *args to pargs %s", vparg)
            pargs.extend(vparg)
        if self.varkw:
            logger.debug("Adding remaining **kwargs to funcargs: %s", vkarg)
            funcargs.update(vkarg)

        # Update any InputOutput ports that might have path names
        for arg in input_outputs:
            keywordArgsMap, positionalArgsMap = self._update_filepaths(
                positionalArgsMap, keywordArgsMap, arg)

        # Extract arg and values from pargs; we no longer need the metadata
        logger.debug("Updating funcargs with values from pargsDict: %s",
                     positionalArgsMap)

        tmpPargs = {argstr: argument.value for argstr, argument in
                    positionalArgsMap.items()}

        funcargs.update(tmpPargs)

        # Mixin the values from named ports
        portargs = self._ports2args(positionalArgsMap, keywordArgsMap)

        # Update any InputOutput ports that might have path names defined from input port
        for arg in input_outputs:
            keywordArgsMap, positionalArgsMap = self._update_filepaths(
                positionalArgsMap, keywordArgsMap, arg)

        logger.debug("Updating funcargs with values from named ports %s", portargs)
        tmpPortArgs = {port: arg.value for port, arg in portargs.items()}
        funcargs.update(tmpPortArgs)

        return funcargs, pargs

    def _update_filepaths(
            self,
            positionalArgsMap: dict[str, Argument],
            keywordArgsMap: dict[str, Argument],
            arg: str
    ):
        """
        Map any attribute that is an InputOutput

        This is used to allow PyFunc apps that require a filename as input to refer to
        the output data that is linked to the AppDrop. This resolves issues with us
        hidden having side effects of functions saving files without DALiuGE being
        aware of them.

        Parameters
        ----------
        positionalArgsMap: map of positional argument strs (from function signature) to the
        Argument objects (which store the current state of the values to be passed to
        the function).
        keywordArgsMap: map of keyword argument strs (from function signature) to the
        Argument objects (which store the current state of the values to be passed to
        the function).

        Returns
        -------
        modified keywordArgsMap and positionalArgsMap
        """

        # match to output in the event that it is None
        # Get the outputs accordingly

        attr_uid_map = {}
        output_port_count = {}
        for output in self.parameters["outputs"]:
            for key, value in output.items():
                attr_uid_map[value] = key
                if key in output_port_count:
                    output_port_count[key] += 1
                else:
                    output_port_count[key] = 1

        for arg_map in [keywordArgsMap, positionalArgsMap]:
            if arg in arg_map:
                output_uid = attr_uid_map[arg]
                output_drop = next(
                    (drop for drop in self.outputs if drop.uid == output_uid),
                    None
                )
                argument = arg_map[arg]
                parser = (DropParser(argument.encoding))
                if parser == DropParser.PATH:
                    argument.value = filepath_from_string(
                        argument.value, dirname=output_drop.dirname, uid=output_drop.uid,
                        humanKey=output_drop.humanKey
                    )
                    self._output_filepaths[output_uid] = argument.value
                arg_map[arg] = argument
                self.parameters[arg] = arg_map[arg].value
        return keywordArgsMap, positionalArgsMap

    def _ports2args(self, pargsDict, keyargsDict) -> dict:
        """
        Replace arguments with values from ports.

        Returns:
        --------
        portargs dictionary
        """
        portargs = {}
        # 3. replace default argument values with named input ports
        logger.debug("Mapping from _inputs: %s", self._inputs)
        logger.debug("Parameters: %s", self.parameters)
        if "input_parser" in self.parameters:
            self.input_parser = self.parameters["input_parser"]
        if "output_parser" in self.parameters:
            self.output_parser = self.parameters["output_parser"]
        if "inputs" in self.parameters and check_ports_dict(self.parameters["inputs"]):
            logger.debug("Mapping ports to inputs...")
            if self.fn_nargs == 0:
                check_len = len(self._inputs)
            else:
                check_len = min(
                    len(self._inputs),
                    self.fn_nargs + self.fn_nkw,
                )
            inputs_dict = collections.OrderedDict()
            for inport in self.parameters["inputs"]:
                key = list(inport.keys())[0]
                inputs_dict[key] = {"name": inport[key], "path": None, "drop":
                    self._inputs[key]}
<<<<<<< HEAD
            keyPortArgs, _ = identify_named_ports(
=======
            parser = (
                get_port_reader_function(self.input_parser)
                if hasattr(self, "input_parser")
                else None
            )
            keyPortArgs, posPortArgs = identify_named_ports(
>>>>>>> fc75c068
                inputs_dict,
                pargsDict,
                keyargsDict,
                check_len=check_len,
                mode="inputs",
                addPositionalToKeyword=True,
                parser=parser
            )
            portargs.update(keyPortArgs)
        else:
            for i, input_drop in enumerate(self._inputs.values()):
                parser = (
                    get_port_reader_function(self.input_parser)
                    if hasattr(self, "input_parser")
                    else get_port_reader_function("dill")
                )
                value = parser(input_drop)
                if self.argnames:
                    logger.debug("Port value pair: %s, %s",
                                 self.argnames[i],
                                 value)

        logger.debug(
            "Finally port mapping: %s, %s, %s", portargs, pargsDict, keyargsDict
        )
        return portargs

    def initialize_with_func_code(self):
        """
        This function takes over if code is passed in through an argument.
        """
        serialized = False
        logger.debug("Initializing with func_code of type %s",
                     type(self.func_code))
        if not isinstance(self.func_code, bytes):
            try:
                self.func = import_using_code(self.func_code, self.func_name,
                                              serialized=False)
            except (SyntaxError, NameError):
                serialized = True
        if isinstance(self.func_code, bytes) or serialized:
            if isinstance(self.func_code, str):
                self.func_code = base64.b64decode(self.func_code.encode("utf8"))
            self.func = import_using_code_ser(self.func_code, self.func_name)

        self._init_fn_defaults()
        # make sure defaults are dicts
        self._mixin_func_defaults()
        if isinstance(self.func_arg_mapping, str):
            self.func_arg_mapping = ast.literal_eval(self.func_arg_mapping)
        self.func_name = self.func.__qualname__
        return

    @track_current_drop
    def initialize(self, **kwargs):
        """
        The initialization of a function component is mainly dealing with mapping
        inputs and provided applicationArgs to the function arguments. All of this
        should be driven by matching names.
        """
        BarrierAppDROP.initialize(self, **kwargs)

        env = os.environ.copy()
        env.update({"DLG_UID": self._uid})
        if self._dlg_session_id:
            env.update({"DLG_SESSION_ID": self._dlg_session_id})
        elif "dlg_session_id" in kwargs:
            self._dlg_session_id = kwargs["dlg_session_id"]
            env.update({"DLG_SESSION_ID": self._dlg_session_id})

        self._applicationArgs = self._popArg(kwargs, "applicationArgs", {})

        self.func_code = self._popArg(kwargs, "func_code", None)
        self.func = self._popArg(kwargs, "func", None)
        self.arguments_defaults = []

        # backwards compatibility
        if "pickle" in self._applicationArgs:
            if self._applicationArgs["pickle"]["value"] == True:
                self.input_parser = DropParser.PICKLE
                self.output_parser = DropParser.PICKLE
            else:
                self.input_parser = DropParser.EVAL
                self.output_parser = DropParser.EVAL
            self._applicationArgs.pop("pickle")

        self._clean_applicationArgs()

        self.num_args = len(
            self._applicationArgs)  # number of additional arguments provided

        if not self.func_name and not self.func_code and not self.func:
            raise InvalidDropException(
                self, "No function specified (either via name, code or function object)"
            )
        if self.func:
            self.func_name = self.func.__name__
        self.name = f"{self.name}:{self.func_name}"  # PyFuncApp is parent
        logger.info("AppDROP name: %s", self.name)
        # Lookup function or import bytecode as a function
        if inspect.isfunction(self.func):
            self.argnames = list(inspect.signature(self.func).parameters)
            self._init_fn_defaults()
        elif not self.func and not self.func_code:
            self.func = import_using_name(self, self.func_name, curr_depth=0)
            self._init_fn_defaults()
        else:
            self.initialize_with_func_code()

        logger.info("Args summary for %s", self.func_name)
        logger.info("Args: %s", self.argnames)
        logger.info("Args defaults:  %s", self.fn_defaults)
        logger.info("Args pos/kw: %s", list(self.poskw.keys()))
        logger.info("Args keyword only: %s", list(self.kwonly.keys()))
        logger.info("VarArgs allowed:  %s", self.varargs)
        logger.info("VarKwds allowed:  %s", self.varkw)

        # Mapping between argument name and input drop uids
        logger.debug("Input mapping provided: %s", self.func_arg_mapping)
        self._output_filepaths = {}
        self._recompute_data = {}

    @track_current_drop
    def run(self):
        """
        Function positional and keyword argument treatment:

        Function arguments can be provided in three different ways:
        1) Through an input port
        2) By specifying ApplicationArgs (one for each argument)
        3) Through defaults at the time of function definition

        The priority follows the list above with input ports overruling the others.
        Function arguments in Python can be passed as positional, kw-value, positional
        only, kw-value only, and catch-all args and kwargs, which don't provide any
        hint about the names of accepted parameters. All of them are now supported. If
        positional arguments or kw-value arguments are provided by the user, but are
        not explicitely defined in the function signiture AND args and/or kwargs are
        allowed then these arguments are passed to the function. For args this is
        somewhat risky, since the order is relevant and in this code derived from the
        order defined in the graph (same order as defined in the component description).

        Input ports will NOT be used by index (anymore), but by using the name of the port.
        Since each input port requires an associated data drop, this provides a unique
        mapping. This also allows to pass values to any function argument through a port.

        """
        self._run()
        logger.debug("This object: %s, %s", self, self._humanKey)
        funcargs = {}
        # Keyword arguments are made up of the default values plus the inputs
        # that match one of the keyword argument names
        # if defaults dict has not been specified at all we'll go ahead anyway

        # 1. Fill arguments with rest of inputs
        # fill the pargsDict with positional and poskw arguments and defaults
        pargsDict = {k: v.default for k, v in self.posonly.items()}
        pargsDict.update({k: v.default for k, v in self.poskw.items()})
        logger.debug("Initial pos_kwargs dictionary: %s", pargsDict)
        # fill the keyargsDict with kwonly arguments and defaults
        keyargsDict = {k: v.default for k, v in self.kwonly.items()}
        logger.debug("Initial kwonly dictionary: %s", self.kwonly)

        for arg in pargsDict:
            pargsDict[arg] = self.fn_defaults[arg]
        for arg in keyargsDict:
            keyargsDict[arg] = self.fn_defaults[arg]

        # 2. Map arguments from user-defined data, or from InputPorts
        funcargs, pargs = self._map_parameters_to_func_args(pargsDict, keyargsDict)

        self._recompute_data["args"] = funcargs.copy()

        # 3. remove self argument if this is the initializer.
        if (self.func_name is not None
                and self.func_name.split(".")[-1] in ["__init__","__class__"]
                and "self" in funcargs):
            funcargs.pop("self")

        logger.info("Running %s", self.func_name)
        logger.debug("Arguments: *%s **%s", pargs, funcargs)

        # 4. prepare for execution
        # we capture and log whatever is produced on STDOUT
        capture = StringIO()
        try:
            bind = self.argsig.bind(*pargs, **funcargs)
            logger.debug("Bound arguments: %s", bind)
        except TypeError as e:
            logger.error("Binding of arguments failed: %s", e)
        except AttributeError:
            logger.debug("Binding failed due to signature not being callable")

        # 5. Here is where the function is actually executed
        with redirect_stdout(capture):
            if isinstance(self.argsig, inspect.Signature):
                self.result = self.func(*bind.args, **bind.kwargs)
            else:
                self.result = self.func(*pargs, **funcargs)

        logger.info(
            "Captured output from function app '%s: %s'",
            self.func_name, capture.getvalue()
        )
<<<<<<< HEAD
        logger.debug("Finished execution of %s.", self.func_name)
=======
        logger.debug("Returned result from %s: %s", self.func_name, self.result)
        logger.debug(f"Finished execution of {self.func_name}.")
>>>>>>> fc75c068

        # 6. Process results
        # Depending on how many outputs we have we treat our result
        # as an iterable or as a single object. Each result is pickled
        # and written to its corresponding output
        self.write_results()

    def _match_parser(self, output_drop):
        """
        Match the output parser to the appropriate drop
        """

        encoding = "dill"
        # if not self._applicationArgs:
        #     return getattr(self, "output_parser", "dill")
        component_params = self.parameters.get("componentParams", {})
        applicationArgs = self.parameters.get("applicationArgs", {})
        if "outputs" in self.parameters and check_ports_dict(
            self.parameters["outputs"]
        ):
            for outport in self.parameters["outputs"]:
                drop_uid, drop_port = list(outport.items())[0]
                if drop_uid == output_drop.uid and drop_port in applicationArgs:
                    param_enc = applicationArgs[drop_port]["encoding"]
                    encoding = param_enc or encoding
                elif drop_uid == output_drop.uid and drop_port in component_params:
                    param_enc = component_params[drop_port]["encoding"]
                    encoding = param_enc or encoding
        return DropParser(encoding) if encoding else self.output_parser

    def write_results(self):
        from dlg.droputils import listify

        result_iter = listify(self.result)
        if not self.outputs and result_iter:
            return

        logger.debug(
            "Writing following result to %d outputs: %s", len(self.outputs), result_iter
        )
        for i, o in enumerate(self.outputs):
            # Ensure that we don't produce two files for the same output DROP
            if o.uid in self._output_filepaths:
                # Trigger FileDROP filename update, but don't write to the drop because
                # it has already been written to.
                _ = o.getIO()
                continue
            if not result_iter and self.outputs:
                result = result_iter
            elif len(result_iter) == 1:
                # We only have one element, no need to save as a list
                result = result_iter[0]
            elif len(result_iter) > 1 and len(self.outputs) == 1:
                # We want all elements in the list to go to the output
<<<<<<< HEAD
                pass
=======
                result = self.result
>>>>>>> fc75c068
            else:
                # Iterate over each element of the list for each output
                # Wrap around for len(result_iter) < len(self.outputs)
                i = i % len(self.outputs)
                result = result_iter[i]

            parser = self._match_parser(o)
            parser = resolve_drop_parser(parser)
            if parser is DropParser.PICKLE:
                o.write(pickle.dumps(result))
            elif parser is DropParser.DILL:
                logger.debug("Writing dilled result %s to %s", type(result), o)
                o.write(dill.dumps(result))
            elif parser is DropParser.EVAL or parser is DropParser.UTF8:
                if isinstance(result, str):
                    o.write(result.encode("utf-8"))
                else:
                    encoded_result = repr(result).encode("utf-8")
                    o.write(encoded_result)
            elif parser is DropParser.NPY:
                import numpy as np

                if not isinstance(result, np.ndarray):
                    try:
                        result = np.array(result)
                    except Exception as e:
                        raise (e)
                drop_loaders.save_npy(o, result)
            elif parser is DropParser.RAW:
                o.write(result)
            elif parser is DropParser.BINARY:
                drop_loaders.save_binary(o, result)
            else:
                raise ValueError(self.output_parser.__repr__())

    def generate_recompute_data(self):
        for name, val in self._recompute_data.items():
            try:
                json.dumps(val)
            except TypeError as e:
                logger.debug(e)
                self._recompute_data[name] = repr(val)
        return self._recompute_data

<|MERGE_RESOLUTION|>--- conflicted
+++ resolved
@@ -46,11 +46,7 @@
     check_ports_dict,
     get_port_reader_function,
     identify_named_ports,
-<<<<<<< HEAD
-=======
     resolve_drop_parser,
-    replace_named_ports
->>>>>>> fc75c068
 )
 from dlg.apps.app_base import BarrierAppDROP
 from dlg.exceptions import InvalidDropException
@@ -173,11 +169,7 @@
     """
     mod = None
     if not serialized and not isinstance(func_code, bytes):
-<<<<<<< HEAD
-        logger.debug("Trying to import code from string: %s",  func_code.strip())
-=======
-        logger.debug(f"Trying to import code from string:\n {func_code.strip()}")
->>>>>>> fc75c068
+        logger.debug("Trying to import code from string: %s\n",  func_code.strip())
         try:
             mod = pyext.RuntimeModule.from_string("mod", func_name, func_code.strip())
         except Exception: # pylint: disable=broad-exception-caught
@@ -675,16 +667,12 @@
                 key = list(inport.keys())[0]
                 inputs_dict[key] = {"name": inport[key], "path": None, "drop":
                     self._inputs[key]}
-<<<<<<< HEAD
-            keyPortArgs, _ = identify_named_ports(
-=======
             parser = (
                 get_port_reader_function(self.input_parser)
                 if hasattr(self, "input_parser")
                 else None
             )
-            keyPortArgs, posPortArgs = identify_named_ports(
->>>>>>> fc75c068
+            keyPortArgs, _ = identify_named_ports(
                 inputs_dict,
                 pargsDict,
                 keyargsDict,
@@ -889,12 +877,8 @@
             "Captured output from function app '%s: %s'",
             self.func_name, capture.getvalue()
         )
-<<<<<<< HEAD
+        logger.debug("Returned result from %s: %s", self.func_name, self.result)
         logger.debug("Finished execution of %s.", self.func_name)
-=======
-        logger.debug("Returned result from %s: %s", self.func_name, self.result)
-        logger.debug(f"Finished execution of {self.func_name}.")
->>>>>>> fc75c068
 
         # 6. Process results
         # Depending on how many outputs we have we treat our result
@@ -949,11 +933,7 @@
                 result = result_iter[0]
             elif len(result_iter) > 1 and len(self.outputs) == 1:
                 # We want all elements in the list to go to the output
-<<<<<<< HEAD
-                pass
-=======
                 result = self.result
->>>>>>> fc75c068
             else:
                 # Iterate over each element of the list for each output
                 # Wrap around for len(result_iter) < len(self.outputs)
