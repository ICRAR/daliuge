--- conflicted
+++ resolved
@@ -247,19 +247,11 @@
             if binding.find(":") == -1:
                 host_path = container_path = binding
             else:
-<<<<<<< HEAD
-                host_path, container_path = binding.split(':')
-
-# NOTE: The following prevents mounts from host directly into secondary container if DALiuGE is running inside docker already.
-#            if not os.path.exists(host_path):
-#                raise InvalidDropException(self, "'Path %s doesn't exist, cannot use as additional volume binding" % (host_path,))
-=======
                 host_path, container_path = binding.split(":")
 
             # NOTE: The following prevents mounts from host directly into secondary container if DALiuGE is running inside docker already.
             #            if not os.path.exists(host_path):
             #                raise InvalidDropException(self, "'Path %s doesn't exist, cannot use as additional volume binding" % (host_path,))
->>>>>>> 0368b2ce
             self._additionalBindings[host_path] = container_path
 
         logger.info(
@@ -333,15 +325,6 @@
         oitems = self._outputs.items()
         fsInputs = {uid: i for uid, i in iitems if droputils.has_path(i)}
         fsOutputs = {uid: o for uid, o in oitems if droputils.has_path(o)}
-<<<<<<< HEAD
-        dockerInputs = {uid: DockerPath(DLG_ROOT + i.path) for uid, i in fsInputs.items()}
-        dockerOutputs = {uid: DockerPath(DLG_ROOT + o.path) for uid, o in fsOutputs.items()}
-        dataURLInputs = {uid: i for uid, i in iitems if not droputils.has_path(i)}
-        dataURLOutputs = {uid: o for uid, o in oitems if not droputils.has_path(o)}
-
-        cmd = droputils.replace_path_placeholders(self._command, dockerInputs, dockerOutputs)
-        cmd = droputils.replace_dataurl_placeholders(cmd, dataURLInputs, dataURLOutputs)
-=======
         dockerInputs = {
             uid: DockerPath(DLG_ROOT + i.path) for uid, i in fsInputs.items()
         }
@@ -361,17 +344,11 @@
         else:
             cmd = ""
 
->>>>>>> 0368b2ce
         # We bind the inputs and outputs inside the docker under the DLG_ROOT
         # directory, maintaining the rest of their original paths.
         # Outputs are bound only up to their dirname (see class doc for details)
         # Volume bindings are setup for FileDROPs and DirectoryContainers only
         binds = [i.path + ":" + dockerInputs[uid].path for uid, i in fsInputs.items()]
-<<<<<<< HEAD
-        binds += [os.path.dirname(o.path) + ":" + os.path.dirname(dockerOutputs[uid].path) for uid, o in
-                  fsOutputs.items()]
-        binds += [host_path + ":" + container_path for host_path, container_path in self._additionalBindings.items()]
-=======
         binds += [
             os.path.dirname(o.path) + ":" + os.path.dirname(dockerOutputs[uid].path)
             for uid, o in fsOutputs.items()
@@ -386,7 +363,6 @@
         binds = list(set(binds))  # make this a unique list else docker complains
         if binds == [":"]:
             binds = []
->>>>>>> 0368b2ce
         logger.debug("Volume bindings: %r", binds)
         binds = set(binds)
         binds = list(binds)
@@ -420,11 +396,7 @@
         user = self._user
         env = {}
         if user is not None:
-<<<<<<< HEAD
-            env = {'USER': user}
-=======
             env = {"USER": user}
->>>>>>> 0368b2ce
 
         if self._ensureUserAndSwitch is True:
             # Append commands that will make sure a user is present with the
@@ -439,44 +411,22 @@
                 [os.path.dirname(x.path) for x in dockerOutputs.values()]
             ):
                 createUserAndGo += 'chown -R {0}.{0} "{1}"; '.format(uid, dirname)
-<<<<<<< HEAD
-            createUserAndGo += "cd; su -l $(getent passwd {0} | cut -f1 -d:) -c /bin/bash -c '{1}'".format(uid,
-                                                                                                           utils.escapeQuotes(
-                                                                                                               cmd,
-                                                                                                               doubleQuotes=False))
-=======
             createUserAndGo += "su -l $(getent passwd {0} | cut -f1 -d:) -c /bin/bash -c 'cd {1}; {2}'".format(
                 uid, self.workdir, utils.escapeQuotes(cmd, doubleQuotes=False)
             )
->>>>>>> 0368b2ce
 
             cmd = createUserAndGo
 
         # Wrap everything inside bash
-<<<<<<< HEAD
-        cmd = '/bin/bash -c "%s"' % (utils.escapeQuotes(cmd, singleQuotes=False))
-
-        logger.debug("Command after user creation and wrapping is: %s", cmd)
-        self._recompute_data['command'] = cmd
-=======
         if len(cmd) > 0:
             cmd = '/bin/bash -c "%s"' % (utils.escapeQuotes(cmd, singleQuotes=False))
             logger.debug("Command after user creation and wrapping is: %s", cmd)
         else:
             logger.debug("No command specified, executing container without!")
 
->>>>>>> 0368b2ce
         c = DockerApp._get_client()
 
         # Create container
-<<<<<<< HEAD
-        container = c.containers.create(
-            self._image,
-            cmd,
-            volumes=binds,
-            user=user,
-            environment=env,
-=======
         self.container = c.containers.create(
             self._image,
             cmd,
@@ -489,7 +439,6 @@
             shm_size=self._shmSize,
             # auto_remove=self._removeContainer,
             detach=True,
->>>>>>> 0368b2ce
         )
         self._containerId = cId = self.container.id
         logger.info("Created container %s for %r", cId, self)
@@ -509,13 +458,8 @@
         # registered listeners
         inspection = c.api.inspect_container(cId)
         logger.debug("Docker inspection: %r", inspection)
-<<<<<<< HEAD
-        self.containerIp = inspection['NetworkSettings']['IPAddress']
-        self._recompute_data['containerIP'] = self.containerIp
-=======
         self.containerIp = inspection["NetworkSettings"]["IPAddress"]
 
->>>>>>> 0368b2ce
         # Wait until it finishes
         # In docker-py < 3 the .wait() method returns the exit code directly
         # In docker-py >= 3 the .wait() method returns a dictionary with the API response
@@ -526,24 +470,6 @@
             self._exitCode = x
 
         end = time.time()
-<<<<<<< HEAD
-        logger.info("Container %s finished in %.2f [s] with exit code %d", cId, (end - start), self._exitCode)
-        stdout = container.logs(stream=False, stdout=True, stderr=False)
-        stderr = container.logs(stream=False, stdout=False, stderr=True)
-        self._recompute_data['status'] = self._exitCode
-        self._recompute_data['stdout'] = str(stdout)
-        self._recompute_data['stderr'] = str(stderr)
-        if self._exitCode == 0 and logger.isEnabledFor(logging.DEBUG):
-            logger.debug("Container %s finished successfully, output follows.\n==STDOUT==\n%s==STDERR==\n%s", cId,
-                         stdout, stderr)
-        elif self._exitCode != 0:
-            msg = "Container %s didn't finish successfully (exit code %d)" % (cId, self._exitCode)
-            logger.error(msg + ", output follows.\n==STDOUT==\n%s==STDERR==\n%s", stdout, stderr)
-            rm(container)
-            raise Exception(msg)
-
-        rm(container)
-=======
         logger.info(
             "Container %s finished in %.2f [s] with exit code %d",
             cId,
@@ -581,7 +507,6 @@
 
         if self._removeContainer:
             self.container.remove()
->>>>>>> 0368b2ce
         c.api.close()
 
     @overrides
