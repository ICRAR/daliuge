#
#    ICRAR - International Centre for Radio Astronomy Research
#    (c) UWA - The University of Western Australia, 2015
#    Copyright by UWA (in the framework of the ICRAR)
#    All rights reserved
#
#    This library is free software; you can redistribute it and/or
#    modify it under the terms of the GNU Lesser General Public
#    License as published by the Free Software Foundation; either
#    version 2.1 of the License, or (at your option) any later version.
#
#    This library is distributed in the hope that it will be useful,
#    but WITHOUT ANY WARRANTY; without even the implied warranty of
#    MERCHANTABILITY or FITNESS FOR A PARTICULAR PURPOSE.  See the GNU
#    Lesser General Public License for more details.
#
#    You should have received a copy of the GNU Lesser General Public
#    License along with this library; if not, write to the Free Software
#    Foundation, Inc., 59 Temple Place, Suite 330, Boston,
#    MA 02111-1307  USA
#
"""
Module containing docker-related applications and functions
"""

import collections
import logging
import multiprocessing
import multiprocessing.synchronize
import os
import pwd
import threading
import time
import json
from typing import Optional
from overrides import overrides

from configobj import ConfigObj
import docker
from docker.models.containers import Container

from dlg import utils, droputils
from dlg.drop import BarrierAppDROP
from dlg.exceptions import DaliugeException, InvalidDropException


logger = logging.getLogger(__name__)

DLG_ROOT = utils.getDlgDir()

DockerPath = collections.namedtuple("DockerPath", "path")


class ContainerIpWaiter(object):
    """
    A class that remembers the target DROP's uid and containerIp properties
    when its internal event has been set, and returns them when waitForIp is
    called, which previously waits for the event to be set.
    """

    def __init__(self, drop):
        self._evt = threading.Event()
        self._uid = drop.uid
        drop.subscribe(self, "containerIp")

    def handleEvent(self, e):
        self._containerIp = e.containerIp
        self._evt.set()

    def waitForIp(self, timeout=None):
        self._evt.wait(timeout)
        return self._uid, self._containerIp


##
# @brief Docker
# @details
# @par EAGLE_START
# @param category Docker
# @param tag template
# @param[in] cparam/image Image//String/readwrite/False//False/
#     \~English The name of the docker image to be used for this application
# @param[in] cparam/tag Tag/1.0/String/readwrite/False//False/
#     \~English The tag of the docker image to be used for this application
# @param[in] cparam/digest Digest//String/readwrite/False//False/
#     \~English The hexadecimal hash (long version) of the docker image to be used for this application
# @param[in] cparam/command Command//String/readwrite/False//False/
#     \~English The command line to run within the docker instance. The specified command will be executed in a bash shell. That means that images will need a bash shell.
# @param[in] cparam/input_redirection Input Redirection//String/readwrite/False//False/
#     \~English The command line argument that specifies the input into this application
# @param[in] cparam/output_redirection Output Redirection//String/readwrite/False//False/
#     \~English The command line argument that specifies the output from this application
# @param[in] cparam/command_line_arguments Command Line Arguments//String/readwrite/False//False/
#     \~English Additional command line arguments to be added to the command line to be executed
# @param[in] cparam/paramValueSeparator Param value separator/ /String/readwrite/False//False/
#     \~English Separator character(s) between parameters on the command line
# @param[in] cparam/argumentPrefix Argument prefix/"--"/String/readwrite/False//False/
#     \~English Prefix to each keyed argument on the command line
# @param[in] cparam/execution_time Execution Time/5/Float/readonly/False//False/
#     \~English Estimated execution time
# @param[in] cparam/num_cpus No. of CPUs/1/Integer/readonly/False//False/
#     \~English Number of cores used
# @param[in] cparam/group_start Group start/False/Boolean/readwrite/False//False/
#     \~English Is this node the start of a group?
# @param[in] cparam/input_error_threshold "Input error rate (%)"/0/Integer/readwrite/False//False/
#     \~English the allowed failure rate of the inputs (in percent), before this component goes to ERROR state and is not executed
# @param[in] cparam/n_tries Number of tries/1/Integer/readwrite/False//False/
#     \~English Specifies the number of times the 'run' method will be executed before finally giving up
# @param[in] cparam/user User//String/readwrite/False//False/
#     \~English Username of the user who will run the application within the docker image
# @param[in] cparam/ensureUserAndSwitch Ensure User And Switch/False/Boolean/readwrite/False//False/
#     \~English Make sure the user specified in the User parameter exists and then run the docker container as that user
# @param[in] cparam/removeContainer Remove Container/True/Boolean/readwrite/False//False/
#     \~English Instruct Docker engine to delete the container after execution is complete
# @param[in] cparam/additionalBindings Additional Bindings//String/readwrite/False//False/
#     \~English Directories which will be visible inside the container during run-time. Format is srcdir_on_host:trgtdir_on_container. Multiple entries can be separated by commas.
# @param[in] cparam/portMappings Port Mappings//String/readwrite/False//False/
#     \~English Port mappings on the host machine
# @par EAGLE_END
class DockerApp(BarrierAppDROP):
    """
    A BarrierAppDROP that represents a process running in a container
    hosted by a local docker daemon. Depending on the host system, the docker
    daemon might be automatically activated when a client tries to connect to
    it via its unix socket (like with systemd) or it needs to be brought up
    prior to any client operation (upstart). In any case, if the daemon is
    not present, this class will raise exceptions whenever it tries to connect
    to the server to perform some operation.

    Docker containers are built from docker images, which are pulled to the host
    where the docker daemon runs either explicitly (via `docker pull`) or less
    visibly (e.g., when running `docker run` using an image that has not been
    fetched yet). This DockerApp application will explicitly pull the image at
    `initialize` time, meaning that the docker images will become available at
    the time the physical graph (which this application is part of) is deployed.
    Docker containers also need a command to be run in them, which should be
    an available program inside the image. Optionally, users can provide a
    working directory (in the container) under which the command will run
    via the `workingDir` parameter.

    **Input and output**

    The inputs and outputs used by the dockerized application are made available
    by mapping host directories and files as "data volumes". Inputs are bound
    using their full path, but outputs are bound only up to their dirnames,
    because otherwise they would be created at container creation time by
    Docker. For example, the output /a/b/c will produce a binding to /dlg/a/b
    inside the docker container, where c will have to be written by the process
    running in the container.

    Since the command to be run in the container receives most probably as
    arguments the paths of its inputs and outputs, and since these might not be
    known precisely until runtime, users should use placeholders for them in the
    command-line specification. Placeholders for input locations take the form
    of "%iX", where X starts from 0 and refers to the X-th filesystem-related
    input. Likewise, output locations are specified as "%oX". Alternatively,
    inputs and outputs can be referred to by their UIDs, in which case the
    placeholders will look like "%i[X]" and "%o[X]" respectively, where X is the
    UID of the input/output being referenced.

    Data volumes are a file-specific feature. For this reason, volumes are setup
    for file-system based input/output DROPs only, namely the FileDROP and the
    DirectoryContainer types. Other DROP types can instead pass down their
    dataURL property via the command-line by using placeholders. Placeholders
    for input DROP dataURLs take the form of "%iDataURLX", where X starts from 0
    and refers to the X-th non-filesystem related input. Likewise, output
    dataURLs are specified as "%oDataURLX". Alternatively users can refer to the
    dataURL of a specific input or output as "%iDataURL[X]" and "%oDataURL[X]"
    respectively, where X is the UID of the input/output being referenced.

    Additional volume bindings can be specified via the keyword arguments when
    creating the DockerApp. The host file/directories must exist at the moment
    of creating the DockerApp; otherwise it will fail to initialize.

    **Users**

    A docker container usually runs as root by default. One of the major
    drawbacks of this is that the output generated by the containerized
    application will belong also to the root user of the host system, and not to
    the user running the DALiuGE framework. This DockerApp avoids to run containers
    as the root user because of this reason. Two parameters, given at
    construction time, control this behavior:

    * `user`
              If given indicates the user used to run the container. It is
              assumed that if a user is indicated, the user already exists in
              the docker image; otherwise the container will actually fail to
              start. Its default value is `None`, meaning that the container
              will run as the root user.
    * `ensureUserAndSwitch`
              If the container is run as the root user, this
              option indicates whether a non-root user with the same UID of the
              user running this process should be: a) searched for, b) created
              if it doesn't exist, and c) used to run the command inside the
              container. This is achieved by prepending some shell commands to
              the initial user-specified command, which will run as root first,
              but that finally perform the switch within the container process.
              Its default value is `True` if `user` is `None`; `False`
              otherwise.

    Using these two options one can thus control the user that will run the
    command inside the container.

    **Communication between containers**

    Although some containerized applications might run on their own, there are
    cases where applications need to talk to each other in order to advance
    (like in the case of client-server applications, or in the case of MPI
    applications). All containers started in the same host (and therefore, all
    applications running in them) belong by default to the same network, and
    therefore are already visible.

    Applications needing to communicate with other applications should be able
    to specify the target's IP in their command-line. Since the IP is not known
    until containers are created, this specification is done using the
    %containerIp[oid]% placeholder, with 'oid' being the OID of the target
    DockerApp.

    This need to know other DockerApp's IP imposes a sequential order on the
    startup of the containers, since one needs to be started in order to learn
    its IP, which is used to start the second. This is handled gracefully by
    the DockerApp code, with the condition that `self.handleInterest` is invoked
    where necessary. See `self.handleInterest` for more information about this
    mechanism.

    **TODO**

    Processes in containers might not always exit by themselves, and the
    containers might need to be manually stopped. This the case for example of
    an set of MPI processes, where the master container will run the MPI
    program and the slave containers will run an SSH daemon, where the SSH
    daemon will not quit automatically once the master process has ended.

    Still, we probably will need to differentiate between a forced quit because
    of a timeout, and a good quit, and therefore we might impose that processes
    running in a container must quit themselves after successfully performing
    their task.
    """
    _container: Optional[Container] = None

    # signals for stopping this drop must first wait
    # for the container to become available
    # TODO: This provides basic multiprocessing safety, alternative approach may
    # be to use a stopcontainer member variable flag. As soon as the container is
    # created the running process checks to see if it should stop. Use lock for
    # atomicity with _container and _stopflag.
    _containerLock = multiprocessing.synchronize.Lock

    @property
    def container(self) -> Optional[Container]:
        return self._container

    def initialize(self, **kwargs):
        self._containerLock = multiprocessing.Lock()
        super().initialize(**kwargs)

        self._image = self._getArg(kwargs, "image", None)
        self._env = self._getArg(kwargs, "env", None)
        self._cmdLineArgs = self._getArg(kwargs, "command_line_arguments", "")
        self._applicationArgs = self._getArg(kwargs, "applicationArgs", {})
        self._argumentPrefix = self._getArg(kwargs, "argumentPrefix", "--")
        self._paramValueSeparator = self._getArg(kwargs, \
            "paramValueSeparator", " ")
        if not self._image:
            raise InvalidDropException(
                self, "No docker image specified, cannot create DockerApp"
            )

        if ":" not in self._image:
            logger.warning(
                "%r: Image %s is too generic since it doesn't specify a tag",
                self,
                self._image,
            )

        self._command = self._getArg(kwargs, "command", None)

        self._noBash = False
        if not self._command or self._command[:2].strip() == "%%":
            logger.warning(
                "Assume a default command is executed in the container"
            )
            self._command = self._command.strip()[2:].strip() if self._command else ""
            self._noBash = True
            # This makes sure that we can retain any command defined in the image, but still be
            # able to add any arguments straight after. This requires to use the placeholder string
            # "%%" at the start of the command, else it is interpreted as a normal command.

        # construct the actual command line from all application parameters
        argumentString = droputils.serialize_applicationArgs(self._applicationArgs, \
            self._argumentPrefix, self._paramValueSeparator)
        # complete command including all additional parameters and optional redirects
        cmd = f"{self._command} {argumentString} {self._cmdLineArgs} "
        cmd = cmd.strip()
        self._command = cmd

        # The user used to run the process in the docker container is now always the user
        # who originally started the DALiuGE process as well. The information is passed through
        # from the host to the engine container (if run as docker) and then further to any
        # container running as a component.

        pw = pwd.getpwuid(os.getuid())
        self._user = pw.pw_name # use current user by default
        self._userid = pw.pw_uid
        self._groupid = pw.pw_gid
        logger.debug(f"User for docker container: {self._user} {self._userid}:{self._groupid}")

        # By default containers are removed from the filesystem, but people
        # might want to preserve them.
        # TODO: This might be something that the data lifecycle manager could
        # handle, but for the time being we do it here
        self._removeContainer = self._getArg(kwargs, "removeContainer", True)

        # Ports - a comma seperated list of the host port mappings of form:
        # "hostport1:containerport1, hostport2:containerport2"
        self._portMappings = self._getArg(kwargs, "portMappings", "")
        logger.info(f"portMappings: {self._portMappings}")

        self._shmSize = self._getArg(kwargs, "shmSize", "")
        logger.info(f"shmSize: {self._shmSize}")

        # Additional volume bindings can be specified for existing files/dirs
        # on the host system. They are given either as a list or as a
        # comma-separated string
        self._additionalBindings = {}
        bindings = [f"{utils.getDlgDir()}:{utils.getDlgDir()}",
                    f"{utils.getDlgDir()}/workspace/settings/passwd:/etc/passwd",
                    f"{utils.getDlgDir()}/workspace/settings/group:/etc/group"
        ]
        additionalBindings = self._getArg(kwargs, "additionalBindings", [])
        additionalBindings = additionalBindings.split(",") if isinstance(additionalBindings, str) \
            else additionalBindings
        bindings += additionalBindings
        for binding in bindings:
            if len(binding) == 0:
                continue
            if binding.find(":") == -1:
                host_path = container_path = binding
            else:
                host_path, container_path = binding.split(":")

            # NOTE: The following prevents mounts from host directly into secondary container if DALiuGE is running inside docker already.
            #            if not os.path.exists(host_path):
            #                raise InvalidDropException(self, "'Path %s doesn't exist, cannot use as additional volume binding" % (host_path,))
            self._additionalBindings[host_path] = container_path

        logger.info(
            "%r with image '%s' and command '%s' created",
            self,
            self._image,
            self._command,
        )

        # Check if we have the image; otherwise pull it.
        c = DockerApp._get_client()
        found = any([self._image in im.tags for im in c.images.list()])

        if not found:
            logger.debug("Image '%s' not found, pulling it", self._image)
            start = time.time()
            c.images.pull(self._image)
            end = time.time()
            logger.debug("Took %.2f [s] to pull image '%s'", (end - start), self._image)
        else:
            logger.debug("Image '%s' found, no need to pull it", self._image)

        # Check if the image specifies a working directory
        # If it doesn't use the one provided by the user.
        # If none is provided use the session directory
        inspection = c.api.inspect_image(self._image)
        logger.debug("Docker Image inspection: %r", inspection)
        self.workdir = inspection.get("ContainerConfig", {}).get("WorkingDir", None)
        # self.workdir = None
        self._sessionId = (self._dlg_session.sessionId if self._dlg_session else "")
        if not self.workdir:
            default_workingdir = os.path.join(utils.getDlgWorkDir(), self._sessionId)
            self.workdir = self._getArg(kwargs, "workingDir", default_workingdir)

        c.api.close()

        self._containerIp = None
        self._containerId = None
        self._waiters = []
        self._recompute_data = {'image': self._image,
                                'user': self._user,
                                'command': self._command}

    @property
    def containerIp(self):
        return self._containerIp

    @containerIp.setter
    def containerIp(self, containerIp):
        self._containerIp = containerIp
        self._fire("containerIp", containerIp=containerIp)

    @property
    def containerId(self):
        return self._containerId

    def handleInterest(self, drop):

        # The only interest we currently have is the containerIp of other
        # DockerApps, and only if our command actually uses this IP
        if isinstance(drop, DockerApp):
            if "%containerIp[{0}]%".format(drop.uid) in self._command:
                self._waiters.append(ContainerIpWaiter(drop))
                logger.debug("%r: Added ContainerIpWaiter for %r", self, drop)

    def run(self):
        # lock this object to prevent other processes from signaling until the
        # container object is running.
        with self._containerLock:
            # Replace any placeholder in the commandline with the proper path or
            # dataURL, depending on the type of input/output it is
            # In the case of fs-based i/o we replace the command-line with the path
            # that the Drop will receive *inside* the docker container (see below)

            iitems = self._inputs.items()
            oitems = self._outputs.items()
            fsInputs = {uid: i for uid, i in iitems if droputils.has_path(i)}
            fsOutputs = {uid: o for uid, o in oitems if droputils.has_path(o)}
            dockerInputs = {
    #            uid: DockerPath(utils.getDlgDir() + i.path) for uid, i in fsInputs.items()
                uid: DockerPath(i.path) for uid, i in fsInputs.items()
            }
            dockerOutputs = {
    #            uid: DockerPath(utils.getDlgDir() + o.path) for uid, o in fsOutputs.items()
                uid: DockerPath(o.path) for uid, o in fsOutputs.items()
            }
            dataURLInputs = {uid: i for uid, i in iitems if not droputils.has_path(i)}
            dataURLOutputs = {uid: o for uid, o in oitems if not droputils.has_path(o)}

            if self._command:
                cmd = droputils.replace_path_placeholders(
                    self._command, dockerInputs, dockerOutputs
                )
                cmd = droputils.replace_dataurl_placeholders(
                    cmd, dataURLInputs, dataURLOutputs
                )
            else:
                cmd = ""

            # We bind the inputs and outputs inside the docker under the utils.getDlgDir()
            # directory, maintaining the rest of their original paths.
            # Outputs are bound only up to their dirname (see class doc for details)
            # Volume bindings are setup for FileDROPs and DirectoryContainers only
            binds = [i.path + ":" + dockerInputs[uid].path for uid, i in fsInputs.items()]
            binds += [
                os.path.dirname(o.path) + ":" + os.path.dirname(dockerOutputs[uid].path)
                for uid, o in fsOutputs.items()
            ]
<<<<<<< HEAD
        binds = list(set(binds))  # make this a unique list else docker complains
        try:
            binds.remove(':')
        except:
            pass
        logger.debug("Volume bindings: %r", binds)

        portMappings = {}
        for mapping in self._portMappings.split(","):
            if mapping:
                if mapping.find(":") == -1:
                    host_port = container_port = mapping
                else:
                    host_port, container_port = mapping.split(":")
                if host_port not in portMappings:
                    logger.debug(f"mapping port {host_port} -> {container_port}")
                    portMappings[host_port] = int(container_port)
                else:
                    raise Exception(
                        f"Duplicate port {host_port} in container port mappings"
                    )
        logger.debug(f"port mappings: {portMappings}")

        # Wait until the DockerApps this application runtime depends on have
        # started, and replace their IP placeholders by the real IPs
        for waiter in self._waiters:
            uid, ip = waiter.waitForIp()
            cmd = cmd.replace("%containerIp[{0}]%".format(uid), ip)
            logger.debug("Command after IP replacement is: %s", cmd)
        # deal with environment variables
        env = {}
        env.update({
            "DLG_UID": self._uid},
        )
        if self._dlg_session:
            env.update({"DLG_SESSION_ID":self._dlg_session.sessionId})
        if self._user is not None:
            env.update({
                "USER": self._user,
                "DLG_ROOT": utils.getDlgDir()
                })
        if self._env is not None:
            logger.debug(f"Found environment variable setting: {self._env}")
            if self._env.lower() == "all": # pass on all environment variables from host
                env.update(os.environ)
            elif self._env[0] in ["{", "["]:
                try:
                    addEnv = json.loads(self._env)
                except:
                   logger.warning("Ignoring provided environment variables: Format wrong? Check documentation")
                   addEnv = {}
                if isinstance(addEnv, dict): # if it is a dict populate directly
                    # but replace placeholders first
                    for key in addEnv:
                        value = droputils.replace_path_placeholders(
                            addEnv[key], dockerInputs, dockerOutputs
                        )
                        value = droputils.replace_dataurl_placeholders(
                            value, dataURLInputs, dataURLOutputs
=======
            logger.debug("Input/output bindings: %r", binds)
            if (
                len(self._additionalBindings.items()) > 0
            ):  # else we end up with a ':' in the mounts list
                logger.debug("Additional bindings: %r", self._additionalBindings)
                binds += [
                    host_path + ":" + container_path
                    for host_path, container_path in self._additionalBindings.items()
                ]
            binds = list(set(binds))  # make this a unique list else docker complains
            try:
                binds.remove(':')
            except:
                pass
            logger.debug("Volume bindings: %r", binds)

            portMappings = {}
            for mapping in self._portMappings.split(","):
                if mapping:
                    if mapping.find(":") == -1:
                        host_port = container_port = mapping
                    else:
                        host_port, container_port = mapping.split(":")
                    if host_port not in portMappings:
                        logger.debug(f"mapping port {host_port} -> {container_port}")
                        portMappings[host_port] = int(container_port)
                    else:
                        raise Exception(
                            f"Duplicate port {host_port} in container port mappings"
>>>>>>> 651f3b5d
                        )
            logger.debug(f"port mappings: {portMappings}")

            # Wait until the DockerApps this application runtime depends on have
            # started, and replace their IP placeholders by the real IPs
            for waiter in self._waiters:
                uid, ip = waiter.waitForIp()
                cmd = cmd.replace("%containerIp[{0}]%".format(uid), ip)
                logger.debug("Command after IP replacement is: %s", cmd)

            # deal with environment variables
            env = {}
            env.update({
                "DLG_UID": self._uid},
            )
            if self._dlg_session:
                env.update({"DLG_SESSION_ID":self._dlg_session.sessionId})
            if self._user is not None:
                env.update({
                    "USER": self._user,
                    "DLG_ROOT": utils.getDlgDir()
                    })
            if self._env is not None:
                logger.debug(f"Found environment variable setting: {self._env}")
                if self._env.lower() == "all": # pass on all environment variables from host
                    env.update(os.environ)
                elif self._env[0] in ["{", "["]:
                    try:
                        addEnv = json.loads(self._env)
                    except json.JSONDecodeError:
                        logger.warning("Ignoring provided environment variables: Format wrong? Check documentation")
                    addEnv = {}
                    if isinstance(addEnv, dict): # if it is a dict populate directly
                        # but replace placeholders first
                        for key in addEnv:
                            value = droputils.replace_path_placeholders(
                                addEnv[key], dockerInputs, dockerOutputs
                            )
                            value = droputils.replace_dataurl_placeholders(
                                value, dataURLInputs, dataURLOutputs
                            )
                            addEnv[key] = value
                        env.update(addEnv)
                    elif isinstance(addEnv, list): # if it is a list populate from host environment
                        for e in addEnv:
                            env.update(os.environ[e])
                else:
                    logger.warning("Ignoring provided environment variables: Format wrong! Check documentation")
            logger.debug(f"Adding environment variables: {env}")


            # Wrap everything inside bash
            if len(cmd) > 0 and not self._noBash:
                cmd = '/bin/bash -c "%s"' % (utils.escapeQuotes(cmd, singleQuotes=False))
                logger.debug("Command after user creation and wrapping is: %s", cmd)
            else:
                logger.debug("executing container with default cmd and wrapped arguments")
                cmd = f"{utils.escapeQuotes(cmd, singleQuotes=False)}"

            c = DockerApp._get_client()
            logger.debug(f"Final user for container: {self._user}:{self._userid}")
            
            # Create container
            self._container = c.containers.create( # type: ignore
                self._image,
                cmd,
                volumes=binds,
                ports=portMappings,
                user=f"{self._userid}:{self._groupid}",
                environment=env,
                working_dir=self.workdir,
                init=True,
                shm_size=self._shmSize,
                # TODO: daliuge will handle automatic removal (otherwise check before stopping container)
                # auto_remove=self._removeContainer,
                detach=True,
            )

        if not self.container:
            raise DaliugeException("docker container failed")
        else:
            self._containerId = cId = self.container.id
            logger.info("Created container %s for %r", cId, self)
            logger.debug(f"autoremove container {self._removeContainer}")

            # Start it
            start = time.time()
            self.container.start()
            logger.info("Started container %s", cId)


            # Figure out the container's IP and save it
            # Setting self.containerIp will trigger an event being sent to the
            # registered listeners
            inspection = c.api.inspect_container(cId)
            logger.debug("Docker inspection: %r", inspection)
            self.containerIp = inspection["NetworkSettings"]["IPAddress"]

            # Wait until it finishes
            # In docker-py < 3 the .wait() method returns the exit code directly
            # In docker-py >= 3 the .wait() method returns a dictionary with the API response
            x = self.container.wait()
            logger.debug(f"container {cId} finished")

            if isinstance(x, dict) and "StatusCode" in x:
                self._exitCode = x["StatusCode"]
            else:
                self._exitCode = x

            end = time.time()

            # Capture output
            stdout = self.container.logs(stream=False, stdout=True, stderr=False)
            stderr = self.container.logs(stream=False, stdout=False, stderr=True)
            if isinstance(stdout, bytes):
                stdout = stdout.decode()
                stderr = stderr.decode()
            logger.info(
                "Container %s finished in %.2f [s] with exit code %d",
                cId,
                (end - start),
                self._exitCode,
            )

            if self._exitCode == 0 and logger.isEnabledFor(logging.DEBUG):
                logger.debug(
                    "Container %s finished successfully, output follows.\n==STDOUT==\n%s==STDERR==\n%s",
                    cId,
                    stdout,
                    stderr,
                )
            elif self._exitCode != 0:
                msg = f"Container {cId} didn't finish successfully (exit code {self._exitCode})"
                if self._exitCode == 137 or self._exitCode == 139 or self._exitCode == 143:
                    # termination via SIGKILL, SIGSEGV, and SIGTERM is expected for some services
                    logger.warning(
                        f"{msg}, output follows.\n==STDOUT==\n%s==STDERR==\n%s",
                        stdout,
                        stderr,
                    )
                else:
                    logger.error(
                        f"{msg}, output follows.\n==STDOUT==\n%s==STDERR==\n%s",
                        stdout,
                        stderr,
                    )
                    raise Exception(msg)

            if self._removeContainer:
                self.container.remove()
        c.api.close()

    @overrides
    def setCompleted(self):
        with self._containerLock:
            super().setCompleted()
            if self.container is not None:
                self.container.stop()
            else:
                logger.debug("docker app completed but container is None")

    @overrides
    def setError(self):
        with self._containerLock:
            super().setError()
            if self.container is not None:
                self.container.stop()
            else:
                logger.debug("docker app errored but container is None")

    @overrides
    def cancel(self):
        with self._containerLock:
            super().cancel()
            if self.container is not None:
                self.container.stop()
            else:
                logger.debug("docker app canceled but container is None")

    @overrides
    def skip(self):
        with self._containerLock:
            super().skip()
            if self.container is not None:
                self.container.stop()
            else:
                logger.debug("docker app skipped but container is None")

    @classmethod
    def _get_client(cls):
        return docker.from_env(version="auto", **cls._kwargs_from_env())

    @classmethod
    def _kwargs_from_env(cls, ssl_version=None, assert_hostname=False):
        """
        Look for parameters to make Docker work under OS X
        :param ssl_version:     which SSL version
        :param assert_hostname: perform hostname checking
        :return:
        """
        config_file_name = os.path.join(utils.getDlgDir(), "dlg.settings")
        if os.path.exists(config_file_name):
            return ConfigObj(config_file_name)
        return {}

    def generate_recompute_data(self):
        return self._recompute_data<|MERGE_RESOLUTION|>--- conflicted
+++ resolved
@@ -450,67 +450,6 @@
                 os.path.dirname(o.path) + ":" + os.path.dirname(dockerOutputs[uid].path)
                 for uid, o in fsOutputs.items()
             ]
-<<<<<<< HEAD
-        binds = list(set(binds))  # make this a unique list else docker complains
-        try:
-            binds.remove(':')
-        except:
-            pass
-        logger.debug("Volume bindings: %r", binds)
-
-        portMappings = {}
-        for mapping in self._portMappings.split(","):
-            if mapping:
-                if mapping.find(":") == -1:
-                    host_port = container_port = mapping
-                else:
-                    host_port, container_port = mapping.split(":")
-                if host_port not in portMappings:
-                    logger.debug(f"mapping port {host_port} -> {container_port}")
-                    portMappings[host_port] = int(container_port)
-                else:
-                    raise Exception(
-                        f"Duplicate port {host_port} in container port mappings"
-                    )
-        logger.debug(f"port mappings: {portMappings}")
-
-        # Wait until the DockerApps this application runtime depends on have
-        # started, and replace their IP placeholders by the real IPs
-        for waiter in self._waiters:
-            uid, ip = waiter.waitForIp()
-            cmd = cmd.replace("%containerIp[{0}]%".format(uid), ip)
-            logger.debug("Command after IP replacement is: %s", cmd)
-        # deal with environment variables
-        env = {}
-        env.update({
-            "DLG_UID": self._uid},
-        )
-        if self._dlg_session:
-            env.update({"DLG_SESSION_ID":self._dlg_session.sessionId})
-        if self._user is not None:
-            env.update({
-                "USER": self._user,
-                "DLG_ROOT": utils.getDlgDir()
-                })
-        if self._env is not None:
-            logger.debug(f"Found environment variable setting: {self._env}")
-            if self._env.lower() == "all": # pass on all environment variables from host
-                env.update(os.environ)
-            elif self._env[0] in ["{", "["]:
-                try:
-                    addEnv = json.loads(self._env)
-                except:
-                   logger.warning("Ignoring provided environment variables: Format wrong? Check documentation")
-                   addEnv = {}
-                if isinstance(addEnv, dict): # if it is a dict populate directly
-                    # but replace placeholders first
-                    for key in addEnv:
-                        value = droputils.replace_path_placeholders(
-                            addEnv[key], dockerInputs, dockerOutputs
-                        )
-                        value = droputils.replace_dataurl_placeholders(
-                            value, dataURLInputs, dataURLOutputs
-=======
             logger.debug("Input/output bindings: %r", binds)
             if (
                 len(self._additionalBindings.items()) > 0
@@ -540,7 +479,6 @@
                     else:
                         raise Exception(
                             f"Duplicate port {host_port} in container port mappings"
->>>>>>> 651f3b5d
                         )
             logger.debug(f"port mappings: {portMappings}")
 
@@ -602,7 +540,7 @@
 
             c = DockerApp._get_client()
             logger.debug(f"Final user for container: {self._user}:{self._userid}")
-            
+
             # Create container
             self._container = c.containers.create( # type: ignore
                 self._image,
