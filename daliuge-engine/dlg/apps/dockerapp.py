#
#    ICRAR - International Centre for Radio Astronomy Research
#    (c) UWA - The University of Western Australia, 2015
#    Copyright by UWA (in the framework of the ICRAR)
#    All rights reserved
#
#    This library is free software; you can redistribute it and/or
#    modify it under the terms of the GNU Lesser General Public
#    License as published by the Free Software Foundation; either
#    version 2.1 of the License, or (at your option) any later version.
#
#    This library is distributed in the hope that it will be useful,
#    but WITHOUT ANY WARRANTY; without even the implied warranty of
#    MERCHANTABILITY or FITNESS FOR A PARTICULAR PURPOSE.  See the GNU
#    Lesser General Public License for more details.
#
#    You should have received a copy of the GNU Lesser General Public
#    License along with this library; if not, write to the Free Software
#    Foundation, Inc., 59 Temple Place, Suite 330, Boston,
#    MA 02111-1307  USA
#
"""
Module containing docker-related applications and functions
"""

import collections
import logging
import os
import pwd
import threading
import time
import json
from overrides import overrides

import docker
from configobj import ConfigObj

from .. import utils, droputils
from ..drop import BarrierAppDROP
from ..exceptions import InvalidDropException

logger = logging.getLogger(__name__)

DLG_ROOT = utils.getDlgDir()

DockerPath = collections.namedtuple("DockerPath", "path")


class ContainerIpWaiter(object):
    """
    A class that remembers the target DROP's uid and containerIp properties
    when its internal event has been set, and returns them when waitForIp is
    called, which previously waits for the event to be set.
    """

    def __init__(self, drop):
        self._evt = threading.Event()
        self._uid = drop.uid
        drop.subscribe(self, "containerIp")

    def handleEvent(self, e):
        self._containerIp = e.containerIp
        self._evt.set()

    def waitForIp(self, timeout=None):
        self._evt.wait(timeout)
        return self._uid, self._containerIp


##
# @brief Docker
# @details
# @par EAGLE_START
# @param category Docker
# @param tag template
# @param[in] cparam/image Image//String/readwrite/False//False/
#     \~English The name of the docker image to be used for this application
# @param[in] cparam/tag Tag/1.0/String/readwrite/False//False/
#     \~English The tag of the docker image to be used for this application
# @param[in] cparam/digest Digest//String/readwrite/False//False/
#     \~English The hexadecimal hash (long version) of the docker image to be used for this application
# @param[in] cparam/command Command//String/readwrite/False//False/
#     \~English The command line to run within the docker instance. The specified command will be executed in a bash shell. That means that images will need a bash shell.
# @param[in] cparam/input_redirection Input Redirection//String/readwrite/False//False/
#     \~English The command line argument that specifies the input into this application
# @param[in] cparam/output_redirection Output Redirection//String/readwrite/False//False/
#     \~English The command line argument that specifies the output from this application
# @param[in] cparam/command_line_arguments Command Line Arguments//String/readwrite/False//False/
#     \~English Additional command line arguments to be added to the command line to be executed
# @param[in] cparam/paramValueSeparator Param value separator/ /String/readwrite/False//False/
#     \~English Separator character(s) between parameters on the command line
# @param[in] cparam/argumentPrefix Argument prefix/"--"/String/readwrite/False//False/
#     \~English Prefix to each keyed argument on the command line
# @param[in] cparam/execution_time Execution Time/5/Float/readonly/False//False/
#     \~English Estimated execution time
# @param[in] cparam/num_cpus No. of CPUs/1/Integer/readonly/False//False/
#     \~English Number of cores used
# @param[in] cparam/group_start Group start/False/Boolean/readwrite/False//False/
#     \~English Is this node the start of a group?
# @param[in] cparam/input_error_threshold "Input error rate (%)"/0/Integer/readwrite/False//False/
#     \~English the allowed failure rate of the inputs (in percent), before this component goes to ERROR state and is not executed
# @param[in] cparam/n_tries Number of tries/1/Integer/readwrite/False//False/
#     \~English Specifies the number of times the 'run' method will be executed before finally giving up
# @param[in] cparam/user User//String/readwrite/False//False/
#     \~English Username of the user who will run the application within the docker image
# @param[in] cparam/ensureUserAndSwitch Ensure User And Switch/False/Boolean/readwrite/False//False/
#     \~English Make sure the user specified in the User parameter exists and then run the docker container as that user
# @param[in] cparam/removeContainer Remove Container/True/Boolean/readwrite/False//False/
#     \~English Instruct Docker engine to delete the container after execution is complete
# @param[in] cparam/additionalBindings Additional Bindings//String/readwrite/False//False/
#     \~English Directories which will be visible inside the container during run-time. Format is srcdir_on_host:trgtdir_on_container. Multiple entries can be separated by commas.
# @param[in] cparam/portMappings Port Mappings//String/readwrite/False//False/
#     \~English Port mappings on the host machine
# @par EAGLE_END
class DockerApp(BarrierAppDROP):
    """
    A BarrierAppDROP that represents a process running in a container
    hosted by a local docker daemon. Depending on the host system, the docker
    daemon might be automatically activated when a client tries to connect to
    it via its unix socket (like with systemd) or it needs to be brought up
    prior to any client operation (upstart). In any case, if the daemon is
    not present, this class will raise exceptions whenever it tries to connect
    to the server to perform some operation.

    Docker containers are built from docker images, which are pulled to the host
    where the docker daemon runs either explicitly (via `docker pull`) or less
    visibly (e.g., when running `docker run` using an image that has not been
    fetched yet). This DockerApp application will explicitly pull the image at
    `initialize` time, meaning that the docker images will become available at
    the time the physical graph (which this application is part of) is deployed.
    Docker containers also need a command to be run in them, which should be
    an available program inside the image. Optionally, users can provide a
    working directory (in the container) under which the command will run
    via the `workingDir` parameter.

    **Input and output**

    The inputs and outputs used by the dockerized application are made available
    by mapping host directories and files as "data volumes". Inputs are bound
    using their full path, but outputs are bound only up to their dirnames,
    because otherwise they would be created at container creation time by
    Docker. For example, the output /a/b/c will produce a binding to /dlg/a/b
    inside the docker container, where c will have to be written by the process
    running in the container.

    Since the command to be run in the container receives most probably as
    arguments the paths of its inputs and outputs, and since these might not be
    known precisely until runtime, users should use placeholders for them in the
    command-line specification. Placeholders for input locations take the form
    of "%iX", where X starts from 0 and refers to the X-th filesystem-related
    input. Likewise, output locations are specified as "%oX". Alternatively,
    inputs and outputs can be referred to by their UIDs, in which case the
    placeholders will look like "%i[X]" and "%o[X]" respectively, where X is the
    UID of the input/output being referenced.

    Data volumes are a file-specific feature. For this reason, volumes are setup
    for file-system based input/output DROPs only, namely the FileDROP and the
    DirectoryContainer types. Other DROP types can instead pass down their
    dataURL property via the command-line by using placeholders. Placeholders
    for input DROP dataURLs take the form of "%iDataURLX", where X starts from 0
    and refers to the X-th non-filesystem related input. Likewise, output
    dataURLs are specified as "%oDataURLX". Alternatively users can refer to the
    dataURL of a specific input or output as "%iDataURL[X]" and "%oDataURL[X]"
    respectively, where X is the UID of the input/output being referenced.

    Additional volume bindings can be specified via the keyword arguments when
    creating the DockerApp. The host file/directories must exist at the moment
    of creating the DockerApp; otherwise it will fail to initialize.

    **Users**

    A docker container usually runs as root by default. One of the major
    drawbacks of this is that the output generated by the containerized
    application will belong also to the root user of the host system, and not to
    the user running the DALiuGE framework. This DockerApp avoids to run containers
    as the root user because of this reason. Two parameters, given at
    construction time, control this behavior:

    * `user`
              If given indicates the user used to run the container. It is
              assumed that if a user is indicated, the user already exists in
              the docker image; otherwise the container will actually fail to
              start. Its default value is `None`, meaning that the container
              will run as the root user.
    * `ensureUserAndSwitch`
              If the container is run as the root user, this
              option indicates whether a non-root user with the same UID of the
              user running this process should be: a) searched for, b) created
              if it doesn't exist, and c) used to run the command inside the
              container. This is achieved by prepending some shell commands to
              the initial user-specified command, which will run as root first,
              but that finally perform the switch within the container process.
              Its default value is `True` if `user` is `None`; `False`
              otherwise.

    Using these two options one can thus control the user that will run the
    command inside the container.

    **Communication between containers**

    Although some containerized applications might run on their own, there are
    cases where applications need to talk to each other in order to advance
    (like in the case of client-server applications, or in the case of MPI
    applications). All containers started in the same host (and therefore, all
    applications running in them) belong by default to the same network, and
    therefore are already visible.

    Applications needing to communicate with other applications should be able
    to specify the target's IP in their command-line. Since the IP is not known
    until containers are created, this specification is done using the
    %containerIp[oid]% placeholder, with 'oid' being the OID of the target
    DockerApp.

    This need to know other DockerApp's IP imposes a sequential order on the
    startup of the containers, since one needs to be started in order to learn
    its IP, which is used to start the second. This is handled gracefully by
    the DockerApp code, with the condition that `self.handleInterest` is invoked
    where necessary. See `self.handleInterest` for more information about this
    mechanism.

    **TODO**

    Processes in containers might not always exit by themselves, and the
    containers might need to be manually stopped. This the case for example of
    an set of MPI processes, where the master container will run the MPI
    program and the slave containers will run an SSH daemon, where the SSH
    daemon will not quit automatically once the master process has ended.

    Still, we probably will need to differentiate between a forced quit because
    of a timeout, and a good quit, and therefore we might impose that processes
    running in a container must quit themselves after successfully performing
    their task.
    """

    def initialize(self, **kwargs):
        BarrierAppDROP.initialize(self, **kwargs)

        self._image = self._getArg(kwargs, "image", None)
        self._env = self._getArg(kwargs, "env", None)
        self._cmdLineArgs = self._getArg(kwargs, "command_line_arguments", "")
        self._applicationArgs = self._getArg(kwargs, "applicationArgs", {})
        self._argumentPrefix = self._getArg(kwargs, "argumentPrefix", "--")
        self._paramValueSeparator = self._getArg(kwargs, \
            "paramValueSeparator", " ")
        if not self._image:
            raise InvalidDropException(
                self, "No docker image specified, cannot create DockerApp"
            )

        if ":" not in self._image:
            logger.warning(
                "%r: Image %s is too generic since it doesn't specify a tag",
                self,
                self._image,
            )

        self._command = self._getArg(kwargs, "command", None)

        self._noBash = False
        if not self._command or self._command[:2].strip() == "%%":
            logger.warning(
                "Assume a default command is executed in the container"
            )
            self._command = self._command.strip()[2:].strip() if self._command else ""
            self._noBash = True
            # This makes sure that we can retain any command defined in the image, but still be
            # able to add any arguments straight after. This requires to use the placeholder string
            # "%%" at the start of the command, else it is interpreted as a normal command.

        # construct the actual command line from all application parameters
        argumentString = droputils.serialize_applicationArgs(self._applicationArgs, \
            self._argumentPrefix, self._paramValueSeparator)
        # complete command including all additional parameters and optional redirects
        cmd = f"{self._command} {argumentString} {self._cmdLineArgs} "
        cmd = cmd.strip()
        self._command = cmd

        # The user used to run the process in the docker container is now always the user
        # who originally started the DALiuGE process as well. The information is passed through
        # from the host to the engine container (if run as docker) and then further to any
        # container running as a component.

        pw = pwd.getpwuid(os.getuid())
        self._user = pw.pw_name # use current user by default
        self._userid = pw.pw_uid
        self._groupid = pw.pw_gid
        logger.debug(f"User for docker container: {self._user} {self._userid}:{self._groupid}")

        # By default containers are removed from the filesystem, but people
        # might want to preserve them.
        # TODO: This might be something that the data lifecycle manager could
        # handle, but for the time being we do it here
        self._removeContainer = self._getArg(kwargs, "removeContainer", True)

        # Ports - a comma seperated list of the host port mappings of form:
        # "hostport1:containerport1, hostport2:containerport2"
        self._portMappings = self._getArg(kwargs, "portMappings", "")
        logger.info(f"portMappings: {self._portMappings}")

        self._shmSize = self._getArg(kwargs, "shmSize", "")
        logger.info(f"shmSize: {self._shmSize}")

        # Additional volume bindings can be specified for existing files/dirs
        # on the host system. They are given either as a list or as a
        # comma-separated string
        self._additionalBindings = {}
        bindings = [f"{utils.getDlgDir()}:{utils.getDlgDir()}",
                    f"{utils.getDlgDir()}/workspace/settings/passwd:/etc/passwd",
                    f"{utils.getDlgDir()}/workspace/settings/group:/etc/group"
        ]
        additionalBindings = self._getArg(kwargs, "additionalBindings", [])
        additionalBindings = additionalBindings.split(",") if isinstance(additionalBindings, str) \
            else additionalBindings
        bindings += additionalBindings
        for binding in bindings:
            if len(binding) == 0:
                continue
            if binding.find(":") == -1:
                host_path = container_path = binding
            else:
                host_path, container_path = binding.split(":")

            # NOTE: The following prevents mounts from host directly into secondary container if DALiuGE is running inside docker already.
            #            if not os.path.exists(host_path):
            #                raise InvalidDropException(self, "'Path %s doesn't exist, cannot use as additional volume binding" % (host_path,))
            self._additionalBindings[host_path] = container_path

        logger.info(
            "%r with image '%s' and command '%s' created",
            self,
            self._image,
            self._command,
        )

        # Check if we have the image; otherwise pull it.
        c = DockerApp._get_client()
        found = any([self._image in im.tags for im in c.images.list()])

        if not found:
            logger.debug("Image '%s' not found, pulling it", self._image)
            start = time.time()
            c.images.pull(self._image)
            end = time.time()
            logger.debug("Took %.2f [s] to pull image '%s'", (end - start), self._image)
        else:
            logger.debug("Image '%s' found, no need to pull it", self._image)

        # Check if the image specifies a working directory
        # If it doesn't use the one provided by the user.
        # If none is provided use the session directory
        inspection = c.api.inspect_image(self._image)
        logger.debug("Docker Image inspection: %r", inspection)
        self.workdir = inspection.get("ContainerConfig", {}).get("WorkingDir", None)
        # self.workdir = None
        self._sessionId = (self._dlg_session.sessionId if self._dlg_session else "")
        if not self.workdir:
            default_workingdir = os.path.join(utils.getDlgWorkDir(), self._sessionId)
            self.workdir = self._getArg(kwargs, "workingDir", default_workingdir)

        c.api.close()

        self._containerIp = None
        self._containerId = None
        self._waiters = []
        self._recompute_data = {'image': self._image,
                                'user': self._user,
                                'command': self._command,
                                'ensureUserAndSwitch': self._ensureUserAndSwitch}

    @property
    def containerIp(self):
        return self._containerIp

    @containerIp.setter
    def containerIp(self, containerIp):
        self._containerIp = containerIp
        self._fire("containerIp", containerIp=containerIp)

    @property
    def containerId(self):
        return self._containerId

    def handleInterest(self, drop):

        # The only interest we currently have is the containerIp of other
        # DockerApps, and only if our command actually uses this IP
        if isinstance(drop, DockerApp):
            if "%containerIp[{0}]%".format(drop.uid) in self._command:
                self._waiters.append(ContainerIpWaiter(drop))
                logger.debug("%r: Added ContainerIpWaiter for %r", self, drop)

    def run(self):

        # Replace any placeholder in the commandline with the proper path or
        # dataURL, depending on the type of input/output it is
        # In the case of fs-based i/o we replace the command-line with the path
        # that the Drop will receive *inside* the docker container (see below)

        iitems = self._inputs.items()
        oitems = self._outputs.items()
        fsInputs = {uid: i for uid, i in iitems if droputils.has_path(i)}
        fsOutputs = {uid: o for uid, o in oitems if droputils.has_path(o)}
        dockerInputs = {
#            uid: DockerPath(utils.getDlgDir() + i.path) for uid, i in fsInputs.items()
            uid: DockerPath(i.path) for uid, i in fsInputs.items()
        }
        dockerOutputs = {
#            uid: DockerPath(utils.getDlgDir() + o.path) for uid, o in fsOutputs.items()
            uid: DockerPath(o.path) for uid, o in fsOutputs.items()
        }
        dataURLInputs = {uid: i for uid, i in iitems if not droputils.has_path(i)}
        dataURLOutputs = {uid: o for uid, o in oitems if not droputils.has_path(o)}

        if self._command:
            cmd = droputils.replace_path_placeholders(
                self._command, dockerInputs, dockerOutputs
            )
            cmd = droputils.replace_dataurl_placeholders(
                cmd, dataURLInputs, dataURLOutputs
            )
        else:
            cmd = ""

        # We bind the inputs and outputs inside the docker under the utils.getDlgDir()
        # directory, maintaining the rest of their original paths.
        # Outputs are bound only up to their dirname (see class doc for details)
        # Volume bindings are setup for FileDROPs and DirectoryContainers only
        binds = [i.path + ":" + dockerInputs[uid].path for uid, i in fsInputs.items()]
        binds += [
            os.path.dirname(o.path) + ":" + os.path.dirname(dockerOutputs[uid].path)
            for uid, o in fsOutputs.items()
        ]
        logger.debug("Input/output bindings: %r", binds)
        if (
            len(self._additionalBindings.items()) > 0
        ):  # else we end up with a ':' in the mounts list
            logger.debug("Additional bindings: %r", self._additionalBindings)
            binds += [
                host_path + ":" + container_path
                for host_path, container_path in self._additionalBindings.items()
            ]
        binds = list(set(binds))  # make this a unique list else docker complains
        try:
            binds.remove(':')
        except:
            pass
        logger.debug("Volume bindings: %r", binds)
        binds = set(binds)
        binds = list(binds)
        logger.debug("Reduced volume bindings: %r", binds)

        portMappings = {}
        for mapping in self._portMappings.split(","):
            if mapping:
                if mapping.find(":") == -1:
                    host_port = container_port = mapping
                else:
                    host_port, container_port = mapping.split(":")
                if host_port not in portMappings:
                    logger.debug(f"mapping port {host_port} -> {container_port}")
                    portMappings[host_port] = int(container_port)
                else:
                    raise Exception(
                        f"Duplicate port {host_port} in container port mappings"
                    )
        logger.debug(f"port mappings: {portMappings}")

        # Wait until the DockerApps this application runtime depends on have
        # started, and replace their IP placeholders by the real IPs
        for waiter in self._waiters:
            uid, ip = waiter.waitForIp()
            cmd = cmd.replace("%containerIp[{0}]%".format(uid), ip)
            logger.debug("Command after IP replacement is: %s", cmd)
<<<<<<< HEAD
        # If a user has been given, we run the container as that user. It is
        # useful to make sure that the USER environment variable is set in those
        # cases (e.g., casapy requires this to correctly operate)
        user = self._user
=======

        # deal with environment variables
>>>>>>> 4fbbebcf
        env = {}
        env.update({
            "DLG_UID": self._uid},
        )
        if self._dlg_session:
            env.update({"DLG_SESSION_ID":self._dlg_session.sessionId})
        if self._user is not None:
            env.update({
                "USER": self._user,
                "DLG_ROOT": utils.getDlgDir()
                })
        if self._env is not None:
            logger.debug(f"Found environment variable setting: {self._env}")
            if self._env.lower() == "all": # pass on all environment variables from host
                env.update(os.environ)
            elif self._env[0] in ["{", "["]:
                try:
                    addEnv = json.loads(self._env)
                except:
                   logger.warning("Ignoring provided environment variables: Format wrong? Check documentation")
                   addEnv = {}
                if isinstance(addEnv, dict): # if it is a dict populate directly
                    # but replace placeholders first
                    for key in addEnv:
                        value = droputils.replace_path_placeholders(
                            addEnv[key], dockerInputs, dockerOutputs
                        )
                        value = droputils.replace_dataurl_placeholders(
                            value, dataURLInputs, dataURLOutputs
                        )
                        addEnv[key] = value
                    env.update(addEnv)
                elif isinstance(addEnv, list): # if it is a list populate from host environment
                    for e in addEnv:
                        env.update(os.environ[e])
            else:
                logger.warning("Ignoring provided environment variables: Format wrong! Check documentation")
        logger.debug(f"Adding environment variables: {env}")


        # Wrap everything inside bash
        if len(cmd) > 0 and not self._noBash:
            cmd = '/bin/bash -c "%s"' % (utils.escapeQuotes(cmd, singleQuotes=False))
            logger.debug("Command after user creation and wrapping is: %s", cmd)
        else:
            logger.debug("executing container with default cmd and wrapped arguments")
            cmd = f"{utils.escapeQuotes(cmd, singleQuotes=False)}"

        c = DockerApp._get_client()

        logger.debug(f"Final user for container: {self._user}:{self._userid}")
        # Create container
        self.container = c.containers.create(
            self._image,
            cmd,
            volumes=binds,
            ports=portMappings,
            user=f"{self._userid}:{self._groupid}",
            environment=env,
            working_dir=self.workdir,
            init=True,
            shm_size=self._shmSize,
            # auto_remove=self._removeContainer,
            detach=True,
        )
        self._containerId = cId = self.container.id
        logger.info("Created container %s for %r", cId, self)
        logger.debug(f"autoremove container {self._removeContainer}")

        # Start it
        start = time.time()
        self.container.start()
        logger.info("Started container %s", cId)


        # Figure out the container's IP and save it
        # Setting self.containerIp will trigger an event being sent to the
        # registered listeners
        inspection = c.api.inspect_container(cId)
        logger.debug("Docker inspection: %r", inspection)
        self.containerIp = inspection["NetworkSettings"]["IPAddress"]

        # Wait until it finishes
        # In docker-py < 3 the .wait() method returns the exit code directly
        # In docker-py >= 3 the .wait() method returns a dictionary with the API response
        x = self.container.wait()
        if isinstance(x, dict) and "StatusCode" in x:
            self._exitCode = x["StatusCode"]
        else:
            self._exitCode = x

        end = time.time()

        # Capture output
        stdout = self.container.logs(stream=False, stdout=True, stderr=False)
        stderr = self.container.logs(stream=False, stdout=False, stderr=True)
        if isinstance(stdout, bytes):
            stdout = stdout.decode()
            stderr = stderr.decode()
        logger.info(
            "Container %s finished in %.2f [s] with exit code %d",
            cId,
            (end - start),
            self._exitCode,
        )

        if self._exitCode == 0 and logger.isEnabledFor(logging.DEBUG):
            logger.debug(
                "Container %s finished successfully, output follows.\n==STDOUT==\n%s==STDERR==\n%s",
                cId,
                stdout,
                stderr,
            )
        elif self._exitCode != 0:
            msg = "Container %s didn't finish successfully (exit code %d)" % (
                cId,
                self._exitCode,
            )

            if self._exitCode == 137 or self._exitCode == 139 or self._exitCode == 143:
                # termination via SIGKILL, SIGSEGV, and SIGTERM is expected for some services
                logger.warning(
                    msg + ", output follows.\n==STDOUT==\n%s==STDERR==\n%s",
                    stdout,
                    stderr,
                )
            else:
                logger.error(
                    msg + ", output follows.\n==STDOUT==\n%s==STDERR==\n%s",
                    stdout,
                    stderr,
                )
                raise Exception(msg)

        if self._removeContainer:
            self.container.remove()
        c.api.close()

    @overrides
    def setCompleted(self):
        super(BarrierAppDROP, self).setCompleted()
        self.container.stop()

    @overrides
    def setError(self):
        super(BarrierAppDROP, self).setError()
        self.container.stop()

    @overrides
    def cancel(self):
        super(BarrierAppDROP, self).cancel()
        self.container.stop()

    @overrides
    def skip(self):
        super(BarrierAppDROP, self).skip()
        self.container.stop()

    @classmethod
    def _get_client(cls):
        return docker.from_env(version="auto", **cls._kwargs_from_env())

    @classmethod
    def _kwargs_from_env(cls, ssl_version=None, assert_hostname=False):
        """
        Look for parameters to make Docker work under OS X
        :param ssl_version:     which SSL version
        :param assert_hostname: perform hostname checking
        :return:
        """
        config_file_name = os.path.join(utils.getDlgDir(), "dlg.settings")
        if os.path.exists(config_file_name):
            return ConfigObj(config_file_name)
        return {}

    def generate_recompute_data(self):
        return self._recompute_data<|MERGE_RESOLUTION|>--- conflicted
+++ resolved
@@ -32,12 +32,13 @@
 import json
 from overrides import overrides
 
+from configobj import ConfigObj
 import docker
-from configobj import ConfigObj
 
 from .. import utils, droputils
 from ..drop import BarrierAppDROP
 from ..exceptions import InvalidDropException
+
 
 logger = logging.getLogger(__name__)
 
@@ -364,8 +365,7 @@
         self._waiters = []
         self._recompute_data = {'image': self._image,
                                 'user': self._user,
-                                'command': self._command,
-                                'ensureUserAndSwitch': self._ensureUserAndSwitch}
+                                'command': self._command}
 
     @property
     def containerIp(self):
@@ -445,9 +445,6 @@
         except:
             pass
         logger.debug("Volume bindings: %r", binds)
-        binds = set(binds)
-        binds = list(binds)
-        logger.debug("Reduced volume bindings: %r", binds)
 
         portMappings = {}
         for mapping in self._portMappings.split(","):
@@ -471,15 +468,7 @@
             uid, ip = waiter.waitForIp()
             cmd = cmd.replace("%containerIp[{0}]%".format(uid), ip)
             logger.debug("Command after IP replacement is: %s", cmd)
-<<<<<<< HEAD
-        # If a user has been given, we run the container as that user. It is
-        # useful to make sure that the USER environment variable is set in those
-        # cases (e.g., casapy requires this to correctly operate)
-        user = self._user
-=======
-
         # deal with environment variables
->>>>>>> 4fbbebcf
         env = {}
         env.update({
             "DLG_UID": self._uid},
