from abc import ABC, abstractmethod
from collections import OrderedDict
from concurrent.futures import Future
from typing import List, Callable
import json
import logging
import math
import threading

from dlg.drop import track_current_drop
from dlg.data.drops.container import ContainerDROP
from dlg.data.drops.data_base import DataDROP
from dlg.ddap_protocol import (
    AppDROPStates,
    DROPLinkType,
    DROPStates,
    DROPRel,
)
from dlg.exceptions import InvalidDropException, InvalidRelationshipException

from dlg.meta import (
    dlg_int_param,
)

logger = logging.getLogger(f"dlg.{__name__}")


class DropRunner(ABC):
    """An executor for `run()`-ing an AppDROP"""

    @abstractmethod
    def run_drop(self, app_drop: "AppDROP") -> Future:
        """Executes `app_drop.run()`, returning a future with the result."""
        raise NotImplementedError


class SyncDropRunner(DropRunner):
    """
    A simple pool-like object that creates a new thread for each invocation.
    """

    def run_drop(self, app_drop: "AppDROP") -> Future:
        """Run drop synchronously."""
        future = Future()

        try:
            res = app_drop.run()
            future.set_result(res)
        except Exception as e: # pylint: disable=broad-exception-caught
            future.set_exception(e)

        return future


def run_on_daemon_thread(func: Callable, *args, **kwargs) -> Future:
    """Runs a callable on a daemon thread, meaning it will be
    ungracefully terminated if the process ends."""
    future = Future()

    def thread_target():
        try:
            res = func(*args, **kwargs)
            future.set_result(res)
        except Exception as e: # pylint: disable=broad-exception-caught
            future.set_exception(e)

    t = threading.Thread(target=thread_target)
    t.daemon = True
    t.start()

    return future


_SYNC_DROP_RUNNER = SyncDropRunner()

class InstanceLogHandler(logging.Handler):
    """Custom handler to store logs in-memory per object instance."""
    def __init__(self, log_storage):
        super().__init__()
        self.log_storage = log_storage

    def emit(self, record):
        """Store log messages in the instance's log storage.

         :param record: The log string we want to add to the log storage

         .. note: We are not interested in actually emitting the log;
             we are just interested in extracting and storing Record metadata
        """

        exc = f"{str(record.exc_text)}" if record.exc_text else ""
        # msg = str(record.message).replace("\n", "<br>")
        msg = (f"<pre>{record.message.encode('utf-8').decode('unicode_escape')}\n"
               f"{exc}</pre>")
        try:
            rec_time = record.asctime
        except AttributeError:
            rec_time = ""
        self.log_storage.append({ "time":rec_time,
            "Level": record.levelname,
            "Module": record.name,
            "Function/Method": record.funcName,
            "Line #": record.lineno,
            "Message": msg,
        })

class DROPLogFilter(logging.Filter):
    def __init__(self, uid: str, humanKey: str):
        self.uid = uid
        self.humanKey = humanKey

    def filter(self, record):
        uid = getattr(record, "drop_uid", None)
        return uid == self.uid or uid == self.humanKey



# ===============================================================================
# AppDROP classes follow
# ===============================================================================


class AppDROP(ContainerDROP):
    """
    An AppDROP is a DROP representing an application that reads data
    from one or more DataDROPs (its inputs), and writes data onto one or more
    DataDROPs (its outputs).

    AppDROPs accept two different kind of inputs: "normal" and "streaming"
    inputs. Normal inputs are DataDROPs that must be on the COMPLETED state
    (and therefore their data must be fully written) before this application is
    run, while streaming inputs are DataDROPs that feed chunks of data into
    this application as the data gets written into them.

    This class contains two methods that need to be overwritten by
    subclasses: `dropCompleted`, invoked when input DataDROPs move to
    COMPLETED, and `dataWritten`, invoked with the data coming from streaming
    inputs.

    How and when applications are executed is completely up to the app component
    developer, and is not enforced by this base class. Some applications might need
    to be run at `initialize` time, while other might start during the first invocation
    of `dataWritten`. A common scenario anyway is to start an application only
    after all its inputs have moved to COMPLETED (implying that none of them is
    an streaming input); for these cases see the `BarrierAppDROP`.
    """

    def __getstate__(self):
        state = super().__getstate__()
        del state["_drop_runner"]
        return state

    def __setstate__(self, state):
        super().__setstate__(state)
        self._drop_runner = _SYNC_DROP_RUNNER

    def initialize(self, **kwargs):
        super(AppDROP, self).initialize(**kwargs)

        # Inputs and Outputs are the DROPs that get read from and written
        # to by this AppDROP, respectively. An input DROP will see
        # this AppDROP as one of its consumers, while an output DROP
        # will see this AppDROP as one of its producers.
        #
        # Input and output objects are later referenced by their *index*
        # (relative to the order in which they were added to this object)
        # Therefore we use an ordered dict to keep the insertion order.

        self._inputs = OrderedDict()
        self._outputs = OrderedDict()
        self._inputs_names = OrderedDict()
        self._outputs_names = OrderedDict()

        # Same as above, only that these correspond to the 'streaming' version
        # of the consumers
        self._streamingInputs = OrderedDict()

        # An AppDROP has a second, separate state machine indicating its
        # execution status.
        self._execStatus = AppDROPStates.NOT_RUN

        # by default run drops synchronously
        self._drop_runner: DropRunner = _SYNC_DROP_RUNNER

        self.log_storage = []

        self.logger = logging.getLogger(f"{__class__}.{self.uid}")
        instance_handler = InstanceLogHandler(self.log_storage)
        instance_handler.addFilter(DROPLogFilter(self.uid, self._humanKey))
        fmt = ("%(asctime)-15s [%(levelname)5.5s] "
               "%(name)s#%(funcName)s:%(lineno)s %(message)s")
        fmt = logging.Formatter(fmt)
        instance_handler.setFormatter(fmt)

        # Attach instance-specific handler
        logging.root.addHandler(instance_handler)

        # Ensure logs still propagate to the root logger
        logger.propagate = True

    @track_current_drop
    def addInput(self, inputDrop, back=True):
        uid = inputDrop.uid
        if uid not in self._inputs:
            self._inputs[uid] = inputDrop
            if back:
                inputDrop.addConsumer(self, False)

    @property
    def inputs(self) -> List[DataDROP]:
        """
        The list of inputs set into this AppDROP
        """
        return list(self._inputs.values())

    @inputs.setter
    def inputs(self, inputs):
        self._inputs = inputs

    @track_current_drop
    def addOutput(self, outputDrop: DataDROP, back=True):
        if outputDrop is self:
            raise InvalidRelationshipException(
                DROPRel(outputDrop, DROPLinkType.OUTPUT, self),
                "Cannot add an AppConsumer as its own output",
            )
        uid = outputDrop.uid
        if uid not in self._outputs:
            self._outputs[uid] = outputDrop

            if back:
                outputDrop.addProducer(self, False)

            # Subscribe the output DROP to events sent by this AppDROP when it
            # finishes its execution.
            self.subscribe(outputDrop, "producerFinished")

    @property
    def outputs(self) -> List[DataDROP]:
        """
        The list of outputs set into this AppDROP
        """
        return list(self._outputs.values())

    @outputs.setter
    def outputs(self, outputs):
        self._outputs = outputs

    def addStreamingInput(self, streamingInputDrop, back=True):
        if streamingInputDrop not in self._streamingInputs.values():
            uid = streamingInputDrop.uid
            self._streamingInputs[uid] = streamingInputDrop
            if back:
                streamingInputDrop.addStreamingConsumer(self, False)

    @property
    def streamingInputs(self) -> List[DataDROP]:
        """
        The list of streaming inputs set into this AppDROP
        """
        return list(self._streamingInputs.values())

    def _generateNamedPorts(self, ports):
        """
        Generates a named mapping of ports to data drops. Can only be called during run().
        """
        port_type = {"inputs": "InputPort", "outputs": "OutputPort"}
        named_ports: OrderedDict[str, DataDROP] = OrderedDict()
        port_dict = self.__getattribute__(f"_{ports}")
        if (
            ports in self.parameters
            and len(self.parameters[ports]) > 0
            and isinstance(self.parameters[ports][0], dict)
        ):
            for i in range(len(port_dict)):
                key = list(self.parameters[ports][i].values())[0]
                value = port_dict[list(self.parameters[ports][i].keys())[0]]
                if key not in named_ports:
                    named_ports[key] = value
                else:
                    if isinstance(named_ports[key], list):
                        named_ports[key].append(value)
                    else:
                        named_ports[key] = [named_ports[key], value]
        elif (
            ports in self.parameters
            and len(self.parameters[ports]) > 0
            and isinstance(self.parameters[ports], list)
        ):
            # This enablkes the gather to work
            return {}
        elif "applicationArgs" in self.parameters:
            for key, field in self.parameters["applicationArgs"].items():
                if field["usage"] in [port_type[ports], "InputOutput"]:
                    named_ports[field["name"]] = field
        return named_ports

    def handleEvent(self, e):
        """
        Handles the arrival of a new event. Events are delivered from those
        objects this DROP is subscribed to.
        """
        if e.type == "dropCompleted":
            self.dropCompleted(e.uid, e.status)

    def dropCompleted(self, uid, drop_state):
        """
        Callback invoked when the DROP with UID `uid` (which is either a
        normal or a streaming input of this AppDROP) has moved to the
        COMPLETED or ERROR state. By default no action is performed.
        """

    def dataWritten(self, uid, data):
        """
        Callback invoked when `data` has been written into the DROP with
        UID `uid` (which is one of the streaming inputs of this AppDROP).
        By default no action is performed
        """

    @property
    def execStatus(self):
        """
        The execution status of this AppDROP
        """
        return self._execStatus

    @execStatus.setter
    def execStatus(self, execStatus):
        if self._execStatus == execStatus:
            return
        self._execStatus = execStatus
        self._fire("execStatus", execStatus=execStatus)

    def _notifyAppIsFinished(self):
        """
        Method invoked by subclasses when the execution of the application is
        over. Subclasses must make sure that both the status and execStatus
        properties are set to their correct values correctly before invoking
        this method.
        """
        is_error = self._execStatus == AppDROPStates.ERROR
        if is_error:
            self.status = DROPStates.ERROR
        else:
            self.status = DROPStates.COMPLETED
        logger.debug(
            "Moving %r to %s",
            self.name,
            "FINISHED" if not is_error else "ERROR",
        )
        self._fire("producerFinished", status=self.status, execStatus=self.execStatus)
        self.completedrop()

    def cancel(self):
        """Moves this application drop to its CANCELLED state"""
        super(AppDROP, self).cancel()
        self.execStatus = AppDROPStates.CANCELLED

    def skip(self):
        """Moves this application drop to its SKIPPED state"""
        super().skip()

        prev_execStatus = self.execStatus
        self.execStatus = AppDROPStates.SKIPPED
        for o in self._outputs.values():
            o.skip()

        logger.debug("Moving %s to SKIPPED", self.__repr__())
        if prev_execStatus in [AppDROPStates.NOT_RUN]:
            self._fire(
                "producerFinished",
                status=self.status,
                execStatus=self.execStatus,
            )

<<<<<<< HEAD
    @property
    def drop_runner(self):
        """
        Getter for the drop runner
        """
        return self._drop_runner

    @drop_runner.setter
    def drop_runner(self, runner):
        self._drop_runner = runner
=======
    def getLogs(self):
        """
        :return: Return the logs stored in the logging handler
        """

        return self.log_storage
>>>>>>> fc75c068


class InputFiredAppDROP(AppDROP):
    """
    An InputFiredAppDROP accepts no streaming inputs and waits until a given
    amount of inputs (called *effective inputs*) have moved to COMPLETED to
    execute its 'run' method, which must be overwritten by subclasses. This way,
    this application allows to continue the execution of the graph given a
    minimum amount of inputs being ready. The transitions of subsequent inputs
    to the COMPLETED state have no effect.

    Normally only one call to the `run` method will happen per application.
    However users can override this by specifying a different number of tries
    before finally giving up.

    The amount of effective inputs must be less or equal to the amount of inputs
    added to this application once the graph is being executed. The special
    value of -1 means that all inputs are considered as effective, in which case
    this class acts as a BarrierAppDROP, effectively blocking until all its
    inputs have moved to the COMPLETED, SKIPPED or ERROR state. Setting this
    value to anything other than -1 or the number of inputs, results in
    late arriving inputs to be ignored, even if they would successfully finish.
    This requires careful implementation of the upstream and downstream apps to
    deal with this situation. It is only really useful to control a combination
    of maximum allowed execution time and acceptable number of completed inputs.

    An input error threshold controls the behavior of the application given an
    error in one or more of its inputs (i.e., a DROP moving to the ERROR state).
    The threshold is a value within 0 and 100 that indicates the tolerance
    to erroneous effective inputs, and after which the application will not be
    run but moved to the ERROR state itself instead.
    """

    input_error_threshold = dlg_int_param("Input error threshold (0 and 100)", 0)
    n_effective_inputs = dlg_int_param("Number of effective inputs", -1)
    n_tries = dlg_int_param("Number of tries", 1)

    def initialize(self, **kwargs):
        super(InputFiredAppDROP, self).initialize(**kwargs)
        if "dlg_session_id" in kwargs:
            self.dlg_session_id = kwargs["dlg_session_id"]
        self._completedInputs = []
        self._errorInputs = []
        self._skippedInputs = []

        # Error threshold must be within 0 and 100
        if self.input_error_threshold < 0 or self.input_error_threshold > 100:
            raise InvalidDropException(
                self, "%r: input_error_threshold not within [0,100]" % (self,)
            )

        # Amount of effective inputs
        if "n_effective_inputs" not in kwargs:
            raise InvalidDropException(
                self, "%r: n_effective_inputs is mandatory" % (self,)
            )

        if self.n_effective_inputs < -1 or self.n_effective_inputs == 0:
            raise InvalidDropException(
                self,
                "%r: n_effective_inputs must be > 0 or equals to -1" % (self,),
            )

        # Number of tries
        if self.n_tries < 1:
            raise InvalidDropException(
                self, "Invalid n_tries, must be a positive number"
            )

    def addStreamingInput(self, streamingInputDrop, back=True):
        raise InvalidRelationshipException(
            DROPRel(streamingInputDrop, DROPLinkType.STREAMING_INPUT, self),
            "InputFiredAppDROPs don't accept streaming inputs",
        )

    def dropCompleted(self, uid, drop_state):
        super(InputFiredAppDROP, self).dropCompleted(uid, drop_state)

        logger.debug(
            "Received notification from input drop: uid=%s, state=%d",
            uid,
            drop_state,
        )

        # A value of -1 means all inputs
        n_inputs = len(self._inputs)
        n_eff_inputs = self.n_effective_inputs
        if n_eff_inputs == -1:
            n_eff_inputs = n_inputs

        # More effective inputs than inputs, this is a horror
        if n_eff_inputs > n_inputs:
            raise RuntimeError(
                "%r: More effective inputs (%s) than inputs (%d)"
                % (self, self.n_effective_inputs, n_inputs)
            )

        if drop_state == DROPStates.ERROR:
            self._errorInputs.append(uid)
        elif drop_state == DROPStates.COMPLETED:
            self._completedInputs.append(uid)
        elif drop_state == DROPStates.SKIPPED:
            self._skippedInputs.append(uid)
        else:
            raise Exception("Invalid DROP state in dropCompleted: %s" % drop_state)

        error_len = len(self._errorInputs)
        ok_len = len(self._completedInputs)
        skipped_len = len(self._skippedInputs)

        # We have enough inputs to proceed
        if (skipped_len + error_len + ok_len) == n_eff_inputs:
            # calculate the number of errors that have already occurred
            percent_failed = math.floor((error_len / float(n_eff_inputs)) * 100)
            if percent_failed > 0:
                logger.debug(
                    "Error rate on inputs for %r: %d/%d",
                    self,
                    percent_failed,
                    self.input_error_threshold,
                )

            # if we hit the input error threshold then ERROR the drop and move on
            if percent_failed > self.input_error_threshold:
                logger.info(
                    "Error threshold reached on %r, not executing it: %d/%d",
                    self,
                    percent_failed,
                    self.input_error_threshold,
                )

                self.execStatus = AppDROPStates.ERROR
                self.status = DROPStates.ERROR
                self._notifyAppIsFinished()
            elif skipped_len == n_eff_inputs:
                self.skip()
            else:
                self.async_execute()

    def async_execute(self):
        # TODO Do we need another thread pool for this?
        # Careful, trying to run this on the same threadpool as the
        # DropRunner can cause deadlocks
        return run_on_daemon_thread(self._execute_and_log_exception)

    def _execute_and_log_exception(self):
        try:
            self.execute()
        except Exception: # pylint: disable=broad-exception-caught
            logger.exception("Unexpected exception during drop (%r) execution", self)

    @track_current_drop
    def execute(self, _send_notifications=True):
        """
        Manually trigger the execution of this application.

        This method is normally invoked internally when the application detects
        all its inputs are COMPLETED.
        """

        # TODO: We need to be defined more clearly how the state is set in
        #       applications, for the time being they follow their execState.

        # Run at most self._n_tries if there are errors during the execution
        logger.info("Executing %r", f"{self.name}.{self._humanKey}")
        tries = 0
        drop_state = DROPStates.COMPLETED
        self.execStatus = AppDROPStates.RUNNING
        while tries < self.n_tries:
            try:
                fut = self._drop_runner.run_drop(self)
                fut.result()
                if self.execStatus == AppDROPStates.CANCELLED:
                    return
                self.execStatus = AppDROPStates.FINISHED
                if logger.getEffectiveLevel() != logging.getLevelName(
                    self._global_log_level
                ):
                    logging.getLogger("dlg").setLevel(self._global_log_level)
                    logger.warning(
                        "Setting log-level after execution %s.%s back to %s",
                        self.name,
                        self._humanKey,
                        self._global_log_level,
                    )
                break
            except Exception: # pylint: disable=broad-exception-caught
                if self.execStatus == AppDROPStates.CANCELLED:
                    return
                tries += 1
                logger.exception(
                    "Error while executing %r (try %s/%s)",
                    self,
                    tries,
                    self.n_tries,
                )

        # We gave up running the application, go to error
        if tries == self.n_tries:
            self.execStatus = AppDROPStates.ERROR
            drop_state = DROPStates.ERROR

        self.status = drop_state
        if _send_notifications:
            self._notifyAppIsFinished()

    def _run(self):
        """
        Run this application. It can be safely assumed that at this point all
        the required inputs are COMPLETED.

        This will first set the named input params and then call the run method
        provided by the implementation.
        """
        named_inputs = self._generateNamedPorts("inputs")
        logger.debug("named inputs identified: %s", named_inputs)
        for attr_name in named_inputs:
            # if not isinstance(named_inputs[attr_name], list):
            #     self.__setattr__(
            #         attr_name, load_pickle(named_inputs[attr_name])
            #     )
            # else:
            self.__setattr__(attr_name, named_inputs[attr_name])

        named_outputs = self._generateNamedPorts("outputs")
        logger.debug("named outputs identified: %s", named_outputs)
        for attr_name in named_outputs:
            if not isinstance(named_outputs[attr_name], list):
                self.__setattr__(attr_name, named_outputs[attr_name])
        # if "run" in dir(self):  # we might not have implemented the run method
        #     self.run()

    # TODO: another thing we need to check
    def exists(self):
        return True



class BarrierAppDROP(InputFiredAppDROP):
    """
    A BarrierAppDROP is an InputFireAppDROP that waits for all its inputs to
    complete, effectively blocking the flow of the graph execution.
    """

    def initialize(self, **kwargs):
        # Blindly override existing value if any
        kwargs["n_effective_inputs"] = -1
        super().initialize(**kwargs)<|MERGE_RESOLUTION|>--- conflicted
+++ resolved
@@ -2,7 +2,6 @@
 from collections import OrderedDict
 from concurrent.futures import Future
 from typing import List, Callable
-import json
 import logging
 import math
 import threading
@@ -106,6 +105,7 @@
 
 class DROPLogFilter(logging.Filter):
     def __init__(self, uid: str, humanKey: str):
+        super().__init__()
         self.uid = uid
         self.humanKey = humanKey
 
@@ -373,7 +373,6 @@
                 execStatus=self.execStatus,
             )
 
-<<<<<<< HEAD
     @property
     def drop_runner(self):
         """
@@ -384,14 +383,13 @@
     @drop_runner.setter
     def drop_runner(self, runner):
         self._drop_runner = runner
-=======
+
     def getLogs(self):
         """
         :return: Return the logs stored in the logging handler
         """
 
         return self.log_storage
->>>>>>> fc75c068
 
 
 class InputFiredAppDROP(AppDROP):
