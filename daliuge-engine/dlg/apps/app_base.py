--- conflicted
+++ resolved
@@ -12,7 +12,6 @@
 from dlg.drop_loaders import load_dill
 from dlg.data.drops.container import ContainerDROP
 from dlg.data.drops.data_base import DataDROP
-from dlg.data.drops.container import ContainerDROP
 from dlg.ddap_protocol import (
     AppDROPStates,
     DROPLinkType,
@@ -20,7 +19,6 @@
     DROPRel,
 )
 
-
 from dlg.meta import (
     dlg_int_param,
 )
@@ -76,50 +74,6 @@
 
 _SYNC_DROP_RUNNER = SyncDropRunner()
 
-<<<<<<< HEAD
-class InstanceLogHandler(logging.Handler):
-    """Custom handler to store logs in-memory per object instance."""
-    def __init__(self, log_storage):
-        super().__init__()
-        self.log_storage = log_storage
-
-    def emit(self, record):
-        """Store log messages in the instance's log storage.
-
-         :param record: The log string we want to add to the log storage
-
-         .. note: We are not interested in actually emitting the log;
-             we are just interested in extracting and storing Record metadata
-        """
-
-        exc = f"{str(record.exc_text)}" if record and record.exc_text else ""
-        # msg = str(record.message).replace("\n", "<br>")
-        msg = (f"<pre>{record.message.encode('utf-8').decode('unicode_escape')}\n"
-               f"{exc}</pre>")
-        try:
-            rec_time = record.asctime
-        except AttributeError:
-            rec_time = ""
-        self.log_storage.append({ "time":rec_time,
-            "Level": record.levelname,
-            "Module": record.name,
-            "Function/Method": record.funcName,
-            "Line #": record.lineno,
-            "Message": msg,
-        })
-
-class DROPLogFilter(logging.Filter):
-    def __init__(self, uid: str, humanKey: str):
-        super().__init__()
-        self.uid = uid
-        self.humanKey = humanKey
-
-    def filter(self, record):
-        uid = getattr(record, "drop_uid", None)
-        return uid == self.uid or uid == self.humanKey
-
-=======
->>>>>>> 8cf6ca0a
 
 
 # ===============================================================================
