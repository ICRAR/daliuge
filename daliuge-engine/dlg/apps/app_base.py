from abc import ABC, abstractmethod
from collections import OrderedDict
from concurrent.futures import Future
from typing import List, Callable
import logging
import math
import threading

from dlg.drop import track_current_drop
from dlg.drop_loaders import load_dill
from dlg.data.drops.container import ContainerDROP
from dlg.data.drops.data_base import DataDROP
from dlg.ddap_protocol import (
    AppDROPStates,
    DROPLinkType,
    DROPStates,
    DROPRel,
)
from dlg.exceptions import InvalidDropException, InvalidRelationshipException

from dlg.meta import (
    dlg_int_param,
)

logger = logging.getLogger(f"dlg.{__name__}")


class DropRunner(ABC):
    """An executor for `run()`-ing an AppDROP"""

    @abstractmethod
    def run_drop(self, app_drop: "AppDROP") -> Future:
        """Executes `app_drop.run()`, returning a future with the result."""
        raise NotImplementedError


class SyncDropRunner(DropRunner):
    """
    A simple pool-like object that creates a new thread for each invocation.
    """

    def run_drop(self, app_drop: "AppDROP") -> Future:
        """Run drop synchronously."""
        future = Future()

        try:
            res = app_drop.run()
            future.set_result(res)
        except Exception as e: # pylint: disable=broad-exception-caught
            future.set_exception(e)

        return future


def run_on_daemon_thread(func: Callable, *args, **kwargs) -> Future:
    """Runs a callable on a daemon thread, meaning it will be
    ungracefully terminated if the process ends."""
    future = Future()

    def thread_target():
        try:
            res = func(*args, **kwargs)
            future.set_result(res)
        except Exception as e: # pylint: disable=broad-exception-caught
            future.set_exception(e)

    t = threading.Thread(target=thread_target)
    t.daemon = True
    t.start()

    return future


_SYNC_DROP_RUNNER = SyncDropRunner()

class InstanceLogHandler(logging.Handler):
    """Custom handler to store logs in-memory per object instance."""
    def __init__(self, log_storage):
        super().__init__()
        self.log_storage = log_storage

    def emit(self, record):
        """Store log messages in the instance's log storage.

         :param record: The log string we want to add to the log storage

         .. note: We are not interested in actually emitting the log;
             we are just interested in extracting and storing Record metadata
        """

        exc = f"{str(record.exc_text)}" if record.exc_text else ""
        # msg = str(record.message).replace("\n", "<br>")
        msg = (f"<pre>{record.message.encode('utf-8').decode('unicode_escape')}\n"
               f"{exc}</pre>")
        try:
            rec_time = record.asctime
        except AttributeError:
            rec_time = ""
        self.log_storage.append({ "time":rec_time,
            "Level": record.levelname,
            "Module": record.name,
            "Function/Method": record.funcName,
            "Line #": record.lineno,
            "Message": msg,
        })

class DROPLogFilter(logging.Filter):
    def __init__(self, uid: str, humanKey: str):
        super().__init__()
        self.uid = uid
        self.humanKey = humanKey

    def filter(self, record):
        uid = getattr(record, "drop_uid", None)
        return uid == self.uid or uid == self.humanKey



# ===============================================================================
# AppDROP classes follow
# ===============================================================================


class AppDROP(ContainerDROP):
    """
    An AppDROP is a DROP representing an application that reads data
    from one or more DataDROPs (its inputs), and writes data onto one or more
    DataDROPs (its outputs).

    AppDROPs accept two different kind of inputs: "normal" and "streaming"
    inputs. Normal inputs are DataDROPs that must be on the COMPLETED state
    (and therefore their data must be fully written) before this application is
    run, while streaming inputs are DataDROPs that feed chunks of data into
    this application as the data gets written into them.

    This class contains two methods that need to be overwritten by
    subclasses: `dropCompleted`, invoked when input DataDROPs move to
    COMPLETED, and `dataWritten`, invoked with the data coming from streaming
    inputs.

    How and when applications are executed is completely up to the app component
    developer, and is not enforced by this base class. Some applications might need
    to be run at `initialize` time, while other might start during the first invocation
    of `dataWritten`. A common scenario anyway is to start an application only
    after all its inputs have moved to COMPLETED (implying that none of them is
    an streaming input); for these cases see the `BarrierAppDROP`.
    """

    def __getstate__(self):
        state = super().__getstate__()
        del state["_drop_runner"]
        return state

    def __setstate__(self, state):
        super().__setstate__(state)
        self._drop_runner = _SYNC_DROP_RUNNER

    def initialize(self, **kwargs):
        super(AppDROP, self).initialize(**kwargs)

        # Inputs and Outputs are the DROPs that get read from and written
        # to by this AppDROP, respectively. An input DROP will see
        # this AppDROP as one of its consumers, while an output DROP
        # will see this AppDROP as one of its producers.
        #
        # Input and output objects are later referenced by their *index*
        # (relative to the order in which they were added to this object)
        # Therefore we use an ordered dict to keep the insertion order.

        self._inputs = OrderedDict()
        self._outputs = OrderedDict()
        self._inputs_names = OrderedDict()
        self._outputs_names = OrderedDict()

        # Same as above, only that these correspond to the 'streaming' version
        # of the consumers
        self._streamingInputs = OrderedDict()

        # An AppDROP has a second, separate state machine indicating its
        # execution status.
        self._execStatus = AppDROPStates.NOT_RUN

        # by default run drops synchronously
        self._drop_runner: DropRunner = _SYNC_DROP_RUNNER

        self.log_storage = []

        self.logger = logging.getLogger(f"{__class__}.{self.uid}")
        instance_handler = InstanceLogHandler(self.log_storage)
        instance_handler.addFilter(DROPLogFilter(self.uid, self._humanKey))
        fmt = ("%(asctime)-15s [%(levelname)5.5s] "
               "%(name)s#%(funcName)s:%(lineno)s %(message)s")
        fmt = logging.Formatter(fmt)
        instance_handler.setFormatter(fmt)

        # Attach instance-specific handler
        logging.root.addHandler(instance_handler)

        # Ensure logs still propagate to the root logger
        logger.propagate = True

    @track_current_drop
    def addInput(self, inputDrop, back=True):
        uid = inputDrop.uid
        if uid not in self._inputs:
            self._inputs[uid] = inputDrop
            if back:
                inputDrop.addConsumer(self, False)

    @property
    def inputs(self) -> List[DataDROP]:
        """
        The list of inputs set into this AppDROP
        """
        return list(self._inputs.values())

    @inputs.setter
    def inputs(self, inputs):
        self._inputs = inputs

    @track_current_drop
    def addOutput(self, outputDrop: DataDROP, back=True):
        if outputDrop is self:
            raise InvalidRelationshipException(
                DROPRel(outputDrop, DROPLinkType.OUTPUT, self),
                "Cannot add an AppConsumer as its own output",
            )
        uid = outputDrop.uid
        if uid not in self._outputs:
            self._outputs[uid] = outputDrop

            if back:
                outputDrop.addProducer(self, False)

            # Subscribe the output DROP to events sent by this AppDROP when it
            # finishes its execution.
            self.subscribe(outputDrop, "producerFinished")

    @property
    def outputs(self) -> List[DataDROP]:
        """
        The list of outputs set into this AppDROP
        """
        return list(self._outputs.values())

    @outputs.setter
    def outputs(self, outputs):
        self._outputs = outputs

    def addStreamingInput(self, streamingInputDrop, back=True):
        if streamingInputDrop not in self._streamingInputs.values():
            uid = streamingInputDrop.uid
            self._streamingInputs[uid] = streamingInputDrop
            if back:
                streamingInputDrop.addStreamingConsumer(self, False)

    @property
    def streamingInputs(self) -> List[DataDROP]:
        """
        The list of streaming inputs set into this AppDROP
        """
        return list(self._streamingInputs.values())

    def _generateNamedPorts(self, ports):
        """
        Generates a named mapping of ports to data drops. Can only be called during run().
        """
        port_type = {"inputs": "InputPort", "outputs": "OutputPort"}
        named_ports: OrderedDict[str, DataDROP] = OrderedDict()
        port_dict = self.__getattribute__(f"_{ports}")
        if (
            ports in self.parameters
            and len(self.parameters[ports]) > 0
            and isinstance(self.parameters[ports][0], dict)
        ):
            for i in range(len(port_dict)):
                key = list(self.parameters[ports][i].values())[0]
                value = port_dict[list(self.parameters[ports][i].keys())[0]]
                if key not in named_ports:
                    named_ports[key] = value
                else:
                    if isinstance(named_ports[key], list):
                        named_ports[key].append(value)
                    else:
                        named_ports[key] = [named_ports[key], value]
        elif (
            ports in self.parameters
            and len(self.parameters[ports]) > 0
            and isinstance(self.parameters[ports], list)
        ):
            # This enables the gather to work
            return {}
        elif "applicationArgs" in self.parameters:
            for key, field in self.parameters["applicationArgs"].items():
                if field["usage"] in [port_type[ports], "InputOutput"]:
                    named_ports[field["name"]] = field
        return named_ports

    def handleEvent(self, e):
        """
        Handles the arrival of a new event. Events are delivered from those
        objects this DROP is subscribed to.
        """
        if e.type == "dropCompleted":
            self.dropCompleted(e.uid, e.status)

    def dropCompleted(self, uid, drop_state):
        """
        Callback invoked when the DROP with UID `uid` (which is either a
        normal or a streaming input of this AppDROP) has moved to the
        COMPLETED or ERROR state. By default no action is performed.
        """

    def dataWritten(self, uid, data):
        """
        Callback invoked when `data` has been written into the DROP with
        UID `uid` (which is one of the streaming inputs of this AppDROP).
        By default no action is performed
        """

    @property
    def execStatus(self):
        """
        The execution status of this AppDROP
        """
        return self._execStatus

    @execStatus.setter
    def execStatus(self, execStatus):
        if self._execStatus == execStatus:
            return
        self._execStatus = execStatus
        self._fire("execStatus", execStatus=execStatus)

    def _notifyAppIsFinished(self):
        """
        Method invoked by subclasses when the execution of the application is
        over. Subclasses must make sure that both the status and execStatus
        properties are set to their correct values correctly before invoking
        this method.
        """
        is_error = self._execStatus == AppDROPStates.ERROR
        if is_error:
            self.status = DROPStates.ERROR
        else:
            self.status = DROPStates.COMPLETED
        logger.debug(
            "Moving %r to %s",
            self.name,
            "FINISHED" if not is_error else "ERROR",
        )
        self._fire("producerFinished", status=self.status, execStatus=self.execStatus)
        self.completedrop()

    def cancel(self):
        """Moves this application drop to its CANCELLED state"""
        super(AppDROP, self).cancel()
        self.execStatus = AppDROPStates.CANCELLED

    def skip(self):
        """Moves this application drop to its SKIPPED state"""
        super().skip()

        prev_execStatus = self.execStatus
        self.execStatus = AppDROPStates.SKIPPED
        for o in self._outputs.values():
            o.skip()

        logger.debug("Moving %s to SKIPPED", self.__repr__())
        if prev_execStatus in [AppDROPStates.NOT_RUN]:
            self._fire(
                "producerFinished",
                status=self.status,
                execStatus=self.execStatus,
            )

    @property
    def drop_runner(self):
        """
        Getter for the drop runner
        """
        return self._drop_runner

    @drop_runner.setter
    def drop_runner(self, runner):
        self._drop_runner = runner

    def getLogs(self):
        """
        :return: Return the logs stored in the logging handler
        """

        return self.log_storage


class InputFiredAppDROP(AppDROP):
    """
    An InputFiredAppDROP accepts no streaming inputs and waits until a given
    amount of inputs (called *effective inputs*) have moved to COMPLETED to
    execute its 'run' method, which must be overwritten by subclasses. This way,
    this application allows to continue the execution of the graph given a
    minimum amount of inputs being ready. The transitions of subsequent inputs
    to the COMPLETED state have no effect.

    Normally only one call to the `run` method will happen per application.
    However users can override this by specifying a different number of tries
    before finally giving up.

    The amount of effective inputs must be less or equal to the amount of inputs
    added to this application once the graph is being executed. The special
    value of -1 means that all inputs are considered as effective, in which case
    this class acts as a BarrierAppDROP, effectively blocking until all its
    inputs have moved to the COMPLETED, SKIPPED or ERROR state. Setting this
    value to anything other than -1 or the number of inputs, results in
    late arriving inputs to be ignored, even if they would successfully finish.
    This requires careful implementation of the upstream and downstream apps to
    deal with this situation. It is only really useful to control a combination
    of maximum allowed execution time and acceptable number of completed inputs.

    An input error threshold controls the behavior of the application given an
    error in one or more of its inputs (i.e., a DROP moving to the ERROR state).
    The threshold is a value within 0 and 100 that indicates the tolerance
    to erroneous effective inputs, and after which the application will not be
    run but moved to the ERROR state itself instead.
    """

    input_error_threshold = dlg_int_param("Input error threshold (0 and 100)", 0)
    n_effective_inputs = dlg_int_param("Number of effective inputs", -1)
    n_tries = dlg_int_param("Number of tries", 1)

    def initialize(self, **kwargs):
        super(InputFiredAppDROP, self).initialize(**kwargs)
        if "dlg_session_id" in kwargs:
            self.dlg_session_id = kwargs["dlg_session_id"]
        self._completedInputs = []
        self._errorInputs = []
        self._skippedInputs = []

        # Error threshold must be within 0 and 100
        if self.input_error_threshold < 0 or self.input_error_threshold > 100:
            raise InvalidDropException(
                self, "%r: input_error_threshold not within [0,100]: %s" % (self,type(self.input_error_threshold))
            )

        # Amount of effective inputs
        if "n_effective_inputs" not in kwargs:
            raise InvalidDropException(
                self, "%r: n_effective_inputs is mandatory" % (self,)
            )

        if self.n_effective_inputs < -1 or self.n_effective_inputs == 0:
            raise InvalidDropException(
                self,
                "%r: n_effective_inputs must be > 0 or equals to -1" % (self,),
            )

        # Number of tries
        if self.n_tries < 1:
            raise InvalidDropException(
                self, "Invalid n_tries, must be a positive number"
            )

    def addStreamingInput(self, streamingInputDrop, back=True):
        raise InvalidRelationshipException(
            DROPRel(streamingInputDrop, DROPLinkType.STREAMING_INPUT, self),
            "InputFiredAppDROPs don't accept streaming inputs",
        )

    def dropCompleted(self, uid, drop_state):
        super(InputFiredAppDROP, self).dropCompleted(uid, drop_state)

        logger.debug(
            "Received notification from input drop: uid=%s, state=%d",
            uid,
            drop_state,
        )

        # A value of -1 means all inputs
        n_inputs = len(self._inputs)
        n_eff_inputs = self.n_effective_inputs
        if n_eff_inputs == -1:
            n_eff_inputs = n_inputs

        # More effective inputs than inputs, this is a horror
        if n_eff_inputs > n_inputs:
            raise RuntimeError(
                "%r: More effective inputs (%s) than inputs (%d)"
                % (self, self.n_effective_inputs, n_inputs)
            )

        if drop_state == DROPStates.ERROR:
            self._errorInputs.append(uid)
        elif drop_state == DROPStates.COMPLETED:
            self._completedInputs.append(uid)
        elif drop_state == DROPStates.SKIPPED:
            self._skippedInputs.append(uid)
        else:
            raise Exception("Invalid DROP state in dropCompleted: %s" % drop_state)

        error_len = len(self._errorInputs)
        ok_len = len(self._completedInputs)
        skipped_len = len(self._skippedInputs)

        # We have enough inputs to proceed
        if (skipped_len + error_len + ok_len) == n_eff_inputs:
            # calculate the number of errors that have already occurred
            percent_failed = math.floor((error_len / float(n_eff_inputs)) * 100)
            if percent_failed > 0:
                logger.debug(
                    "Error rate on inputs for %r: %d/%d",
                    self,
                    percent_failed,
                    self.input_error_threshold,
                )

            # if we hit the input error threshold then ERROR the drop and move on
            if percent_failed > self.input_error_threshold:
                logger.info(
                    "Error threshold reached on %r, not executing it: %d/%d",
                    self,
                    percent_failed,
                    self.input_error_threshold,
                )

                self.execStatus = AppDROPStates.ERROR
                self.status = DROPStates.ERROR
                self._notifyAppIsFinished()
<<<<<<< HEAD
            elif skipped_len == n_eff_inputs:
=======
            elif (not self.block_skip and skipped_len > 0) or (
                self.block_skip and skipped_len == n_eff_inputs):
>>>>>>> b5e4298f
                self.skip()
            elif self.block_skip and skipped_len < n_eff_inputs:
                self.async_execute()
            else:
                self.async_execute()

    def async_execute(self):
        # TODO Do we need another thread pool for this?
        # Careful, trying to run this on the same threadpool as the
        # DropRunner can cause deadlocks
        return run_on_daemon_thread(self._execute_and_log_exception)

    def _execute_and_log_exception(self):
        try:
            self.execute()
        except Exception: # pylint: disable=broad-exception-caught
            logger.exception("Unexpected exception during drop (%r) execution", self)

    @track_current_drop
    def execute(self, _send_notifications=True):
        """
        Manually trigger the execution of this application.

        This method is normally invoked internally when the application detects
        all its inputs are COMPLETED.
        """

        # TODO: We need to be defined more clearly how the state is set in
        #       applications, for the time being they follow their execState.

        # Run at most self._n_tries if there are errors during the execution
        logger.info("Executing %r", f"{self.name}.{self._humanKey}")
        tries = 0
        drop_state = DROPStates.COMPLETED
        self.execStatus = AppDROPStates.RUNNING
        while tries < self.n_tries:
            try:
                fut = self._drop_runner.run_drop(self)
                fut.result()
                if self.execStatus == AppDROPStates.CANCELLED:
                    return
                self.execStatus = AppDROPStates.FINISHED
                if logger.getEffectiveLevel() != logging.getLevelName(
                    self._global_log_level
                ):
                    logging.getLogger("dlg").setLevel(self._global_log_level)
                    logger.warning(
                        "Setting log-level after execution %s.%s back to %s",
                        self.name,
                        self._humanKey,
                        self._global_log_level,
                    )
                break
            except Exception: # pylint: disable=broad-exception-caught
                if self.execStatus == AppDROPStates.CANCELLED:
                    return
                tries += 1
                logger.exception(
                    "Error while executing %r (try %s/%s)",
                    self,
                    tries,
                    self.n_tries,
                )

        # We gave up running the application, go to error
        if tries == self.n_tries:
            self.execStatus = AppDROPStates.ERROR
            drop_state = DROPStates.ERROR

        self.status = drop_state
        if _send_notifications:
            self._notifyAppIsFinished()

    def _run(self):
        """
        Run this application. It can be safely assumed that at this point all
        the required inputs are COMPLETED.

        This will first set the named input params and then call the run method
        provided by the implementation.
        """
        named_inputs = self._generateNamedPorts("inputs")
        logger.debug("named inputs identified: %s", named_inputs)
        for attr_name in named_inputs:
            if isinstance(named_inputs[attr_name], list) and len(named_inputs[attr_name]) > 1:
                for ni in named_inputs[attr_name]:
                    if ni.status != DROPStates.COMPLETED:
                        continue
                    break # we use the first completed
            else:
                ni = named_inputs[attr_name]
            logger.debug("Identified input: %s", ni.name)
            # Ignore NullDROPs: This is the current work-around to pass-on events
            # In reality we want to check whether the port is an event port, but
            # that is really hard with the current node data structure.
            if  "componentParams" not in ni.parameters or (
                ni.parameters["componentParams"]["dropclass"]["value"] !=
                "dlg.data.drops.data_base.NullDROP" and ni.status == DROPStates.COMPLETED
            ):
                if not hasattr(self, attr_name):
                    self.__setattr__(attr_name, named_inputs[attr_name])
                else:
                    # TODO: need to check for parser before reading
                    self.__setattr__(attr_name, load_dill(ni))
                    logger.debug("Input read: %s",getattr(self, attr_name))
            else:
                logger.warning("None of the inputs COMPLETED, falling back to default value.")


        named_outputs = self._generateNamedPorts("outputs")
        logger.debug("named outputs identified: %s", named_outputs)
        for attr_name in named_outputs:
            if not isinstance(named_outputs[attr_name], list):
                self.__setattr__(attr_name, named_outputs[attr_name])

    # TODO: another thing we need to check
    def exists(self):
        return True



class BarrierAppDROP(InputFiredAppDROP):
    """
    A BarrierAppDROP is an InputFireAppDROP that waits for all its inputs to
    complete, effectively blocking the flow of the graph execution.
    """

    def initialize(self, **kwargs):
        # Blindly override existing value if any
        kwargs["n_effective_inputs"] = -1
        super().initialize(**kwargs)<|MERGE_RESOLUTION|>--- conflicted
+++ resolved
@@ -525,12 +525,8 @@
                 self.execStatus = AppDROPStates.ERROR
                 self.status = DROPStates.ERROR
                 self._notifyAppIsFinished()
-<<<<<<< HEAD
-            elif skipped_len == n_eff_inputs:
-=======
             elif (not self.block_skip and skipped_len > 0) or (
                 self.block_skip and skipped_len == n_eff_inputs):
->>>>>>> b5e4298f
                 self.skip()
             elif self.block_skip and skipped_len < n_eff_inputs:
                 self.async_execute()
