"""

"""
from abc import ABC, abstractmethod
from collections import OrderedDict
from concurrent.futures import Future
from typing import List, Callable
import logging
import math
import threading

from dlg.exceptions import (InvalidDropException, InvalidRelationshipException,
                            ErrorManagerCaughtException, InvalidDROPState)
from dlg.drop import track_current_drop
from dlg.drop_loaders import load_dill
from dlg.data.drops.data_base import DataDROP
from dlg.data.drops.container import ContainerDROP
from dlg.ddap_protocol import (
    AppDROPStates,
    DROPLinkType,
    DROPStates,
    DROPRel,
)
<<<<<<< HEAD

=======
>>>>>>> d266e83f

from dlg.meta import (
    dlg_int_param,
)

logger = logging.getLogger(f"dlg.{__name__}")


class DropRunner(ABC):
    """An executor for `run()`-ing an AppDROP"""

    @abstractmethod
    def run_drop(self, app_drop: "AppDROP") -> Future:
        """Executes `app_drop.run()`, returning a future with the result."""
        raise NotImplementedError


class SyncDropRunner(DropRunner):
    """
    A simple pool-like object that creates a new thread for each invocation.
    """

    def run_drop(self, app_drop: "AppDROP") -> Future:
        """Run drop synchronously."""
        future = Future()

        try:
            res = app_drop.run()
            future.set_result(res)
        except Exception as e: # pylint: disable=broad-exception-caught
            future.set_exception(e)

        return future


def run_on_daemon_thread(func: Callable, *args, **kwargs) -> Future:
    """Runs a callable on a daemon thread, meaning it will be
    ungracefully terminated if the process ends."""
    future = Future()

    def thread_target():
        try:
            res = func(*args, **kwargs)
            future.set_result(res)
        except Exception as e: # pylint: disable=broad-exception-caught
            future.set_exception(e)

    t = threading.Thread(target=thread_target)
    t.daemon = True
    t.start()

    return future


_SYNC_DROP_RUNNER = SyncDropRunner()

class InstanceLogHandler(logging.Handler):
    """Custom handler to store logs in-memory per object instance."""
    def __init__(self, log_storage):
        super().__init__()
        self.log_storage = log_storage

    def emit(self, record):
        """Store log messages in the instance's log storage.

         :param record: The log string we want to add to the log storage

         .. note: We are not interested in actually emitting the log;
             we are just interested in extracting and storing Record metadata
        """

        exc = f"{str(record.exc_text)}" if record and record.exc_text else ""
        # msg = str(record.message).replace("\n", "<br>")
        # msg = self.format(record)
        msg = (f"<pre>{record.message.encode('utf-8').decode('unicode_escape')}\n"
               f"{exc}</pre>")
        try:
            rec_time = record.asctime
        except AttributeError:
            rec_time = ""
        self.log_storage.append({ "time":rec_time,
            "Level": record.levelname,
            "Module": record.name,
            "Function/Method": record.funcName,
            "Line #": record.lineno,
            "Message": msg,
        })

class DROPLogFilter(logging.Filter):
    def __init__(self, uid: str, humanKey: str):
        super().__init__()
        self.uid = uid
        self.humanKey = humanKey

    def filter(self, record):
        uid = getattr(record, "drop_uid", None)
        return uid == self.uid or uid == self.humanKey



# ===============================================================================
# AppDROP classes follow
# ===============================================================================


class AppDROP(ContainerDROP):
    """
    An AppDROP is a DROP representing an application that reads data
    from one or more DataDROPs (its inputs), and writes data onto one or more
    DataDROPs (its outputs).

    AppDROPs accept two different kind of inputs: "normal" and "streaming"
    inputs. Normal inputs are DataDROPs that must be on the COMPLETED state
    (and therefore their data must be fully written) before this application is
    run, while streaming inputs are DataDROPs that feed chunks of data into
    this application as the data gets written into them.

    This class contains two methods that need to be overwritten by
    subclasses: `dropCompleted`, invoked when input DataDROPs move to
    COMPLETED, and `dataWritten`, invoked with the data coming from streaming
    inputs.

    How and when applications are executed is completely up to the app component
    developer, and is not enforced by this base class. Some applications might need
    to be run at `initialize` time, while other might start during the first invocation
    of `dataWritten`. A common scenario anyway is to start an application only
    after all its inputs have moved to COMPLETED (implying that none of them is
    an streaming input); for these cases see the `BarrierAppDROP`.
    """

    def __getstate__(self):
        state = super().__getstate__()
        del state["_drop_runner"]
        return state

    def __setstate__(self, state):
        super().__setstate__(state)
        self._drop_runner = _SYNC_DROP_RUNNER

    def initialize(self, **kwargs):
        super(AppDROP, self).initialize(**kwargs)

        # Inputs and Outputs are the DROPs that get read from and written
        # to by this AppDROP, respectively. An input DROP will see
        # this AppDROP as one of its consumers, while an output DROP
        # will see this AppDROP as one of its producers.
        #
        # Input and output objects are later referenced by their *index*
        # (relative to the order in which they were added to this object)
        # Therefore we use an ordered dict to keep the insertion order.

        self._inputs = OrderedDict()
        self._outputs = OrderedDict()
        self._inputs_names = OrderedDict()
        self._outputs_names = OrderedDict()

        # Same as above, only that these correspond to the 'streaming' version
        # of the consumers
        self._streamingInputs = OrderedDict()

        # An AppDROP has a second, separate state machine indicating its
        # execution status.
        self._execStatus = AppDROPStates.NOT_RUN

        # by default run drops synchronously
        self._drop_runner: DropRunner = _SYNC_DROP_RUNNER

    @track_current_drop
    def addInput(self, inputDrop, back=True):
        uid = inputDrop.uid
        if uid not in self._inputs:
            self._inputs[uid] = inputDrop
            if back:
                inputDrop.addConsumer(self, False)

    @property
    def inputs(self) -> List[DataDROP]:
        """
        The list of inputs set into this AppDROP
        """
        return list(self._inputs.values())

    @inputs.setter
    def inputs(self, inputs):
        self._inputs = inputs

    @track_current_drop
    def addOutput(self, outputDrop: DataDROP, back=True):
        if outputDrop is self:
            raise InvalidRelationshipException(
                DROPRel(outputDrop, DROPLinkType.OUTPUT, self),
                "Cannot add an AppConsumer as its own output",
            )
        uid = outputDrop.uid
        if uid not in self._outputs:
            self._outputs[uid] = outputDrop

            if back:
                outputDrop.addProducer(self, False)

            # Subscribe the output DROP to events sent by this AppDROP when it
            # finishes its execution.
            self.subscribe(outputDrop, "producerFinished")

    @property
    def outputs(self) -> List[DataDROP]:
        """
        The list of outputs set into this AppDROP
        """
        return list(self._outputs.values())

    @outputs.setter
    def outputs(self, outputs):
        self._outputs = outputs

    def addStreamingInput(self, streamingInputDrop, back=True):
        if streamingInputDrop not in self._streamingInputs.values():
            uid = streamingInputDrop.uid
            self._streamingInputs[uid] = streamingInputDrop
            if back:
                streamingInputDrop.addStreamingConsumer(self, False)

    @property
    def streamingInputs(self) -> List[DataDROP]:
        """
        The list of streaming inputs set into this AppDROP
        """
        return list(self._streamingInputs.values())

    def _generateNamedPorts(self, ports):
        """
        Generates a named mapping of ports to data drops. Can only be called during run().
        """
        port_type = {"inputs": "InputPort", "outputs": "OutputPort"}
        named_ports: OrderedDict[str, DataDROP] = OrderedDict()
        port_dict = self.__getattribute__(f"_{ports}")
        if (
            ports in self.parameters
            and len(self.parameters[ports]) > 0
            and isinstance(self.parameters[ports][0], dict)
        ):
            for i in range(len(port_dict)):
                key = list(self.parameters[ports][i].values())[0]
                value = port_dict[list(self.parameters[ports][i].keys())[0]]
                if key not in named_ports:
                    named_ports[key] = value
                else:
                    if isinstance(named_ports[key], list):
                        named_ports[key].append(value)
                    else:
                        named_ports[key] = [named_ports[key], value]
        elif (
            ports in self.parameters
            and len(self.parameters[ports]) > 0
            and isinstance(self.parameters[ports], list)
        ):
            # This enables the gather to work
            return {}
        elif "applicationArgs" in self.parameters:
            for key, field in self.parameters["applicationArgs"].items():
                if field["usage"] in [port_type[ports], "InputOutput"]:
                    named_ports[field["name"]] = field
        return named_ports

    def handleEvent(self, e):
        """
        Handles the arrival of a new event. Events are delivered from those
        objects this DROP is subscribed to.
        """
        if e.type == "dropCompleted":
            self.dropCompleted(e.uid, e.status)

    def dropCompleted(self, uid, drop_state):
        """
        Callback invoked when the DROP with UID `uid` (which is either a
        normal or a streaming input of this AppDROP) has moved to the
        COMPLETED or ERROR state. By default no action is performed.
        """

    def dataWritten(self, uid, data):
        """
        Callback invoked when `data` has been written into the DROP with
        UID `uid` (which is one of the streaming inputs of this AppDROP).
        By default no action is performed
        """

    @property
    def execStatus(self):
        """
        The execution status of this AppDROP
        """
        return self._execStatus

    @execStatus.setter
    def execStatus(self, execStatus):
        if self._execStatus == execStatus:
            return
        self._execStatus = execStatus
        self._fire("execStatus", execStatus=execStatus)

    def _notifyAppIsFinished(self):
        """
        Method invoked by subclasses when the execution of the application is
        over. Subclasses must make sure that both the status and execStatus
        properties are set to their correct values correctly before invoking
        this method.
        """
        is_error = self._execStatus == AppDROPStates.ERROR
        if is_error:
            self.status = DROPStates.ERROR
        else:
            self.status = DROPStates.COMPLETED
        logger.debug(
            "Moving %r to %s",
            self.name,
            "FINISHED" if not is_error else "ERROR",
        )
        self._fire("producerFinished", status=self.status, execStatus=self.execStatus)
        self.completedrop()

    def cancel(self):
        """Moves this application drop to its CANCELLED state"""
        super(AppDROP, self).cancel()
        self.execStatus = AppDROPStates.CANCELLED

    def skip(self):
        """Moves this application drop to its SKIPPED state"""
        super().skip()

        prev_execStatus = self.execStatus
        self.execStatus = AppDROPStates.SKIPPED
        for o in self._outputs.values():
            o.skip()

        logger.debug("Moving %s to SKIPPED", self.__repr__())
        if prev_execStatus in [AppDROPStates.NOT_RUN]:
            self._fire(
                "producerFinished",
                status=self.status,
                execStatus=self.execStatus,
            )

    @property
    def drop_runner(self):
        """
        Getter for the drop runner
        """
        return self._drop_runner

    @drop_runner.setter
    def drop_runner(self, runner):
        self._drop_runner = runner


class InputFiredAppDROP(AppDROP):
    """
    An InputFiredAppDROP accepts no streaming inputs and waits until a given
    amount of inputs (called *effective inputs*) have moved to COMPLETED to
    execute its 'run' method, which must be overwritten by subclasses. This way,
    this application allows to continue the execution of the graph given a
    minimum amount of inputs being ready. The transitions of subsequent inputs
    to the COMPLETED state have no effect.

    Normally only one call to the `run` method will happen per application.
    However users can override this by specifying a different number of tries
    before finally giving up.

    The amount of effective inputs must be less or equal to the amount of inputs
    added to this application once the graph is being executed. The special
    value of -1 means that all inputs are considered as effective, in which case
    this class acts as a BarrierAppDROP, effectively blocking until all its
    inputs have moved to the COMPLETED, SKIPPED or ERROR state. Setting this
    value to anything other than -1 or the number of inputs, results in
    late arriving inputs to be ignored, even if they would successfully finish.
    This requires careful implementation of the upstream and downstream apps to
    deal with this situation. It is only really useful to control a combination
    of maximum allowed execution time and acceptable number of completed inputs.

    An input error threshold controls the behavior of the application given an
    error in one or more of its inputs (i.e., a DROP moving to the ERROR state).
    The threshold is a value within 0 and 100 that indicates the tolerance
    to erroneous effective inputs, and after which the application will not be
    run but moved to the ERROR state itself instead.
    """

    input_error_threshold = dlg_int_param("Input error threshold (0 and 100)", 0)
    n_effective_inputs = dlg_int_param("Number of effective inputs", -1)
    n_tries = dlg_int_param("Number of tries", 1)

    def initialize(self, **kwargs):
        super(InputFiredAppDROP, self).initialize(**kwargs)
        if "dlg_session_id" in kwargs:
            self.dlg_session_id = kwargs["dlg_session_id"]
        self._completedInputs = []
        self._errorInputs = []
        self._skippedInputs = []

        # Error threshold must be within 0 and 100
        if self.input_error_threshold < 0 or self.input_error_threshold > 100:
            raise InvalidDropException(
                self, "%r: input_error_threshold not within [0,100]: %s" % (self,type(self.input_error_threshold))
            )

        # Amount of effective inputs
        if "n_effective_inputs" not in kwargs:
            raise InvalidDropException(
                self, "%r: n_effective_inputs is mandatory" % (self,)
            )

        if self.n_effective_inputs < -1 or self.n_effective_inputs == 0:
            raise InvalidDropException(
                self,
                "%r: n_effective_inputs must be > 0 or equals to -1" % (self,),
            )

        # Number of tries
        if self.n_tries < 1:
            raise InvalidDropException(
                self, "Invalid n_tries, must be a positive number"
            )

    def addStreamingInput(self, streamingInputDrop, back=True):
        raise InvalidRelationshipException(
            DROPRel(streamingInputDrop, DROPLinkType.STREAMING_INPUT, self),
            "InputFiredAppDROPs don't accept streaming inputs",
        )

    def dropCompleted(self, uid, drop_state):
        super(InputFiredAppDROP, self).dropCompleted(uid, drop_state)

        logger.debug(
            "Received notification from input drop: uid=%s, state=%d",
            uid,
            drop_state,
        )

        # A value of -1 means all inputs
        n_inputs = len(self._inputs)
        n_eff_inputs = self.n_effective_inputs
        if n_eff_inputs == -1:
            n_eff_inputs = n_inputs

        # More effective inputs than inputs, this is a horror
        if n_eff_inputs > n_inputs:
            raise RuntimeError(
                "%r: More effective inputs (%s) than inputs (%d)"
                % (self, self.n_effective_inputs, n_inputs)
            )

        if drop_state == DROPStates.ERROR:
            self._errorInputs.append(uid)
        elif drop_state == DROPStates.COMPLETED:
            self._completedInputs.append(uid)
        elif drop_state == DROPStates.SKIPPED:
            self._skippedInputs.append(uid)
        else:
            raise InvalidDROPState(
                f"Invalid DROP state in dropCompleted: {drop_state}",
                f"Drop state in state {drop_state} during completion")

        error_len = len(self._errorInputs)
        ok_len = len(self._completedInputs)
        skipped_len = len(self._skippedInputs)

        # We have enough inputs to proceed
        if (skipped_len + error_len + ok_len) == n_eff_inputs:
            # calculate the number of errors that have already occurred
            percent_failed = math.floor((error_len / float(n_eff_inputs)) * 100)
            if percent_failed > 0:
                logger.debug(
                    "Error rate on inputs for %r: %d/%d",
                    self,
                    percent_failed,
                    self.input_error_threshold,
                )

            # if we hit the input error threshold then ERROR the drop and move on
            if percent_failed > self.input_error_threshold:
                logger.info(
                    "Error threshold reached on %r, not executing it: %d/%d",
                    self,
                    percent_failed,
                    self.input_error_threshold,
                )

                self.execStatus = AppDROPStates.ERROR
                self.status = DROPStates.ERROR
                self._notifyAppIsFinished()
            elif (not self.block_skip and skipped_len > 0) or (
                self.block_skip and skipped_len == n_eff_inputs):
                self.skip()
            elif self.block_skip and skipped_len < n_eff_inputs:
                self.async_execute()
            else:
                self.async_execute()

    def async_execute(self):
        # TODO Do we need another thread pool for this?
        # Careful, trying to run this on the same threadpool as the
        # DropRunner can cause deadlocks
        return run_on_daemon_thread(self._execute_and_log_exception)

    def _execute_and_log_exception(self):
        try:
            self.execute()
        except Exception: # pylint: disable=broad-exception-caught
            logger.exception("Unexpected exception during drop (%r) execution", self)

    @track_current_drop
    def execute(self, _send_notifications=True):
        """
        Manually trigger the execution of this application.

        This method is normally invoked internally when the application detects
        all its inputs are COMPLETED.
        """

        # TODO: We need to be defined more clearly how the state is set in
        #       applications, for the time being they follow their execState.

        # Run at most self._n_tries if there are errors during the execution
        logger.user("Executing %r", f"{self.name}.{self._humanKey}")
        tries = 0
        drop_state = DROPStates.COMPLETED
        self.execStatus = AppDROPStates.RUNNING
        while tries < self.n_tries:
            try:
                fut = self._drop_runner.run_drop(self)
                fut.result()
                if self.execStatus == AppDROPStates.CANCELLED:
                    return
                self.execStatus = AppDROPStates.FINISHED
                if logger.getEffectiveLevel() != logging.getLevelName(
                    self._global_log_level
                ):
                    logging.getLogger("dlg").setLevel(self._global_log_level)
                    logger.warning(
                        "Setting log-level after execution %s.%s back to %s",
                        self.name,
                        self._humanKey,
                        self._global_log_level,
                    )
                break
            except ErrorManagerCaughtException as e:
                self.execStatus = AppDROPStates.ERROR
                drop_state = DROPStates.ERROR
                logger.error("Caught ErrorManagerCaughtException: %s", e)
                break
            except Exception: # pylint: disable=broad-exception-caught
                if self.execStatus == AppDROPStates.CANCELLED:
                    return
                tries += 1
                logger.exception(
                    "Error while executing %r (try %s/%s)",
                    self,
                    tries,
                    self.n_tries,
                )

        # We gave up running the application, go to error
        if tries == self.n_tries:
            self.execStatus = AppDROPStates.ERROR
            drop_state = DROPStates.ERROR

        self.status = drop_state
        if _send_notifications:
            self._notifyAppIsFinished()

    def _run(self):
        """
        Run this application. It can be safely assumed that at this point all
        the required inputs are COMPLETED.

        This will first set the named input params and then call the run method
        provided by the implementation.
        """
        named_inputs = self._generateNamedPorts("inputs")
        logger.debug("named inputs identified: %s", named_inputs)
        for attr_name in named_inputs:
            if isinstance(named_inputs[attr_name], list) and len(named_inputs[attr_name]) > 1:
                for ni in named_inputs[attr_name]:
                    if ni.status != DROPStates.COMPLETED:
                        continue
                    break # we use the first completed
            else:
                ni = named_inputs[attr_name]
            logger.debug("Identified input: %s", ni.name)
            # Ignore NullDROPs: This is the current work-around to pass-on events
            # In reality we want to check whether the port is an event port, but
            # that is really hard with the current node data structure.
            if  "componentParams" not in ni.parameters or (
                ni.parameters["componentParams"]["dropclass"]["value"] !=
                "dlg.data.drops.data_base.NullDROP" and ni.status == DROPStates.COMPLETED
            ):
                if not hasattr(self, attr_name):
                    self.__setattr__(attr_name, named_inputs[attr_name])
                else:
                    # TODO: need to check for parser before reading
                    self.__setattr__(attr_name, load_dill(ni))
                    logger.debug("Input read: %s",getattr(self, attr_name))
            else:
                logger.warning("None of the inputs COMPLETED, falling back to default value.")


        named_outputs = self._generateNamedPorts("outputs")
        logger.debug("named outputs identified: %s", named_outputs)
        for attr_name in named_outputs:
            if not isinstance(named_outputs[attr_name], list):
                self.__setattr__(attr_name, named_outputs[attr_name])

    # TODO: another thing we need to check
    def exists(self):
        return True



class BarrierAppDROP(InputFiredAppDROP):
    """
    A BarrierAppDROP is an InputFireAppDROP that waits for all its inputs to
    complete, effectively blocking the flow of the graph execution.
    """

    def initialize(self, **kwargs):
        # Blindly override existing value if any
        kwargs["n_effective_inputs"] = -1
        super().initialize(**kwargs)<|MERGE_RESOLUTION|>--- conflicted
+++ resolved
@@ -1,6 +1,3 @@
-"""
-
-"""
 from abc import ABC, abstractmethod
 from collections import OrderedDict
 from concurrent.futures import Future
@@ -21,10 +18,7 @@
     DROPStates,
     DROPRel,
 )
-<<<<<<< HEAD
-
-=======
->>>>>>> d266e83f
+
 
 from dlg.meta import (
     dlg_int_param,
@@ -80,48 +74,6 @@
 
 
 _SYNC_DROP_RUNNER = SyncDropRunner()
-
-class InstanceLogHandler(logging.Handler):
-    """Custom handler to store logs in-memory per object instance."""
-    def __init__(self, log_storage):
-        super().__init__()
-        self.log_storage = log_storage
-
-    def emit(self, record):
-        """Store log messages in the instance's log storage.
-
-         :param record: The log string we want to add to the log storage
-
-         .. note: We are not interested in actually emitting the log;
-             we are just interested in extracting and storing Record metadata
-        """
-
-        exc = f"{str(record.exc_text)}" if record and record.exc_text else ""
-        # msg = str(record.message).replace("\n", "<br>")
-        # msg = self.format(record)
-        msg = (f"<pre>{record.message.encode('utf-8').decode('unicode_escape')}\n"
-               f"{exc}</pre>")
-        try:
-            rec_time = record.asctime
-        except AttributeError:
-            rec_time = ""
-        self.log_storage.append({ "time":rec_time,
-            "Level": record.levelname,
-            "Module": record.name,
-            "Function/Method": record.funcName,
-            "Line #": record.lineno,
-            "Message": msg,
-        })
-
-class DROPLogFilter(logging.Filter):
-    def __init__(self, uid: str, humanKey: str):
-        super().__init__()
-        self.uid = uid
-        self.humanKey = humanKey
-
-    def filter(self, record):
-        uid = getattr(record, "drop_uid", None)
-        return uid == self.uid or uid == self.humanKey
 
 
 
@@ -546,7 +498,7 @@
         #       applications, for the time being they follow their execState.
 
         # Run at most self._n_tries if there are errors during the execution
-        logger.user("Executing %r", f"{self.name}.{self._humanKey}")
+        logger.info("Executing %r", f"{self.name}.{self._humanKey}")
         tries = 0
         drop_state = DROPStates.COMPLETED
         self.execStatus = AppDROPStates.RUNNING
