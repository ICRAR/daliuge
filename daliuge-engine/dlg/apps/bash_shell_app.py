#
#    ICRAR - International Centre for Radio Astronomy Research
#    (c) UWA - The University of Western Australia
#    Copyright by UWA (in the framework of the ICRAR)
#    All rights reserved
#
#    This library is free software; you can redistribute it and/or
#    modify it under the terms of the GNU Lesser General Public
#    License as published by the Free Software Foundation; either
#    version 2.1 of the License, or (at your option) any later version.
#
#    This library is distributed in the hope that it will be useful,
#    but WITHOUT ANY WARRANTY; without even the implied warranty of
#    MERCHANTABILITY or FITNESS FOR A PARTICULAR PURPOSE.  See the GNU
#    Lesser General Public License for more details.
#
#    You should have received a copy of the GNU Lesser General Public
#    License along with this library; if not, write to the Free Software
#    Foundation, Inc., 59 Temple Place, Suite 330, Boston,
#    MA 02111-1307  USA
#
"""
Module containing bash-related AppDrops

The module contains four classes that offer running bash commands in different
execution modes; that is, in fully batch mode, or with its input and/or output
as a stream of data to the previous/next application.
"""

import contextlib
import logging
import os
import signal
import socket
import struct
import subprocess
import tempfile
import threading
import time
import types
import collections

from .. import droputils, utils
from ..ddap_protocol import AppDROPStates, DROPStates
from ..drop import BarrierAppDROP, AppDROP
from ..exceptions import InvalidDropException
from ..meta import (
    dlg_string_param,
    dlg_dict_param,
    dlg_component,
    dlg_batch_input,
    dlg_batch_output,
    dlg_streaming_input,
)


logger = logging.getLogger(__name__)


def mesage_stdouts(prefix, stdout, stderr, enc="utf8"):
    msg = prefix
    if not stdout and not stderr:
        return msg
    msg += ", output follows:"
    if stdout:
        msg += "\n==STDOUT==\n" + utils.b2s(stdout, enc)
    if stderr:
        msg += "\n==STDERR==\n" + utils.b2s(stderr, enc)
    return msg


def close_and_remove(fo, fname):
    fo.close()
    try:
        os.remove(fname)
        logger.debug("Removed %s", fname)
    except OSError:
        logger.exception("Error while removing %s", fname)


def prepare_output_channel(this_node, out_drop):
    """
    Prepares an output channel that will serve as the stdout of a bash command.
    Depending on the values of ``this_node`` and ``out_drop`` the channel will
    be a named pipe or a socket.
    """

    # If the output drop is local then we set up a named pipe
    # otherwise we set up a socket server on our side,
    # which will result in a socket client on the other side
    pipe_name = None
    if out_drop.node == this_node:
        pipe_name = tempfile.mktemp()
        os.mkfifo(pipe_name)
        logger.debug("Created named pipe %s", pipe_name)

        # the pipe needs to be opened after the data is sent to the other
        # application because open() blocks until the other end is also
        # opened
        data = ("pipe://%s" % (pipe_name,)).encode("utf8")
        out_drop.write(data)
        return open(pipe_name, "wb")

    else:
        host = this_node or socket.gethostname()
        sock = socket.socket(socket.AF_INET, socket.SOCK_STREAM)
        sock.bind((host, 0))
        sock.listen(1)
        port = sock.getsockname()[1]
        logger.debug("Created TCP socket server at %s:%d", host, port)

        # to get a connection from the other side we have to write the data
        # into the output drop first so the other side connects to us
        out_drop.write(("tcp://%s:%d" % (host, port)).encode("utf8"))
        with contextlib.closing(sock):
            csock, csockaddr = sock.accept()
            csock.setsockopt(
                socket.SOL_SOCKET, socket.SO_LINGER, struct.pack("ii", 1, 1000)
            )
            logger.debug("Received connection from %r", csockaddr)
            return csock


def prepare_input_channel(data):
    """
    Prepares an input channel that will serve as the stdin of a bash command.
    Depending on the contents of ``data`` the channel will be a named pipe or a
    socket.
    """

    # We don't even look at "data", we simply set up a communication channel
    if data.startswith(b"pipe://"):
        pipe_name = data[7:]
        pipe = open(pipe_name, "rb")
        logger.debug("Opened pipe %s for reading", pipe_name)

        # Return an object that runs pipe.read on read()
        # and close_and_remove on close()
        chan = lambda: None  # a simple object where attributes can be set!
        chan.read = pipe.read
        chan.fileno = pipe.fileno
        chan.close = types.MethodType(lambda s: close_and_remove(pipe, pipe_name), chan)
        return chan

    elif data.startswith(b"tcp://"):
        host, port = data[6:].split(b":")
        host = host.decode("utf-8")
        port = int(port)
        sock = utils.connect_to(host, port, 10)
        sock.settimeout(None)
        logger.debug("Connected to TCP socket %s:%d for reading", host, port)
        return sock

    raise Exception("Unsupported streaming channel: %s", data)


class BashShellBase(object):
    """
    Common class for BashShell apps. It simply requires a command to be
    specified.
    """

    # TODO: use the shlex module for most of the construction of the
    # command line to get a proper and safe shell syntax
    command = dlg_string_param("Bash command", None)

    def initialize(self, **kwargs):
        super(BashShellBase, self).initialize(**kwargs)

        self.proc = None
        self._inputRedirect = self._getArg(kwargs, "input_redirection", "")
        self._outputRedirect = self._getArg(kwargs, "output_redirection", "")
        self._cmdLineArgs = self._getArg(kwargs, "command_line_arguments", "")
        self._applicationArgs = self._getArg(kwargs, "applicationArgs", {})
        self._argumentPrefix = self._getArg(kwargs, "argumentPrefix", "--")
        self._paramValueSeparator = self._getArg(kwargs, "paramValueSeparator", " ")

        if not self.command:
            self.command = self._getArg(kwargs, "command", None)
            if not self.command:
                raise InvalidDropException(
                    self, "No command specified, cannot create BashShellApp"
                )

        self.appArgs = droputils.clean_applicationArgs(
            self._applicationArgs, prefix=self._argumentPrefix, 
            separator=self._paramValueSeparator
        )
        self._recompute_data = {}

    def _run_bash(self, inputs, outputs, stdin=None, stdout=subprocess.PIPE):
        """
        Runs the given `cmd`. If any `inputs` and/or `outputs` are given
        (dictionaries of uid:drop elements) they are used to replace any placeholder
        value in `cmd` with either drop paths or dataURLs.

        `stdin` indicates at file descriptor or file object to use as the standard
        input of the bash process. If not given no stdin is given to the process.

        Similarly, `stdout` is a file descriptor or file object where the standard
        output of the process is piped to. If not given it is consumed by this
        method and potentially logged.
        """
        logger.debug("Parameters found: %s", self.parameters)
        # we only support passing a path for bash apps
        fsInputs = {uid: i for uid, i in inputs.items() if droputils.has_path(i)}
        fsOutputs = {uid: o for uid, o in outputs.items() if droputils.has_path(o)}
        dataURLInputs = {
            uid: i for uid, i in inputs.items() if not droputils.has_path(i)
        }
        dataURLOutputs = {
            uid: o for uid, o in outputs.items() if not droputils.has_path(o)
        }

<<<<<<< HEAD
        # deal with named ports
        inport_names = self.parameters['inputs'] \
            if "inputs" in self.parameters else []
        outport_names = self.parameters['outputs'] \
            if "outputs" in self.parameters else []
        keyargs, pargs = droputils.replace_named_ports(inputs.items(), outputs.items(), 
            inport_names, outport_names, self.appArgs, argumentPrefix=self._argumentPrefix, 
=======
        session_id = (
            self._dlg_session.sessionId if self._dlg_session is not None else ""
        )
        logger.debug(f"Parameters found: {self.parameters}")
        # pargs, keyargs = droputils.serialize_applicationArgs(
        #     self._applicationArgs, self._argumentPrefix, self._paramValueSeparator
        # )
        if "applicationArgs" in self.parameters:
            appArgs = self.parameters["applicationArgs"]
        else:
            appArgs ={}
        pargs = [arg for arg in appArgs if appArgs[arg]["positional"]]
        pargsDict = collections.OrderedDict(zip(pargs,[None]*len(pargs)))
        keyargs = {arg:appArgs[arg]["value"] for arg in appArgs if not appArgs[arg]["positional"]}
        logger.debug("pargs: %s; keyargs: %s, appArgs: %s",pargs, keyargs, appArgs)
        if "inputs" in self.parameters and isinstance(self.parameters['inputs'][0], dict):
            pkeyargs = droputils.identify_named_ports(
                            inputs_dict,
                            self.parameters["inputs"],
                            pargs,
                            pargsDict,
                            appArgs,
                            check_len=len(inputs),
                            mode="inputs")
            keyargs.update(pkeyargs)
        else:
            for i in range(min(len(inputs), len(pargs))):
                keyargs.update({pargs[i]: list(inputs.values())[i]})
        if "outputs" in self.parameters and isinstance(self.parameters['outputs'][0], dict):
            pkeyargs = droputils.identify_named_ports(
                            outputs_dict,
                            self.parameters["outputs"],
                            pargs,
                            pargsDict,
                            appArgs,
                            check_len=len(outputs),
                            mode="outputs")
            keyargs.update(pkeyargs)
        else:
            for i in range(min(len(outputs), len(pargs))):
                keyargs.update({pargs[i]: list(outputs.values())[i]})
        keyargs = droputils.serialize_kwargs(keyargs,
            prefix=self._argumentPrefix,
>>>>>>> 4a83e9fd
            separator=self._paramValueSeparator)
        argumentString = f"{' '.join(pargs + keyargs)}"  # add kwargs to end of pargs
        # complete command including all additional parameters and optional redirects
        cmd = f"{self.command} {argumentString} {self._cmdLineArgs} "
        if self._outputRedirect:
            cmd = f"{cmd} > {self._outputRedirect}"
        if self._inputRedirect:
            cmd = f"cat {self._inputRedirect} > {cmd}"
        cmd = cmd.strip()

        app_uid = self.uid

        # Replace inputs/outputs in command line with paths or data URLs
        cmd = droputils.replace_path_placeholders(cmd, fsInputs, fsOutputs)

        cmd = droputils.replace_dataurl_placeholders(cmd, dataURLInputs, dataURLOutputs)

        # Pass down daliuge-specific information to the subprocesses as environment variables
        env = os.environ.copy()
        env.update({"DLG_UID": self._uid})
        if self._dlg_session:
            env.update({"DLG_SESSION_ID": self._dlg_session.sessionId})

        env.update({"DLG_ROOT": utils.getDlgDir()})

        # Wrap everything inside bash
        cmd = ("/bin/bash", "-c", cmd)
        logger.debug("Command after wrapping is: %s", cmd)

        start = time.time()

        # Run and wait until it finishes
        process = subprocess.Popen(
            cmd,
            close_fds=True,
            stdin=stdin,
            stdout=stdout,
            stderr=subprocess.PIPE,
            env=env,
            preexec_fn=os.setsid,
        )
        self.proc = process

        logger.debug("Process launched, waiting now...")

        pstdout, pstderr = process.communicate()
        if stdout != subprocess.PIPE:
            pstdout = b"<piped-out>"
        pcode = process.returncode
        end = time.time()
        logger.info("Finished in %.3f [s] with exit code %d", (end - start), pcode)

        logger.info("Finished in %.3f [s] with exit code %d", (end - start), pcode)
        self._recompute_data["stdout"] = str(pstdout)
        self._recompute_data["stderr"] = str(pstderr)
        self._recompute_data["status"] = str(pcode)
        if pcode == 0 and logger.isEnabledFor(logging.DEBUG):
            logger.debug(
                mesage_stdouts("Command finished successfully", pstdout, pstderr)
            )
        elif pcode != 0:
            message = "Command didn't finish successfully (exit code %d)" % (pcode,)
            logger.error(mesage_stdouts(message, pstdout, pstderr))
            raise Exception(message)

    def dataURL(self) -> str:
        return type(self).__name__

    def cancel(self):
        BarrierAppDROP.cancel(self)
        try:
            os.killpg(os.getpgid(self.proc.pid), signal.SIGTERM)
        except:
            logger.exception("Error while terminating process %r", self.proc)

    def generate_recompute_data(self):
        self._recompute_data["command"] = self.command
        return self._recompute_data


class StreamingInputBashAppBase(BashShellBase, AppDROP):
    """
    Base class for bash command applications that consume a stream of incoming
    data.
    """

    def initialize(self, **kwargs):
        BashShellBase.initialize(self, **kwargs)
        self._this_finished = False
        self._prev_finished = False
        self._notified = False

    def notify_if_finished(self):
        if not self._notified and self._prev_finished and self._this_finished:
            self._notified = True
            self._notifyAppIsFinished()

    def dropCompleted(self, uid, drop_state):
        self._prev_finished = True
        self.notify_if_finished()

    def dataWritten(self, uid, data):
        threading.Thread(target=self.execute, args=(data,)).start()

    def execute(self, data):
        logger.debug("Received incoming data connection info: %s", data)
        self.execStatus = AppDROPStates.RUNNING
        try:
            self.run(data)
            drop_state = DROPStates.COMPLETED
            execStatus = AppDROPStates.FINISHED
        except:
            logger.exception("Error while executing %r", self)
            drop_state = DROPStates.ERROR
            execStatus = AppDROPStates.ERROR
        finally:
            self.execStatus = execStatus
            self.status = drop_state
            self._this_finished = True
            self.notify_if_finished()


#
# Now the actual 4 classes:
# * batch
# * output-only stream
# * input-only stream
# * full-stream
#
##
# @brief BashShellApp
# @details An application component able to run an arbitrary command within the Bash Shell
# @par EAGLE_START
# @param category BashShellApp
# @param tag template
# @param command Command//String/ComponentParameter/readwrite//False/False/The command to be executed
# @param input_redirection Input Redirection//String/ComponentParameter/readwrite//False/False/The command line argument that specifies the input into this application
# @param output_redirection Output Redirection//String/ComponentParameter/readwrite//False/False/The command line argument that specifies the output from this application
# @param command_line_arguments Command Line Arguments//String/ComponentParameter/readwrite//False/False/Additional command line arguments to be added to the command line to be executed
# @param paramValueSeparator Param value separator/ /String/ComponentParameter/readwrite//False/False/Separator character(s) between parameters on the command line
# @param argumentPrefix Argument prefix/"--"/String/ComponentParameter/readwrite//False/False/Prefix to each keyed argument on the command line
# @param execution_time Execution Time/5/Float/ComponentParameter/readonly//False/False/Estimated execution time
# @param num_cpus No. of CPUs/1/Integer/ComponentParameter/readonly//False/False/Number of cores used
# @param group_start Group start/False/Boolean/ComponentParameter/readwrite//False/False/Is this node the start of a group?
# @param input_error_threshold "Input error rate (%)"/0/Integer/ComponentParameter/readwrite//False/False/the allowed failure rate of the inputs (in percent), before this component goes to ERROR state and is not executed
# @param n_tries Number of tries/1/Integer/ComponentParameter/readwrite//False/False/Specifies the number of times the 'run' method will be executed before finally giving up
# @par EAGLE_END
class BashShellApp(BashShellBase, BarrierAppDROP):
    """
    An app that runs a bash command in batch mode; that is, it waits until all
    its inputs are COMPLETED. It also *doesn't* output a stream of data; see
    StreamingOutputBashApp for those cases.
    """

    component_meta = dlg_component(
        "BashShellApp",
        "An app that runs a bash command in batch mode",
        [dlg_batch_input("text/*", [])],
        [dlg_batch_output("text/*", [])],
        [dlg_streaming_input("text/*")],
    )

    def run(self):
        self._run_bash(self._inputs, self._outputs)


class StreamingOutputBashApp(BashShellBase, BarrierAppDROP):
    """
    Like BashShellApp, but its stdout is a stream of data that is fed into the
    next application.
    """

    component_meta = dlg_component(
        "StreamingOutputBashApp",
        "Like BashShellApp, but its stdout is a stream "
        "of data that is fed into the next application.",
        [dlg_batch_input("text/*", [])],
        [dlg_batch_output("text/*", [])],
        [dlg_streaming_input("text/*")],
    )

    def run(self):
        with contextlib.closing(
            prepare_output_channel(self.node, self.outputs[0])
        ) as outchan:
            self._run_bash(self._inputs, {}, stdout=outchan)
        logger.debug("Closed output channel")


class StreamingInputBashApp(StreamingInputBashAppBase):
    """
    An app that runs a bash command that consumes data from stdin.

    The streaming of data that appears on stdin takes place outside the
    framework; what is streamed through the framework is the information needed
    to establish the streaming channel. This information is also used to kick
    this application off.
    """

    component_meta = dlg_component(
        "StreamingInputBashApp",
        "An app that runs a bash command that consumes data from stdin.",
        [dlg_batch_input("text/*", [])],
        [dlg_batch_output("text/*", [])],
        [dlg_streaming_input("text/*")],
    )

    def run(self, data):
        with contextlib.closing(prepare_input_channel(data)) as inchan:
            self._run_bash({}, self._outputs, stdin=inchan)
        logger.debug("Closed input channel")


class StreamingInputOutputBashApp(StreamingInputBashAppBase):
    """
    Like StreamingInputBashApp, but its stdout is also a stream of data that is
    fed into the next application.
    """

    component_meta = dlg_component(
        "StreamingInputOutputBashApp",
        "Like StreamingInputBashApp, but its stdout is also a "
        "stream of data that is fed into the next application.",
        [dlg_batch_input("text/*", [])],
        [dlg_batch_output("text/*", [])],
        [dlg_streaming_input("text/*")],
    )

    def run(self, data):
        with contextlib.closing(prepare_input_channel(data)) as inchan:
            with contextlib.closing(
                prepare_output_channel(self.node, self.outputs[0])
            ) as outchan:
                self._run_bash({}, {}, stdout=outchan, stdin=inchan)
            logger.debug("Closed output channel")
        logger.debug("Closed input channel")<|MERGE_RESOLUTION|>--- conflicted
+++ resolved
@@ -212,7 +212,6 @@
             uid: o for uid, o in outputs.items() if not droputils.has_path(o)
         }
 
-<<<<<<< HEAD
         # deal with named ports
         inport_names = self.parameters['inputs'] \
             if "inputs" in self.parameters else []
@@ -220,51 +219,6 @@
             if "outputs" in self.parameters else []
         keyargs, pargs = droputils.replace_named_ports(inputs.items(), outputs.items(), 
             inport_names, outport_names, self.appArgs, argumentPrefix=self._argumentPrefix, 
-=======
-        session_id = (
-            self._dlg_session.sessionId if self._dlg_session is not None else ""
-        )
-        logger.debug(f"Parameters found: {self.parameters}")
-        # pargs, keyargs = droputils.serialize_applicationArgs(
-        #     self._applicationArgs, self._argumentPrefix, self._paramValueSeparator
-        # )
-        if "applicationArgs" in self.parameters:
-            appArgs = self.parameters["applicationArgs"]
-        else:
-            appArgs ={}
-        pargs = [arg for arg in appArgs if appArgs[arg]["positional"]]
-        pargsDict = collections.OrderedDict(zip(pargs,[None]*len(pargs)))
-        keyargs = {arg:appArgs[arg]["value"] for arg in appArgs if not appArgs[arg]["positional"]}
-        logger.debug("pargs: %s; keyargs: %s, appArgs: %s",pargs, keyargs, appArgs)
-        if "inputs" in self.parameters and isinstance(self.parameters['inputs'][0], dict):
-            pkeyargs = droputils.identify_named_ports(
-                            inputs_dict,
-                            self.parameters["inputs"],
-                            pargs,
-                            pargsDict,
-                            appArgs,
-                            check_len=len(inputs),
-                            mode="inputs")
-            keyargs.update(pkeyargs)
-        else:
-            for i in range(min(len(inputs), len(pargs))):
-                keyargs.update({pargs[i]: list(inputs.values())[i]})
-        if "outputs" in self.parameters and isinstance(self.parameters['outputs'][0], dict):
-            pkeyargs = droputils.identify_named_ports(
-                            outputs_dict,
-                            self.parameters["outputs"],
-                            pargs,
-                            pargsDict,
-                            appArgs,
-                            check_len=len(outputs),
-                            mode="outputs")
-            keyargs.update(pkeyargs)
-        else:
-            for i in range(min(len(outputs), len(pargs))):
-                keyargs.update({pargs[i]: list(outputs.values())[i]})
-        keyargs = droputils.serialize_kwargs(keyargs,
-            prefix=self._argumentPrefix,
->>>>>>> 4a83e9fd
             separator=self._paramValueSeparator)
         argumentString = f"{' '.join(pargs + keyargs)}"  # add kwargs to end of pargs
         # complete command including all additional parameters and optional redirects
