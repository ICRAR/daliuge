--- conflicted
+++ resolved
@@ -23,12 +23,9 @@
 Module containing an example application that calculates a CRC value
 """
 
-<<<<<<< HEAD
-import six
+from ..drop import BarrierAppDROP, AppDROP
 from dlg.ddap_protocol import AppDROPStates
 
-=======
->>>>>>> cd732c1f
 from ..drop import BarrierAppDROP, AppDROP
 from ..meta import dlg_component, dlg_batch_input, dlg_batch_output, dlg_streaming_input
 
@@ -44,14 +41,6 @@
     consumes. It assumes the DROP being consumed is not a container.
     This is a simple example of an BarrierAppDROP being implemented, and
     not something really intended to be used in a production system
-<<<<<<< HEAD
-    '''
-    compontent_meta = dlg_component('CRCApp', 'A BarrierAppDROP that calculates the '
-                                              'CRC of the single DROP it consumes',
-                                    [dlg_batch_input('binary/*', [])],
-                                    [dlg_batch_output('binary/*', [])],
-                                    [dlg_streaming_input('binary/*')])
-=======
     """
 
     component_meta = dlg_component(
@@ -61,7 +50,6 @@
         [dlg_batch_output("binary/*", [])],
         [dlg_streaming_input("binary/*")],
     )
->>>>>>> cd732c1f
 
     def run(self):
         if len(self.inputs) != 1:
