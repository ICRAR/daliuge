#
#    ICRAR - International Centre for Radio Astronomy Research 2024
#    (c) UWA - The University of Western Australia
#    Copyright by UWA (in the framework of the ICRAR)
#    All rights reserved
#
#    This library is free software; you can redistribute it and/or
#    modify it under the terms of the GNU Lesser General Public
#    License as published by the Free Software Foundation; either
#    version 2.1 of the License, or (at your option) any later version.
#
#    This library is distributed in the hope that it will be useful,
#    but WITHOUT ANY WARRANTY; without even the implied warranty of
#    MERCHANTABILITY or FITNESS FOR A PARTICULAR PURPOSE.  See the GNU
#    Lesser General Public License for more details.
#
#    You should have received a copy of the GNU Lesser General Public
#    License along with this library; if not, write to the Free Software
#    Foundation, Inc., 59 Temple Place, Suite 330, Boston,
#    MA 02111-1307  USA

import threading
import time
import datetime

<<<<<<< HEAD
=======
from dlg.drop import track_current_drop
>>>>>>> 3db5dae8
from dlg.apps.app_base import BarrierAppDROP
from dlg.common import get_roots
from dlg.data.drops.data_base import logger
from dlg.ddap_protocol import AppDROPStates, DROPStates
from dlg.dropmake.pg_generator import unroll, partition
from dlg.manager.composite_manager import DataIslandManager
from dlg.manager.node_manager import NodeManager
from dlg.manager.drop_manager import DROPManager
from dlg.manager.rest import NMRestServer, CompositeManagerRestServer


def shutdownManager(managers: dict) -> None:
    """
    Helper function that iterates through a dictionary of managers and stops them and
    their respective servers.
    :param managers:dict of dicts, which contain DROPManager objects and information.
    :return:
    """
    for manager in managers.values():
        manager["manager"].shutdown()
        manager["server"].stop()


def startupManagersInThread(managers: dict) -> None:
    """
    Helper function that iterates through a dictionary of managers and starts
    them in separate threads.
    :param managers: dict of dicts, which contain DROPManager objects and information.
    :return: None
    """
    for manager in managers.values():
        thread = threading.Thread(
            target=manager["server"].start, args=(manager["host"], manager["port"])
        )
        thread.start()


##
# @brief SubGraphLocal
# @par EAGLE_START
# @param category DALiuGEApp
# @param tag daliuge
# @param log_level "NOTSET"/Select/ComponentParameter/NoPort/ReadWrite/NOTSET,DEBUG,INFO,WARNING,ERROR,CRITICAL/False/False/Set the log level for this drop
# @param dropclass dlg.apps.subgraph.SubGraphLocal/String/ComponentParameter/NoPort/ReadOnly//False/False/
# @param base_name subgraph/String/ComponentParameter/NoPort/ReadOnly//False/False/Base name of application class
# @param execution_time 5/Float/ConstraintParameter/NoPort/ReadOnly//False/False/Estimated execution time
# @param num_cpus 1/Integer/ConstraintParameter/NoPort/ReadOnly//False/False/Number of cores used
# @param group_start True/Boolean/ComponentParameter/NoPort/ReadWrite//False/False/Is this node the start of a group?
# @param node_manager_port 8080/Integer/ApplicationArgument/NoPort/ReadWrite//False/False/The port number of the SubGraph Node Manager
# @param island_manager_port 8081/Integer/ApplicationArgument/NoPort/ReadWrite//False/False/The port number of the SubGraph Island Manager
# @param node_manager_host localhost/string/ApplicationArgument/NoPort/ReadWrite//False/False/The node manager host address
# @param island_manager_host localhost/string/ApplicationArgument/NoPort/ReadWrite//False/False/The island manager host address
# @param partition_algorithm metis/string/ApplicationArgument/NoPort/ReadWrite//False/False/The island manager host address
# @par EAGLE_END
class SubGraphLocal(BarrierAppDROP):
    """
    InputApp for the SubGraph construct, designed to be used on a system with DALiuGE
    installed locally.
    """

    DEFAULT_SUBGRAPH_NODE_PORT = 8080
    DEFAULT_SUBGRAPH_ISLAND_PORT = 8081

    def initialize(self, **kwargs):
        super(SubGraphLocal, self).initialize(**kwargs)
        self._nm_port = self._popArg(
            kwargs, "node_manager_port", self.DEFAULT_SUBGRAPH_NODE_PORT
        )
        self._dim_port = self._popArg(
            kwargs, "island_manager_port", self.DEFAULT_SUBGRAPH_ISLAND_PORT
        )
        self._subgraph = self._popArg(kwargs, "subgraph", {})

        # List of nodes (IP's, str) that are used in
        self._nodeManagerHost = self._popArg(
            kwargs, "node_manager", "localhost"
        )  # :8080"])
        self._islandManagerHost = self._popArg(kwargs, "island_manager", "localhost")
        self._partition_algorithm = self._popArg(kwargs, "partition_algorithm", "metis")
        self._session_prefix = self._popArg(kwargs, "session_prefix", "subgraph")

    def _pollRESTInterface(
        self, manager: DROPManager, session: str, pollFrequencyInSeconds: int = 30
    ):
        """
        Check the completion status of each drop in the SubGraph.

        If not all have completed, sleep before returning the status

        :param manager: DropManager, the manager that is deploying the subgraph
        :param pollFrequencyInSeconds: number of times we poll the manager for
        :return:
        """
        finished = all(
            status["status"] in [DROPStates.ERROR, DROPStates.COMPLETED]
            for host, status in manager.getGraphStatus(session).items()
        )
        if not finished:
            time.sleep(pollFrequencyInSeconds)
        return finished

    def _translateSubGraph(self, node_list: list = None):
        """
        :param node_list: list of both data island and node managers
        ------

        Use a local install of the daliuge-translator to convert the LGT into a
        partitioned pg_spec.
        """
        if not list:
            return {}
        pgt = unroll(self._subgraph)
        pg = partition(
            pgt,
            algo="metis",
            num_partitions=1,
            num_islands=1,
            partition_label="Partition",
            show_gojs=True,
            max_cpu=8,
            max_load_imb=100,
        )
        return pg.to_pg_spec(node_list, ret_str=False)

    @track_current_drop
    def run(self):
        """
        Start the required DROPManagers and deploy the subgraph

        This method will wait until confirmation from the DROPManager that the DROPs have
        either successfully completed or failed.
        """
        managers = {
            "node": {
                "manager": NodeManager(
                    self._nodeManagerHost, rpc_port=6667, events_port=5556
                ),
                "port": self._nm_port,
                "host": self._nodeManagerHost,
            },
            "dim": {
                "manager": DataIslandManager([self._nodeManagerHost]),
                "port": self._dim_port,
                "host": self._islandManagerHost,
            },
        }
        managers["node"]["server"] = NMRestServer(managers["node"])
        managers["dim"]["server"] = CompositeManagerRestServer(managers["dim"])
        startupManagersInThread(managers)

        nodes = [self._islandManagerHost, self._nodeManagerHost]
        try:
            session = self._translateAndDeploySubGraph(
                managers["dim"]["manager"], nodes
            )
            while not self._pollRESTInterface(
                manager=managers["dim"]["manager"],
                session=session,
                pollFrequencyInSeconds=10,
            ):
                logger.info("Running SubGraph externally")

        except RuntimeError as e:
            logger.debug("Exception when deploying subgraph: %s", e)
            shutdownManager(managers)
            self.execStatus = AppDROPStates.CANCELLED
            self.status = DROPStates.CANCELLED
            return self.status

        logger.info("Subgraph finished executing")
        shutdownManager(managers)
        return self.status

    def _translateAndDeploySubGraph(self, dim: DROPManager, nodes: list) -> str:
        """
        Translate the subgraph and prepare it for deployment.

        :param dim: Data Island Manager
        :param nodes: List of DropManagers used (DIM + NM)
        :return: None
        """
        session_id = self._generate_session_id()
        graphspec = self._translateSubGraph(nodes)
        dim.createSession(session_id)
        dim.addGraphSpec(session_id, graphspec)
        # Roots are required to 'kick off' the drop execution
        roots = get_roots(graphspec)
        dim.deploySession(session_id, completedDrops=roots)
        return session_id

    def _generate_session_id(self) -> str:
        """
        Create a session_id using a prefix + timestamp format

        :param prefix: str, an optionally-configurat session ID prefix
        :return: A string prefix
        """
        ts = time.time()
        return f"{self._session_prefix}_" + datetime.datetime.fromtimestamp(
            ts
        ).strftime("%Y-%m-%d_%H-%M-%S")<|MERGE_RESOLUTION|>--- conflicted
+++ resolved
@@ -23,10 +23,7 @@
 import time
 import datetime
 
-<<<<<<< HEAD
-=======
 from dlg.drop import track_current_drop
->>>>>>> 3db5dae8
 from dlg.apps.app_base import BarrierAppDROP
 from dlg.common import get_roots
 from dlg.data.drops.data_base import logger
