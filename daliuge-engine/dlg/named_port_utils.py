import ast
import logging
import collections
from dlg.data.drops.data_base import DataDROP
import dlg.droputils as droputils
from dlg.data import path_builder
import dlg.drop_loaders as drop_loaders

from dataclasses import dataclass
from enum import Enum, IntEnum, auto
from typing import Tuple, Union

from dlg.drop import AbstractDROP

logger = logging.getLogger(f"dlg.{__name__}")

class ArgType(IntEnum):
    """
    Arguments can be positional or keyword.

    This enum is used when determining what we do with the argument, as POSITIONAL
    arguments will need to be treated differently as the order in which they appear
    is important.
    """
    POSITIONAL = auto()
    KEYWORD = auto()


class DropParser(Enum):
    RAW = "raw"
    PICKLE = "pickle"
    EVAL = "eval"
    NPY = "npy"
    DILL = "dill"
    # JSON = "json"
    PATH = "path"  # input only
    DATAURL = "dataurl"  # input only
    BINARY = "binary"
    UTF8 = "utf-8"


@dataclass()
class Argument:
    """
    Encapsulate data associated with all arguments.

    There are a few things here that will always be the default,
    but it makes more sense to have the same information always true across all instances
    of an Argument, rather than create special cases for specific dictionary elements
    """

    value: object
    encoding: DropParser = DropParser.DILL
    type: Union [ArgType, None] = None
    precious: bool = False
    positional: bool = False


def serialize_kwargs(keyargs, prefix="--", separator=" "):
    kwargs = {}
    for name, value in iter(keyargs.items()):
        kwargs[name] = value
    #     if prefix == "--" and len(name) == 1:
    #         kwargs += [f"-{name} {value}"]
    #     else:
    #         kwargs += [f"{prefix.strip()}{name.strip()}{separator}{str(value).strip()}"]
    # logger.debug("kwargs after serialization: %s", kwargs)
    return kwargs


def clean_applicationArgs(applicationArgs: dict) -> dict:
    """
    Removes arguments with None and False values, if not precious. This
    is in particular used for Bash and Docker app command lines, else
    we would have empty values for command line arguments.

    Args:
        applicationsArgs (dict): the complete set of arguments

    Returns:
        dict: a dictionary with the relevant arguments only.
    """
    cleanedArgs = {}
    if not isinstance(applicationArgs, dict):
        logger.info("applicationArgs are not passed as a dict. Ignored!")
    for name, vdict in applicationArgs.items():
        if vdict in [None, False, ""]:
            continue
        elif isinstance(vdict, bool):
            vdict = {"precious": False, "value": "", "positional": False}
        elif isinstance(vdict, dict):
            precious = vdict["precious"]
            if vdict["value"] in [None, False, ""] and not precious:
                continue
        cleanedArgs.update({name: vdict})
    logger.debug("After clean_applicationArgs: %s", cleanedArgs)
    return cleanedArgs


def serialize_applicationArgs(applicationArgs, prefix="--", separator=" "):
    """
    Unpacks the applicationArgs dictionary and returns two strings, one for
    positional arguments and one for kw arguments that can be used to construct
    the final command line.
    """
    applicationArgs = clean_applicationArgs(applicationArgs)
    pargs = []
    kwargs = {}
    for name, vdict in applicationArgs.items():
        value = vdict["value"]
        positional = vdict["positional"]
        if positional:
            pargs.append(str(value).strip())
        else:
            kwargs.update({name: value})
    logger.info("Constructed command line arguments: %s %s", pargs, kwargs)
    return (pargs, kwargs)

def extract_encoded_value(args: dict, drop: "AbstractDROP", encoding:DropParser):
    """

    Parameters
    ----------
    args
    drop
    encoding

    Returns
    -------

    """

def identify_named_ports(
    port_dict: dict,
    positionalArgs: list,
    keywordArgs: dict,
    check_len: int = 0,
    mode: str = "inputs",
    parser: callable = None,
    addPositionalToKeyword: bool = False,
) -> tuple[dict, dict]:
    """
    Checks port names for matches with arguments and returns mapped ports.

    Args:
        port_dict (dict): ports {uid:name,...}
        positionalArgs (list): available positional arguments (will be modified)
        positionalPortArgs (dict): mapped arguments (will be modified)
        keywordArgs (dict): keyword arguments
        check_len (int): number of of ports to be checked
        mode (str ["inputs"]): mode, used just for logging messages
        parser (function): parser function for this port
        addPositionalToKeyword (bool): Adds a positional argument to the keyword
            argument dictionary. This is useful when you have arguments
            that can be specified both positionally and as keywords. For example,
            in a Python function, you might have `func(a, b=2)`, where `a` can be
            passed positionally or as a keyword.

    Returns:
        keywordPortArgs: dict of keyword arguments from named ports

    Side effect:
        Modifies:
        - positionalArgs
        - positionalPortArgs
        - keywordArgs

    """
    # p_name = [p["name"] for p in port_dict]
    logger.debug(
        "Using named ports to remove %s from arguments port_dict: %s, check_len: %d)",
        mode,
        port_dict,
        check_len,
    )
    logger.debug("Checking against keyargs: %s", keywordArgs)
    keywordPortArgs = {}
    positionalPortArgs = collections.OrderedDict(positionalArgs)
    positionalArgs = list(positionalArgs)
    keys = list(port_dict.keys())
    logger.debug("Checking ports: %s against %s %s", keys, positionalArgs, keywordArgs)
    for i in range(check_len):
        try:
            key = port_dict[keys[i]]["name"]
            value = port_dict[keys[i]]["path"]
        except KeyError as e:
            logger.debug("portDict: %s does not have key: %s", port_dict, keys[i])
            raise KeyError("")
        if value is None:
            value = ""  # make sure we are passing NULL drop events
        if key in positionalArgs:
            try:
<<<<<<< HEAD
                encoding = DropParser(positionalPortArgs[key].encoding)
=======
                encoding = DropParser(positionalPortArgs[key]["encoding"])
>>>>>>> 3224f45f
            except ValueError:
                logger.warning("No encoding set for %key: possible default")
                continue
            parser = get_port_reader_function(encoding)
            if parser:
                logger.debug("Reading from %s encoded port using %s", encoding, parser.__repr__())
                value = parser(port_dict[keys[i]]["drop"])
            positionalPortArgs[key].value = value
            logger.debug("Using %s '%s' for parg %s", mode, value, key)
            positionalArgs.remove(key)
            # We have positional argument that is also a keyword
            if addPositionalToKeyword:
                keywordPortArgs.update({key: positionalPortArgs[key]})
        elif key in keywordArgs:
            try:
<<<<<<< HEAD
                encoding = DropParser(keywordArgs[key].encoding)
=======
                encoding = DropParser(keywordArgs[key]["encoding"])
>>>>>>> 3224f45f
            except ValueError:
                logger.warning("No encoding set for %key: possible default")
                continue
            parser = get_port_reader_function(encoding)
            if parser:
                logger.debug("Reading from %s encoded port using %s", encoding, parser.__repr__())
                value = parser(port_dict[keys[i]]["drop"])
            # if not found in appArgs we don't put them into portargs either
            # pargsDict.update({key: value})
            keywordArgs[key].value = value
            keywordPortArgs.update({key: keywordArgs[key]})
            logger.debug("Using %s of type %s for kwarg %s", mode, type(value), key)
            _ = keywordArgs.pop(key)  # remove from original arg list
        else:
            logger.debug(
                "No matching argument found for %s key %s, %s, %s",
                mode,
                key,
                keywordArgs,
                positionalArgs,
            )

    logger.debug("Returning kw mapped ports: %s", keywordPortArgs)
    return keywordPortArgs, positionalPortArgs


def check_ports_dict(ports: list) -> bool:
    """
    Checks whether all ports in ports list are of type dict. This is
    for backwards compatibility.

    Args:
        ports (list):

    Returns:
        bool: True if all ports are dict, else False
    """
    # all returns true if list is empty!
    logger.debug("Ports list is: %s", ports)
    if len(ports) > 0:
        return all(isinstance(p, dict) for p in ports)
    else:
        return False


def replace_named_ports(
    iitems: dict,
    oitems: dict,
    inport_names: dict,
    outport_names: dict,
    appArgs: dict,
    parser: callable = None,
) -> Tuple[str, str]:
    """
    Function attempts to identify CLI component arguments that match port names.

    Inputs:
        iitems: itemized input port dictionary
        oitems: itemized output port dictionary
        inport_names: dictionary of input port names (key: uid)
        outport_names: dictionary of output port names (key: uid)
        appArgs: dictionary of all arguments
        parser: reader function for ports

    This method is focused on creating two 'sets' of arguments:
    - The arguments that are passed to the application (keyword and
    positional arguments)
    - The arguments that are passed to the application that are derived from
    the ports of the drop (keywordPort and positionalPort arguments).

    Returns:
        tuple of serialized keyword arguments and positional arguments
    """
    logger.debug(
        "iitems: %s; inport_names: %s; outport_names: %s",
        iitems,
        inport_names,
        outport_names,
    )

    inputs_dict = collections.OrderedDict()
    for uid, drop in iitems:
        inputs_dict[uid] = {
            "drop": drop,
            "path": drop.path if hasattr(drop, "path") else "",
        }

    outputs_dict = collections.OrderedDict()
    for uid, drop in oitems:
        outputs_dict[uid] = {
            "drop": drop,
            "path": drop.path if hasattr(drop, "path") else "",
        }

    positionalArgs = _get_args(appArgs, positional=True)
    keywordArgs = _get_args(appArgs, positional=False)
<<<<<<< HEAD
    # we will need an ordered dict for all positional arguments
    # thus we create it here and fill it with values

=======
>>>>>>> 3224f45f
    logger.debug(
        "posargs: %s; keyargs: %s, %s",
        positionalArgs,
        keywordArgs,
        check_ports_dict(inport_names),
    )

    # we will need an ordered dict for all positional arguments
    # thus we create it here and fill it with values
    positionalPortArgs = collections.OrderedDict(positionalArgs)
    keywordPortArgs = {}
<<<<<<< HEAD
    positionalPortArgs =  {} # Update the argument dictionaries in-place based on the
    # port
        # names.
=======

    # Update the argument dictionaries in-place based on the port names.
>>>>>>> 3224f45f
    # This needs to be done for both the input ports and output ports on the drop.
    tmp_key, tmp_port = _process_port(
        inport_names,
        inputs_dict,
        positionalArgs,
        keywordArgs,
        iitems,
        parser,
        "inputs",
    )
    keywordPortArgs.update(tmp_key)
    positionalPortArgs.update(tmp_port)

    tmp_key, tmp_port =_process_port(
        outport_names,
        outputs_dict,
        positionalArgs,
        keywordArgs,
        oitems,
        parser,
        "outputs",
    )
    keywordPortArgs.update(tmp_key)
    positionalPortArgs.update(tmp_port)

    logger.debug("Arguments from ports: %s, %s,", keywordPortArgs, positionalPortArgs)

    # Clean arguments for Docker and Bash applications
    appArgs = clean_applicationArgs(appArgs)
    positionalArgs = _get_args(appArgs, positional=True)
    keywordArgs = _get_args(appArgs, positional=False)

    # Extract values from dictionaries - "encoding" etc. are irrelevant
<<<<<<< HEAD
    positionalArgs = {argstr: argument.value for argstr, argument in (
            positionalArgs.items())}
    keywordArgs = {argstr: argument.value for argstr, argument in keywordArgs.items()}
    keywordPortArgs = {
        argstr: argument.value for argstr, argument in keywordPortArgs.items()
    }
=======
    keywordArgs = {arg: subdict['value'] for arg, subdict in keywordArgs.items()}
    positionalArgs = {arg: subdict['value'] for arg, subdict in positionalArgs.items()}
    keywordPortArgs = {arg: subdict['value'] for arg, subdict in keywordPortArgs.items()}
    positionalPortArgs = {arg: subdict['value'] for arg, subdict in
                          positionalPortArgs.items()}
>>>>>>> 3224f45f

    #  Construct the final keywordArguments and positionalPortArguments
    for k, v in keywordPortArgs.items():
        if v not in [None, ""]:
            keywordArgs.update({k: v})
    for k, v in positionalPortArgs.items():
        if v not in [None, ""]:
            positionalArgs.update({k: v})

    keywordArgs = serialize_kwargs(keywordArgs)
    pargs = positionalArgs

    logger.debug("After port replacement: pargs: %s; keyargs: %s", pargs, keywordArgs)
    return keywordArgs, pargs


def _process_port(
    port_names,
    ports,
    positionalArgs,
    keywordArgs,
    iitems,
    parser,
    mode,
):
    """
    For the set of port names, perform a backwards compatible update of the:

        - Keyword Arguments (application, and port name)
        - Positional Arguments (application, and port name)

    Note: This performs an IN-PLACE transformation of the dictionaries, through the
    identify_named_ports() method.
    """

    keywordPortArgs = {}
    positionalPortArgs = {}
    if check_ports_dict(port_names):
        for port in port_names:
            key = list(port.keys())[0]
            ports[key].update({"name": port[key]})
            keywordPortArgs, positionalPortArgs = identify_named_ports(
                ports,
                positionalArgs,
                keywordArgs,
                check_len=len(iitems),
                mode=mode,
                parser=parser,
            )

    else:
        for i in range(min(len(iitems), len(positionalArgs))):
            keywordPortArgs.update({list(positionalArgs)[i]: list(iitems)[i][1]})

    return keywordPortArgs, positionalPortArgs

def _get_args(appArgs, positional=False):
    """
    Separate out the arguments dependening on if we want positional or keyword style
    """
    args = {
<<<<<<< HEAD
        arg: Argument(
            value=appArgs[arg]["value"],
            encoding= appArgs[arg].get("encoding", "dill"),
            positional=positional
        )
=======
        arg: {"value": appArgs[arg]["value"],
              "encoding": appArgs[arg].get("encoding", "dill")}
>>>>>>> 3224f45f
        for arg in appArgs
        if (appArgs[arg]["positional"] == positional)
    }

    argType = "Positional" if positional else "Keyword"
    logger.debug("%s arguments: %s", argType, args)
    return args


def get_port_reader_function(input_parser: DropParser):
    """
    Return the function used to read input from a named port
    """
    # Inputs are un-pickled and treated as the arguments of the function
    # Their order must be preserved, so we use an OrderedDict
    if input_parser is DropParser.PICKLE:
        # all_contents = lambda x: pickle.loads(droputils.allDropContents(x))
        reader = drop_loaders.load_pickle
<<<<<<< HEAD
    elif input_parser is DropParser.EVAL or input_parser is DropParser.UTF8:
=======
    elif input_parser is DropParser.UTF8:
        reader = drop_loaders.load_utf8
    elif input_parser is DropParser.EVAL:
>>>>>>> 3224f45f

        def optionalEval(x):
            # Null and Empty Drops will return an empty byte string
            # which should propogate back to None
            content: str = droputils.allDropContents(x).decode("utf-8")
            logger.debug("Read %s from %s drop.", content, input_parser)
            return ast.literal_eval(content) if len(content) > 0 else None

        reader = optionalEval
<<<<<<< HEAD
=======
    elif input_parser is DropParser.UTF8:

        def utf8decode(drop: "DataDROP"):
            """
            Decode utf8
            Not stored in drop_loaders to avoid cyclic imports
            """
            return droputils.allDropContents(drop).decode("utf-8")

        reader = utf8decode
>>>>>>> 3224f45f
    elif input_parser is DropParser.NPY:
        reader = drop_loaders.load_npy
    elif input_parser is DropParser.PATH:
        def PathFromData(x: AbstractDROP):
            # Attempt to access path from DROP "x"
            # If not Path, this could be a memory Drop with path information.
            # If so, try and decode accordingly.
            try:
                return x.path
            except AttributeError:
                return drop_loaders.load_dill(x)
        reader = PathFromData
    elif input_parser is DropParser.DATAURL:
        reader = lambda x: x.dataURL
    elif input_parser is DropParser.DILL:
        reader = drop_loaders.load_dill
    elif input_parser is DropParser.BINARY:
         reader = drop_loaders.load_binary
    else:
        raise ValueError("Invalid input parser specified: %s", input_parser.__repr__())
    return reader<|MERGE_RESOLUTION|>--- conflicted
+++ resolved
@@ -13,6 +13,17 @@
 from dlg.drop import AbstractDROP
 
 logger = logging.getLogger(f"dlg.{__name__}")
+
+class ArgType(IntEnum):
+    """
+    Arguments can be positional or keyword.
+
+    This enum is used when determining what we do with the argument, as POSITIONAL
+    arguments will need to be treated differently as the order in which they appear
+    is important.
+    """
+    POSITIONAL = auto()
+    KEYWORD = auto()
 
 class ArgType(IntEnum):
     """
@@ -190,11 +201,7 @@
             value = ""  # make sure we are passing NULL drop events
         if key in positionalArgs:
             try:
-<<<<<<< HEAD
                 encoding = DropParser(positionalPortArgs[key].encoding)
-=======
-                encoding = DropParser(positionalPortArgs[key]["encoding"])
->>>>>>> 3224f45f
             except ValueError:
                 logger.warning("No encoding set for %key: possible default")
                 continue
@@ -210,11 +217,7 @@
                 keywordPortArgs.update({key: positionalPortArgs[key]})
         elif key in keywordArgs:
             try:
-<<<<<<< HEAD
                 encoding = DropParser(keywordArgs[key].encoding)
-=======
-                encoding = DropParser(keywordArgs[key]["encoding"])
->>>>>>> 3224f45f
             except ValueError:
                 logger.warning("No encoding set for %key: possible default")
                 continue
@@ -311,12 +314,9 @@
 
     positionalArgs = _get_args(appArgs, positional=True)
     keywordArgs = _get_args(appArgs, positional=False)
-<<<<<<< HEAD
     # we will need an ordered dict for all positional arguments
     # thus we create it here and fill it with values
 
-=======
->>>>>>> 3224f45f
     logger.debug(
         "posargs: %s; keyargs: %s, %s",
         positionalArgs,
@@ -328,14 +328,8 @@
     # thus we create it here and fill it with values
     positionalPortArgs = collections.OrderedDict(positionalArgs)
     keywordPortArgs = {}
-<<<<<<< HEAD
-    positionalPortArgs =  {} # Update the argument dictionaries in-place based on the
-    # port
-        # names.
-=======
 
     # Update the argument dictionaries in-place based on the port names.
->>>>>>> 3224f45f
     # This needs to be done for both the input ports and output ports on the drop.
     tmp_key, tmp_port = _process_port(
         inport_names,
@@ -369,20 +363,12 @@
     keywordArgs = _get_args(appArgs, positional=False)
 
     # Extract values from dictionaries - "encoding" etc. are irrelevant
-<<<<<<< HEAD
-    positionalArgs = {argstr: argument.value for argstr, argument in (
-            positionalArgs.items())}
-    keywordArgs = {argstr: argument.value for argstr, argument in keywordArgs.items()}
+    appArgs = {arg: subdict["value"] for arg, subdict in appArgs.items()}
+    positionalArgs = {arg: subdict["value"] for arg, subdict in positionalArgs.items()}
+    keywordArgs = {arg: subdict["value"] for arg, subdict in keywordArgs.items()}
     keywordPortArgs = {
-        argstr: argument.value for argstr, argument in keywordPortArgs.items()
+        arg: subdict["value"] for arg, subdict in keywordPortArgs.items()
     }
-=======
-    keywordArgs = {arg: subdict['value'] for arg, subdict in keywordArgs.items()}
-    positionalArgs = {arg: subdict['value'] for arg, subdict in positionalArgs.items()}
-    keywordPortArgs = {arg: subdict['value'] for arg, subdict in keywordPortArgs.items()}
-    positionalPortArgs = {arg: subdict['value'] for arg, subdict in
-                          positionalPortArgs.items()}
->>>>>>> 3224f45f
 
     #  Construct the final keywordArguments and positionalPortArguments
     for k, v in keywordPortArgs.items():
@@ -444,16 +430,10 @@
     Separate out the arguments dependening on if we want positional or keyword style
     """
     args = {
-<<<<<<< HEAD
-        arg: Argument(
-            value=appArgs[arg]["value"],
-            encoding= appArgs[arg].get("encoding", "dill"),
-            positional=positional
-        )
-=======
-        arg: {"value": appArgs[arg]["value"],
-              "encoding": appArgs[arg].get("encoding", "dill")}
->>>>>>> 3224f45f
+        arg: {
+            "value": appArgs[arg]["value"],
+            "encoding": appArgs[arg].get("encoding", "dill"),
+        }
         for arg in appArgs
         if (appArgs[arg]["positional"] == positional)
     }
@@ -472,13 +452,9 @@
     if input_parser is DropParser.PICKLE:
         # all_contents = lambda x: pickle.loads(droputils.allDropContents(x))
         reader = drop_loaders.load_pickle
-<<<<<<< HEAD
-    elif input_parser is DropParser.EVAL or input_parser is DropParser.UTF8:
-=======
     elif input_parser is DropParser.UTF8:
         reader = drop_loaders.load_utf8
     elif input_parser is DropParser.EVAL:
->>>>>>> 3224f45f
 
         def optionalEval(x):
             # Null and Empty Drops will return an empty byte string
@@ -488,8 +464,6 @@
             return ast.literal_eval(content) if len(content) > 0 else None
 
         reader = optionalEval
-<<<<<<< HEAD
-=======
     elif input_parser is DropParser.UTF8:
 
         def utf8decode(drop: "DataDROP"):
@@ -500,7 +474,6 @@
             return droputils.allDropContents(drop).decode("utf-8")
 
         reader = utf8decode
->>>>>>> 3224f45f
     elif input_parser is DropParser.NPY:
         reader = drop_loaders.load_npy
     elif input_parser is DropParser.PATH:
