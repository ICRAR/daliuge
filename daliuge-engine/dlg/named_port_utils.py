--- conflicted
+++ resolved
@@ -6,15 +6,13 @@
 import dlg.drop_loaders as drop_loaders
 from typing import Tuple
 
-from dlg.data.drops import DataDROP
-
 logger = logging.getLogger(__name__)
 
 
 class DropParser(Enum):
     RAW = "raw"
     PICKLE = "pickle"
-    EVAL = "eval"
+    EVAL = "eval" 
     NPY = "npy"
     DILL = "dill"
     # JSON = "json"
@@ -70,7 +68,9 @@
     positional arguments and one for kw arguments that can be used to construct
     the final command line.
     """
-    applicationArgs = clean_applicationArgs(applicationArgs)
+    applicationArgs = clean_applicationArgs(
+        applicationArgs
+    )
     pargs = []
     kwargs = {}
     for name, vdict in applicationArgs.items():
@@ -144,15 +144,11 @@
         if value is None:
             value = ""  # make sure we are passing NULL drop events
         if key in positionalArgs:
-<<<<<<< HEAD
             try:
                 encoding = DropParser(positionalPortArgs[key]['encoding'])
             except ValueError:
                 logger.warning("No encoding set for %key: possible default")
                 continue
-=======
-            encoding = DropParser(positionalPortArgs[key]["encoding"])
->>>>>>> 927717d1
             parser = get_port_reader_function(encoding)
             if parser:
                 logger.debug("Reading from port using %s", parser.__repr__())
@@ -164,15 +160,11 @@
             if addPositionalToKeyword:
                 keywordPortArgs.update({key: positionalPortArgs[key]})
         elif key in keywordArgs:
-<<<<<<< HEAD
             try:
                 encoding = DropParser(keywordArgs[key]['encoding'])
             except ValueError:
                 logger.warning("No encoding set for %key: possible default")
                 continue
-=======
-            encoding = DropParser(keywordArgs[key]["encoding"])
->>>>>>> 927717d1
             parser = get_port_reader_function(encoding)
             if parser:
                 logger.debug("Reading from port using %s", parser.__repr__())
@@ -406,7 +398,6 @@
     logger.debug("%s arguments: %s", argType, args)
     return args
 
-
 def get_port_reader_function(input_parser: DropParser):
     """
     Return the function used to read input from a named port
@@ -423,6 +414,7 @@
             # which should propogate back to None
             content: str = droputils.allDropContents(x).decode("utf-8")
             return ast.literal_eval(content) if len(content) > 0 else None
+
         reader = optionalEval
     elif input_parser is DropParser.UTF8:
         def utf8decode(drop: "DataDROP"):
