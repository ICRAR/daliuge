import ast
import logging
import collections

from dlg.ddap_protocol import DROPStates
import numpy as np

from dlg.data.drops.data_base import DataDROP
import dlg.droputils as droputils
import dlg.drop_loaders as drop_loaders

from dataclasses import dataclass
from enum import Enum, IntEnum, auto
from typing import Tuple, Union

from dlg.drop import AbstractDROP

logger = logging.getLogger(f"dlg.{__name__}")

class ArgType(IntEnum):
    """
    Arguments can be positional or keyword.

    This enum is used when determining what we do with the argument, as POSITIONAL
    arguments will need to be treated differently as the order in which they appear
    is important.
    """
    POSITIONAL = auto()
    KEYWORD = auto()


class DropParser(Enum):
    RAW = "raw"
    PICKLE = "pickle"
    EVAL = "eval"
    NPY = "npy"
    DILL = "dill"
    # JSON = "json"
    PATH = "path"  # input only
    DATAURL = "dataurl"  # input only
    BINARY = "binary"
    UTF8 = "utf-8"


@dataclass()
class Argument:
    """
    Encapsulate data associated with all arguments.

    There are a few things here that will always be the default,
    but it makes more sense to have the same information always true across all instances
    of an Argument, rather than create special cases for specific dictionary elements
    """

    value: object
    encoding: DropParser = DropParser.DILL
    type: Union [ArgType, None] = None
    precious: bool = False
    positional: bool = False


def clean_applicationArgs(applicationArgs: dict) -> dict:
    """
    Removes arguments with None and False values, if not precious. This
    is in particular used for Bash and Docker app command lines, else
    we would have empty values for command line arguments.

    Args:
        applicationsArgs (dict): the complete set of arguments

    Returns:
        dict: a dictionary with the relevant arguments only.
    """
    cleanedArgs = {}
    if not isinstance(applicationArgs, dict):
        logger.info("applicationArgs are not passed as a dict. Ignored!")
    for name, vdict in applicationArgs.items():
        if vdict in [None, False, ""]:
            continue
        elif isinstance(vdict, bool):
            vdict = {"precious": False, "value": "", "positional": False}
        elif isinstance(vdict, dict):
            precious = vdict["precious"]
            if vdict["value"] in [None, False, ""] and not precious:
                continue
        cleanedArgs.update({name: vdict})
    logger.debug("After clean_applicationArgs: %s", cleanedArgs)
    return cleanedArgs


def serialize_applicationArgs(applicationArgs):
    """
    Unpacks the applicationArgs dictionary and returns two strings, one for
    positional arguments and one for kw arguments that can be used to construct
    the final command line.
    """
    applicationArgs = clean_applicationArgs(applicationArgs)
    pargs = []
    kwargs = {}
    for name, vdict in applicationArgs.items():
        value = vdict["value"]
        positional = vdict["positional"]
        if positional:
            pargs.append(str(value).strip())
        else:
            kwargs.update({name: value})
    logger.info("Constructed command line arguments: %s %s", pargs, kwargs)
    return pargs, kwargs

def identify_named_ports(
    port_dict: dict,
    positionalArgs: list,
    keywordArgs: dict,
    check_len: int = 0,
    mode: str = "inputs",
    parser: callable = None,
    addPositionalToKeyword: bool = False,
) -> tuple[dict, dict]:
    """
    Checks port names for matches with arguments and returns mapped ports.

    Args:
        port_dict (dict): ports {uid:name,...}
        positionalArgs (list): available positional arguments (will be modified)
        positionalPortArgs (dict): mapped arguments (will be modified)
        keywordArgs (dict): keyword arguments
        check_len (int): number of of ports to be checked
        mode (str ["inputs"]): mode, used just for logging messages
        skip_on_input (bool): skip drop if one input is skipped
        parser (function): parser function for this port
        addPositionalToKeyword (bool): Adds a positional argument to the keyword
            argument dictionary. This is useful when you have arguments
            that can be specified both positionally and as keywords. For example,
            in a Python function, you might have `func(a, b=2)`, where `a` can be
            passed positionally or as a keyword.

    Returns:
        keywordPortArgs: dict of keyword arguments from named ports

    Side effect:
        Modifies:
        - positionalArgs
        - positionalPortArgs
        - keywordArgs

    """
    # p_name = [p["name"] for p in port_dict]
    logger.debug(
        "Using named ports to remove %s from arguments port_dict: %s, check_len: %d)",
        mode,
        port_dict,
        check_len,
    )
    keywordPortArgs = {}
    positionalPortArgs = collections.OrderedDict(positionalArgs)
    positionalArgs = list(positionalArgs)
    keys = list(port_dict.keys())
    logger.debug("Checking ports: %s against %s %s", keys, positionalPortArgs, keywordArgs)
    local_parser = parser
    for i in range(check_len):
        try:
            key = port_dict[keys[i]]["name"]
            value = port_dict[keys[i]]["path"]
        except KeyError as e:
            logger.debug("portDict: %s does not have key: %s", port_dict, keys[i])
            raise KeyError from e
        logger.debug("Trying to get value for argument %s", key)
        if value is None:
            value = ""  # make sure we are passing NULL drop events
        if key in positionalArgs:
            try:
                encoding = DropParser(positionalPortArgs[key].encoding)
            except ValueError:
                logger.warning("No encoding set for %key: possible default")
                continue
            local_parser = get_port_reader_function(encoding)
            if not local_parser:
                # we prefer the port based parser if available
                local_parser = parser
            if port_dict[keys[i]]["drop"].status == DROPStates.SKIPPED:
                value = positionalPortArgs[key].value
                logger.warning("Input drop skipped! Using %s default value for parg %s", mode, key)
            elif local_parser:
                logger.debug("Reading from %s encoded port %s using %s", encoding, key, parser.__repr__())
                value = local_parser(port_dict[keys[i]]["drop"])
                positionalPortArgs[key].value = value
            logger.debug("Using %s '%s' for port %s", mode, value, key)
            positionalArgs.remove(key)
            # We have positional argument that is also a keyword
            if addPositionalToKeyword:
                keywordPortArgs.update({key: positionalPortArgs[key]})
        elif key in keywordArgs:
            try:
                encoding = DropParser(keywordArgs[key].encoding)
            except ValueError:
                logger.warning("No encoding set for %key: possible default")
                continue
<<<<<<< HEAD
            local_parser = get_port_reader_function(encoding)
            if not local_parser:
                # we prefer the port based parser if available
                local_parser = parser
            if port_dict[keys[i]]["drop"].status == DROPStates.SKIPPED:
                logger.warning("Input drop skipped! Using %s default value for parg %s", mode, key)
            if local_parser:
                logger.debug("Reading from %s encoded port using %s", encoding, parser.__repr__())
                value = local_parser(port_dict[keys[i]]["drop"])
=======
            parser = get_port_reader_function(encoding)
            if parser:
                logger.debug("Reading from %s encoded port using '%s'", encoding, parser)
                value = parser(port_dict[keys[i]]["drop"])
>>>>>>> 3db5dae8
            # if not found in appArgs we don't put them into portargs either
            # pargsDict.update({key: value})
                keywordArgs[key].value = value
            keywordPortArgs.update({key: keywordArgs[key]})
            logger.debug("Using %s of type %s for kwarg %s", mode, type(value), key)
            _ = keywordArgs.pop(key)  # remove from original arg list
        else:
            logger.debug(
                "No matching argument found for %s key %s, %s, %s",
                mode,
                key,
                keywordArgs,
                positionalArgs,
            )

    logger.debug("Returning kw mapped ports: %s", keywordPortArgs)
    return keywordPortArgs, positionalPortArgs


def check_ports_dict(ports: list) -> bool:
    """
    Checks whether all ports in ports list are of type dict. This is
    for backwards compatibility.

    Args:
        ports (list):

    Returns:
        bool: True if all ports are dict, else False
    """
    # all returns true if list is empty!
    logger.debug("Ports list is: %s", ports)
    if len(ports) > 0:
        return all(isinstance(p, dict) for p in ports)
    else:
        return False


def replace_named_ports(
    iitems: dict,
    oitems: dict,
    inport_names: dict,
    outport_names: dict,
    appArgs: dict,
    parser: callable = None,
) -> Tuple[str, str]:
    """
    Function attempts to identify CLI component arguments that match port names.

    Inputs:
        iitems: itemized input port dictionary
        oitems: itemized output port dictionary
        inport_names: dictionary of input port names (key: uid)
        outport_names: dictionary of output port names (key: uid)
        appArgs: dictionary of all arguments
        parser: reader function for ports

    This method is focused on creating two 'sets' of arguments:
    - The arguments that are passed to the application (keyword and
    positional arguments)
    - The arguments that are passed to the application that are derived from
    the ports of the drop (keywordPort and positionalPort arguments).

    Returns:
        tuple of serialized keyword arguments and positional arguments
    """
    logger.debug(
        "iitems: %s; inport_names: %s; outport_names: %s",
        iitems,
        inport_names,
        outport_names,
    )

    inputs_dict = collections.OrderedDict()
    for uid, drop in iitems:
        inputs_dict[uid] = {
            "drop": drop,
            "path": drop.path if hasattr(drop, "path") else "",
        }

    outputs_dict = collections.OrderedDict()
    for uid, drop in oitems:
        outputs_dict[uid] = {
            "drop": drop,
            "path": drop.path if hasattr(drop, "path") else "",
        }

    positionalArgs = _get_args(appArgs, positional=True)
    keywordArgs = _get_args(appArgs, positional=False)

    logger.debug(
        "posargs: %s; keyargs: %s, %s",
        positionalArgs,
        keywordArgs,
        check_ports_dict(inport_names),
    )

    # we will need an ordered dict for all positional arguments
    # thus we create it here and fill it with values
    positionalPortArgs = collections.OrderedDict(positionalArgs)
    keywordPortArgs = {}
    # This needs to be done for both the input ports and output ports on the drop.
    tmp_key, tmp_port = _process_port(
        inport_names,
        inputs_dict,
        positionalArgs,
        keywordArgs,
        iitems,
        parser,
        "inputs",
    )
    keywordPortArgs.update(tmp_key)
    positionalPortArgs.update(tmp_port)

    tmp_key, tmp_port =_process_port(
        outport_names,
        outputs_dict,
        positionalArgs,
        keywordArgs,
        oitems,
        parser,
        "outputs",
    )
    keywordPortArgs.update(tmp_key)
    positionalPortArgs.update(tmp_port)

    logger.debug("Arguments from ports: %s, %s,", keywordPortArgs, positionalPortArgs)

    # Clean arguments for Docker and Bash applications
    appArgs = clean_applicationArgs(appArgs)
    positionalArgs = _get_args(appArgs, positional=True)
    keywordArgs = _get_args(appArgs, positional=False)

    # Extract values from dictionaries - "encoding" etc. are irrelevant
    positionalArgs = {argstr: argument.value for argstr, argument in (
            positionalArgs.items())}
    keywordArgs = {argstr: argument.value for argstr, argument in keywordArgs.items()}
    keywordPortArgs = {
        argstr: argument.value for argstr, argument in keywordPortArgs.items()
    }
    positionalPortArgs = {argstr: argument.value for argstr, argument in (
        positionalPortArgs.items())}

    #  Construct the final keywordArguments and positionalPortArguments
    for k, v in keywordPortArgs.items():
        if not _is_value_empty(v):
            keywordArgs.update({k: v})
    for k, v in positionalPortArgs.items():
        if not _is_value_empty(v):
            positionalArgs.update({k: v})

    pargs = positionalArgs

    logger.debug("After port replacement: pargs: %s; keyargs: %s", pargs, keywordArgs)
    return keywordArgs, pargs

def _is_value_empty(value: object):
    """
    Check if the value is empty

    If it is a non-standard datatype, such as a numpy array, there can be truth
    ambiguities for the emptiness. In this instance, we explicitly check for the
    size of the array.

    :param value: an object that could be a primitive (int), an iterator, an object, or
    an array.
    :return: True if the value is empty.
    """
    if isinstance(value, np.ndarray):
        return True if value.size == 0 else False
    else:
        return True if value in ["", None] else False


def _process_port(
    port_names,
    ports,
    positionalArgs,
    keywordArgs,
    iitems,
    parser,
    mode,
):
    """
    For the set of port names, perform a backwards compatible update of the:

        - Keyword Arguments (application, and port name)
        - Positional Arguments (application, and port name)

    Note: This performs an IN-PLACE transformation of the dictionaries, through the
    identify_named_ports() method.
    """

    keywordPortArgs = {}
    positionalPortArgs = {}
    if check_ports_dict(port_names):
        for port in port_names:
            key = list(port.keys())[0]
            ports[key].update({"name": port[key]})
        keywordPortArgs, positionalPortArgs = identify_named_ports(
            ports,
            positionalArgs,
            keywordArgs,
            check_len=len(iitems),
            mode=mode,
            parser=parser,
        )

    else:
        for i in range(min(len(iitems), len(positionalArgs))):
            keywordPortArgs.update({list(positionalArgs)[i]: list(iitems)[i][1]})

    return keywordPortArgs, positionalPortArgs

def _get_args(appArgs, positional=False):
    """
    Separate out the arguments dependening on if we want positional or keyword style
    """
    args = {
        arg: Argument(
            value=appArgs[arg]["value"],
            encoding= appArgs[arg].get("encoding", "dill"),
            positional=positional
        )
        for arg in appArgs
        if (appArgs[arg]["positional"] == positional)
    }

    argType = "Positional" if positional else "Keyword"
    logger.debug("%s arguments: %s", argType, args)
    return args

def resolve_drop_parser(parser: Union[str, DropParser]) -> DropParser:
    """
    Resolve the drop parser to a DropParser enum value.
    """
    if isinstance(parser, str):
        try:
            parser = DropParser[parser.upper()]
        except KeyError:
            logger.critical("Invalid parser string: %s", parser)
            return DropParser.DILL
    elif not isinstance(parser, DropParser):
        logger.critical("Expected a string or DropParser enum, got %s", type(parser))
        return DropParser.DILL
    return parser

def get_port_reader_function(input_parser: DropParser):
    """
    Return the function used to read input from a named port
    """
    # Inputs are un-pickled and treated as the arguments of the function
    # Their order must be preserved, so we use an OrderedDict
    ip = None
    # if isinstance(input_parser, str):
    #     parsers = DropParser.__members__
    #     ip = input_parser.upper()
    #     ip = parsers[ip] if ip in parsers else None
    # else:
    #     ip = input_parser
    ip = resolve_drop_parser(input_parser)
    if ip is DropParser.PICKLE:
        # all_contents = lambda x: pickle.loads(droputils.allDropContents(x))
        reader = drop_loaders.load_pickle
    elif ip is DropParser.UTF8:
        reader = drop_loaders.load_utf8
    elif ip is DropParser.EVAL:

        def optionalEval(x):
            # Null and Empty Drops will return an empty byte string
            # which should propogate back to None
            content: str = droputils.allDropContents(x).decode("utf-8")
            logger.debug("Read %s from %s drop.", content, input_parser)
            return ast.literal_eval(content) if len(content) > 0 else None

        reader = optionalEval
<<<<<<< HEAD
    elif ip is DropParser.UTF8:

        def utf8decode(drop: "DataDROP"):
            """
            Decode utf8
            Not stored in drop_loaders to avoid cyclic imports
            """
            return droputils.allDropContents(drop).decode("utf-8")

        reader = utf8decode
    elif ip is DropParser.NPY:
=======
    elif input_parser is DropParser.NPY:
>>>>>>> 3db5dae8
        reader = drop_loaders.load_npy
    elif ip is DropParser.PATH:
        def PathFromData(x: AbstractDROP):
            # Attempt to access path from DROP "x"
            # If not Path, this could be a memory Drop with path information.
            # If so, try and decode accordingly.
            try:
                return x.path
            except AttributeError:
                return drop_loaders.load_utf8(x)
        reader = PathFromData
    elif ip is DropParser.DATAURL:
        reader = lambda x: x.dataURL
    elif ip is DropParser.DILL:
        reader = drop_loaders.load_dill
    elif ip is DropParser.BINARY:
        reader = drop_loaders.load_binary
    else:
        logger.critical("Invalid input parser specified: %s", ip.__repr__())
        return drop_loaders.load_dill
    return reader<|MERGE_RESOLUTION|>--- conflicted
+++ resolved
@@ -2,7 +2,6 @@
 import logging
 import collections
 
-from dlg.ddap_protocol import DROPStates
 import numpy as np
 
 from dlg.data.drops.data_base import DataDROP
@@ -13,6 +12,7 @@
 from enum import Enum, IntEnum, auto
 from typing import Tuple, Union
 
+from dlg.ddap_protocol import DROPStates
 from dlg.drop import AbstractDROP
 
 logger = logging.getLogger(f"dlg.{__name__}")
@@ -126,7 +126,6 @@
         keywordArgs (dict): keyword arguments
         check_len (int): number of of ports to be checked
         mode (str ["inputs"]): mode, used just for logging messages
-        skip_on_input (bool): skip drop if one input is skipped
         parser (function): parser function for this port
         addPositionalToKeyword (bool): Adds a positional argument to the keyword
             argument dictionary. This is useful when you have arguments
@@ -195,7 +194,6 @@
             except ValueError:
                 logger.warning("No encoding set for %key: possible default")
                 continue
-<<<<<<< HEAD
             local_parser = get_port_reader_function(encoding)
             if not local_parser:
                 # we prefer the port based parser if available
@@ -205,12 +203,6 @@
             if local_parser:
                 logger.debug("Reading from %s encoded port using %s", encoding, parser.__repr__())
                 value = local_parser(port_dict[keys[i]]["drop"])
-=======
-            parser = get_port_reader_function(encoding)
-            if parser:
-                logger.debug("Reading from %s encoded port using '%s'", encoding, parser)
-                value = parser(port_dict[keys[i]]["drop"])
->>>>>>> 3db5dae8
             # if not found in appArgs we don't put them into portargs either
             # pargsDict.update({key: value})
                 keywordArgs[key].value = value
@@ -464,13 +456,6 @@
     """
     # Inputs are un-pickled and treated as the arguments of the function
     # Their order must be preserved, so we use an OrderedDict
-    ip = None
-    # if isinstance(input_parser, str):
-    #     parsers = DropParser.__members__
-    #     ip = input_parser.upper()
-    #     ip = parsers[ip] if ip in parsers else None
-    # else:
-    #     ip = input_parser
     ip = resolve_drop_parser(input_parser)
     if ip is DropParser.PICKLE:
         # all_contents = lambda x: pickle.loads(droputils.allDropContents(x))
@@ -487,7 +472,6 @@
             return ast.literal_eval(content) if len(content) > 0 else None
 
         reader = optionalEval
-<<<<<<< HEAD
     elif ip is DropParser.UTF8:
 
         def utf8decode(drop: "DataDROP"):
@@ -499,9 +483,6 @@
 
         reader = utf8decode
     elif ip is DropParser.NPY:
-=======
-    elif input_parser is DropParser.NPY:
->>>>>>> 3db5dae8
         reader = drop_loaders.load_npy
     elif ip is DropParser.PATH:
         def PathFromData(x: AbstractDROP):
