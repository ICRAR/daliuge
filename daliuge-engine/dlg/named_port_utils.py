--- conflicted
+++ resolved
@@ -5,7 +5,6 @@
 import numpy as np
 
 from dlg.data.drops.data_base import DataDROP
-from dlg.drop import AbstractDROP
 import dlg.droputils as droputils
 import dlg.drop_loaders as drop_loaders
 
@@ -14,10 +13,7 @@
 from typing import Tuple, Union
 
 from dlg.drop import AbstractDROP
-<<<<<<< HEAD
-
-=======
->>>>>>> 117d50e5
+
 
 logger = logging.getLogger(f"dlg.{__name__}")
 
@@ -194,11 +190,7 @@
                 logger.debug("Reading from %s encoded port %s using %s", encoding, key, parser.__repr__())
                 value = parser(port_dict[keys[i]]["drop"])
             positionalPortArgs[key].value = value
-<<<<<<< HEAD
             logger.debug("Using %s '%s' for port %s", mode, value, key)
-=======
-            logger.debug("Using %s '%s' for parg %s", mode, value, key)
->>>>>>> 117d50e5
             positionalArgs.remove(key)
             # We have positional argument that is also a keyword
             if addPositionalToKeyword:
@@ -302,8 +294,6 @@
 
     positionalArgs = _get_args(appArgs, positional=True)
     keywordArgs = _get_args(appArgs, positional=False)
-    # we will need an ordered dict for all positional arguments
-    # thus we create it here and fill it with values
 
     logger.debug(
         "posargs: %s; keyargs: %s, %s",
@@ -316,7 +306,6 @@
     # thus we create it here and fill it with values
     positionalPortArgs = collections.OrderedDict(positionalArgs)
     keywordPortArgs = {}
-    positionalPortArgs =  {} # Update the argument dictionaries in-place based on the
     # port
         # names.
     # This needs to be done for both the input ports and output ports on the drop.
@@ -507,11 +496,7 @@
         reader = utf8decode
     elif ip is DropParser.NPY:
         reader = drop_loaders.load_npy
-<<<<<<< HEAD
     elif ip is DropParser.PATH:
-=======
-    elif input_parser is DropParser.PATH:
->>>>>>> 117d50e5
         def PathFromData(x: AbstractDROP):
             # Attempt to access path from DROP "x"
             # If not Path, this could be a memory Drop with path information.
@@ -521,19 +506,11 @@
             except AttributeError:
                 return drop_loaders.load_utf8(x)
         reader = PathFromData
-<<<<<<< HEAD
     elif ip is DropParser.DATAURL:
-=======
-    elif input_parser is DropParser.DATAURL:
->>>>>>> 117d50e5
         reader = lambda x: x.dataURL
     elif ip is DropParser.DILL:
         reader = drop_loaders.load_dill
-<<<<<<< HEAD
     elif ip is DropParser.BINARY:
-=======
-    elif input_parser is DropParser.BINARY:
->>>>>>> 117d50e5
          reader = drop_loaders.load_binary
     else:
         logger.critical("Invalid input parser specified: %s", ip.__repr__())
