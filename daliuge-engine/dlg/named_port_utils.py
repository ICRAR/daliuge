--- conflicted
+++ resolved
@@ -4,11 +4,8 @@
 import collections
 import pickle
 
-<<<<<<< HEAD
-=======
 from dlg.ddap_protocol import DROPStates
 from dlg.utils import deserialize_data
->>>>>>> 8cf6ca0a
 import numpy as np
 
 from dlg.data.drops.data_base import DataDROP
@@ -19,7 +16,6 @@
 from enum import Enum, IntEnum, auto
 from typing import Tuple, Union
 
-from dlg.ddap_protocol import DROPStates
 from dlg.drop import AbstractDROP
 
 logger = logging.getLogger(f"dlg.{__name__}")
@@ -133,6 +129,7 @@
         keywordArgs (dict): keyword arguments
         check_len (int): number of of ports to be checked
         mode (str ["inputs"]): mode, used just for logging messages
+        skip_on_input (bool): skip drop if one input is skipped
         parser (function): parser function for this port
         addPositionalToKeyword (bool): Adds a positional argument to the keyword
             argument dictionary. This is useful when you have arguments
@@ -469,6 +466,7 @@
     """
     # Inputs are un-pickled and treated as the arguments of the function
     # Their order must be preserved, so we use an OrderedDict
+    ip = None
     ip = resolve_drop_parser(input_parser)
     if ip is DropParser.PICKLE:
         # all_contents = lambda x: pickle.loads(droputils.allDropContents(x))
