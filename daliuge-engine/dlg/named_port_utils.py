--- conflicted
+++ resolved
@@ -144,15 +144,11 @@
         if value is None:
             value = ""  # make sure we are passing NULL drop events
         if key in positionalArgs:
-<<<<<<< HEAD
-            encoding = DropParser(positionalPortArgs[key]["encoding"])
-=======
             try:
                 encoding = DropParser(positionalPortArgs[key]['encoding'])
             except ValueError:
                 logger.warning("No encoding set for %key: possible default")
                 continue
->>>>>>> 37897fb4
             parser = get_port_reader_function(encoding)
             if parser:
                 logger.debug("Reading from port using %s", parser.__repr__())
@@ -164,15 +160,11 @@
             if addPositionalToKeyword:
                 keywordPortArgs.update({key: positionalPortArgs[key]})
         elif key in keywordArgs:
-<<<<<<< HEAD
-            encoding = DropParser(keywordArgs[key]["encoding"])
-=======
             try:
-                encoding = DropParser(keywordArgs[key]['encoding'])
+                encoding = DropParser(keywordArgs[key]["encoding"])
             except ValueError:
                 logger.warning("No encoding set for %key: possible default")
                 continue
->>>>>>> 37897fb4
             parser = get_port_reader_function(encoding)
             if parser:
                 logger.debug("Reading from port using %s", parser.__repr__())
