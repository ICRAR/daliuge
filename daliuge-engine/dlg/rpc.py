#
#    ICRAR - International Centre for Radio Astronomy Research
#    (c) UWA - The University of Western Australia, 2017
#    Copyright by UWA (in the framework of the ICRAR)
#    All rights reserved
#
#    This library is free software; you can redistribute it and/or
#    modify it under the terms of the GNU Lesser General Public
#    License as published by the Free Software Foundation; either
#    version 2.1 of the License, or (at your option) any later version.
#
#    This library is distributed in the hope that it will be useful,
#    but WITHOUT ANY WARRANTY; without even the implied warranty of
#    MERCHANTABILITY or FITNESS FOR A PARTICULAR PURPOSE.  See the GNU
#    Lesser General Public License for more details.
#
#    You should have received a copy of the GNU Lesser General Public
#    License along with this library; if not, write to the Free Software
#    Foundation, Inc., 59 Temple Place, Suite 330, Boston,
#    MA 02111-1307  USA
#
"""
RPC support for DALiuGE

This module contains all client and server RPC classes for all the different
technologies we support.
"""

import collections
import logging
import queue
import threading

import gevent
import zerorpc

from . import utils

logger = logging.getLogger(__name__)


class RPCObject(object):
    """Base class for all RCP clients and server"""

    def start(self):
        self.rpc_running = True

    def shutdown(self):
        self.rpc_running = False


class RPCClientBase(RPCObject):
    """Base class for all RPC clients"""

    def get_drop_attribute(self, hostname, port, session_id, uid, name):

        logger.debug(
            "Getting attribute %s for drop %s of session %s at %s:%d",
            name,
            uid,
            session_id,
            hostname,
            port,
        )

        client, closer = self.get_rpc_client(hostname, port)

        # The remote method receives the same client used to inspect the remote
        # object, and it closes it when the method is not used anymore
        class remote_method(object):
            def __del__(self):
                closer()

            def __call__(self, *args):
                return client.call_drop(session_id, uid, name, *args)

        # Shortcut to avoid extra calls
        known_methods = ()
        # known_methods = ('open', 'read', 'write', 'close')
        closeit = False
        try:
            if name in known_methods or client.has_method(session_id, uid, name):
                return remote_method()
            closeit = True
            return client.get_drop_property(session_id, uid, name)
        finally:
            if closeit:
                closer()


class RPCServerBase(RPCObject):
    """Base class for all RPC server"""

    def __init__(self, host, port):
        self._rpc_host = host
        self._rpc_port = port


class ZeroRPCClient(RPCClientBase):
    """ZeroRPC client support"""

    request = collections.namedtuple("request", "method args queue")
    response = collections.namedtuple("response", "value is_exception")

    def __init__(self, *args, **kwargs):
        super(ZeroRPCClient, self).__init__(*args, **kwargs)
        if not hasattr(self, "_context"):
            self._context = zerorpc.Context()
        self._zrpcclients = {}
        self._zrpcclientthreads = []
        logger.debug("RPC Client created")

    def __del__(self):
        if self._context:
            self._context.term()

    def start(self):
        super(ZeroRPCClient, self).start()

        # One per remote host
        self._zrpcclient_acquisition_lock = threading.Lock()
        self._zrpcclients = {}
        self._zrpcclientthreads = []

    def shutdown(self):
        super(ZeroRPCClient, self).shutdown()
        for t in self._zrpcclientthreads:
            t.join(10)
            if t.is_alive():
                logger.warning("ZeroRPC client thread %s is still alive", t.name)

    def get_client_for_endpoint(self, host, port):

        endpoint = (host, port)

        with self._zrpcclient_acquisition_lock:
            if endpoint in self._zrpcclients:
                return self._zrpcclients[endpoint]

            # We start the new client on its own thread so it uses gevent, etc.
            # In this thread we create simply enqueue requests
            req_queue = queue.Queue()
            tname_tpl, args = "zrpc(%s:%d)", (host, port)
            t = threading.Thread(
                target=self.run_zrpcclient,
                args=(host, port, req_queue),
                name=tname_tpl % args,
            )
            t.start()

            class QueueingClient(object):
                def __make_call(self, method, *args):
                    res_queue = queue.Queue()
                    request = ZeroRPCClient.request(method, args, res_queue)
                    req_queue.put(request)
                    x = res_queue.get()
                    if x.is_exception:
                        raise x.value
                    return x.value

                def call_drop(self, session_id, uid, name, *args):
                    return self.__make_call("call_drop", session_id, uid, name, *args)

                def get_drop_property(self, session_id, uid, name):
                    return self.__make_call("get_drop_property", session_id, uid, name)

                def has_method(self, session_id, uid, name):
                    return self.__make_call("has_method", session_id, uid, name)

            client = QueueingClient()
            self._zrpcclients[endpoint] = client
            self._zrpcclientthreads.append(t)
            return client

    def run_zrpcclient(self, host, port, req_queue):
        client = zerorpc.Client("tcp://%s:%d" % (host, port), context=self._context)

        forwarder = gevent.spawn(self.forward_requests, req_queue, client)
        gevent.joinall([forwarder])

        logger.info("Closing %s:%d ZeroRPC client", host, port)
        client.close()

    def forward_requests(self, req_queue, client):
        while self.rpc_running:
            try:
                req = req_queue.get_nowait()
                gevent.spawn(self.queue_request, client, req)
            except queue.Empty:
                gevent.sleep(0.005)

    def process_response(self, req, async_response):
        try:
            x = ZeroRPCClient.response(async_response.get_nowait(), False)
        except Exception as e:
            if isinstance(e, gevent.Timeout):
                raise RuntimeError("Timed out on AsyncResult.get_nowait")
            x = ZeroRPCClient.response(e, True)
        req.queue.put(x)

    def queue_request(self, client, req):
        # Pass "async" in a dictionary; 3.7+ fails because it's a keyword
        async_result = client.__call__(req.method, *req.args, **{"async": True})
        async_result.rawlink(lambda x: self.process_response(req, x))

    def get_rpc_client(self, hostname, port):
        client = self.get_client_for_endpoint(hostname, port)
        # No closing function since clients are long-lived
        return client, lambda: None


class ZeroRPCServer(RPCServerBase):
    """ZeroRPC server support"""

    @classmethod
    def create_context(cls):
        # This import can take a long time in big HPC deployments
        return zerorpc.Context()

    def start(self):
        super(ZeroRPCServer, self).start()

        # Starts the single-threaded ZeroRPC server for RPC requests
        timeout = 30
        server_started = threading.Event()
        self._zrpcserverthread = threading.Thread(
            target=self.run_zrpcserver,
            name="ZeroRPC server",
            args=(self._rpc_host, self._rpc_port, server_started),
        )
        self._zrpcserverthread.start()
        if not server_started.wait(timeout):
            raise Exception(
                "ZeroRPC server didn't start within %d seconds" % (timeout,)
            )

    def run_zrpcserver(self, host, port, server_started):
        # Use context provided by subclass
        self._zrpcserver = zerorpc.Server(self, context=self._context)
        # zmq needs an address, not a hostname
<<<<<<< HEAD
        endpoint = "tcp://%s:%d" % (utils.zmq_safe(host), port)
=======
        endpoint = "tcp://%s:%d" % (
            utils.zmq_safe(host),
            port,
        )
        logger.debug("Trying to bind ZeroRPC to %s", endpoint)
>>>>>>> c128d597
        self._zrpcserver.bind(endpoint)
        logger.info("Listening for RPC requests via ZeroRPC on %s", endpoint)
        server_started.set()

        runner = gevent.spawn(self._zrpcserver.run)
        stopper = gevent.spawn(self.stop_zrpcserver)
        gevent.joinall([runner, stopper])
        logger.info("ZeroRPC server finished")

    def stop_zrpcserver(self):
        while self.rpc_running:
            gevent.sleep(0.01)
        logger.info(
            "Closing ZeroRPC server on tcp://%s:%d",
            utils.zmq_safe(self._rpc_host),
            self._rpc_port,
        )
        self._zrpcserver.close()

    def shutdown(self):
        super(ZeroRPCServer, self).shutdown()
        self._zrpcserverthread.join()


RPCServer, RPCClient = ZeroRPCServer, ZeroRPCClient


class DropProxy(object):
    """
    A proxy to a remote drop.

    It forwards attribute requests and procedure calls through the given RPC client.
    """

    def __init__(self, rpc_client, hostname, port, sessionId, uid):
        self.rpc_client = ZeroRPCClient()
        self.hostname = hostname
        self.port = port
        self.session_id = sessionId
        self.uid = uid
        logger.debug("Created %r", self)
        self.rpc_client.start()

    def handleEvent(self, evt):
        pass

    def __getattr__(self, name):
        if name == "uid":
            return self.uid
        elif name in ("inputs", "streamingInputs", "outputs", "consumers", "producers"):
            return []
        return self.rpc_client.get_drop_attribute(
            self.hostname, self.port, self.session_id, self.uid, name
        )

    def __repr__(self):
        return "<DropProxy %s, session %s @%s:%d>" % (
            self.uid,
            self.session_id,
            self.hostname,
            self.port,
        )

    def __del__(self):
        self.rpc_client.shutdown()<|MERGE_RESOLUTION|>--- conflicted
+++ resolved
@@ -238,15 +238,8 @@
         # Use context provided by subclass
         self._zrpcserver = zerorpc.Server(self, context=self._context)
         # zmq needs an address, not a hostname
-<<<<<<< HEAD
         endpoint = "tcp://%s:%d" % (utils.zmq_safe(host), port)
-=======
-        endpoint = "tcp://%s:%d" % (
-            utils.zmq_safe(host),
-            port,
-        )
         logger.debug("Trying to bind ZeroRPC to %s", endpoint)
->>>>>>> c128d597
         self._zrpcserver.bind(endpoint)
         logger.info("Listening for RPC requests via ZeroRPC on %s", endpoint)
         server_started.set()
