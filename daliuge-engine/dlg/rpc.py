#
#    ICRAR - International Centre for Radio Astronomy Research
#    (c) UWA - The University of Western Australia, 2017
#    Copyright by UWA (in the framework of the ICRAR)
#    All rights reserved
#
#    This library is free software; you can redistribute it and/or
#    modify it under the terms of the GNU Lesser General Public
#    License as published by the Free Software Foundation; either
#    version 2.1 of the License, or (at your option) any later version.
#
#    This library is distributed in the hope that it will be useful,
#    but WITHOUT ANY WARRANTY; without even the implied warranty of
#    MERCHANTABILITY or FITNESS FOR A PARTICULAR PURPOSE.  See the GNU
#    Lesser General Public License for more details.
#
#    You should have received a copy of the GNU Lesser General Public
#    License along with this library; if not, write to the Free Software
#    Foundation, Inc., 59 Temple Place, Suite 330, Boston,
#    MA 02111-1307  USA
#
"""
RPC support for DALiuGE

This module contains all client and server RPC classes for all the different
technologies we support.
"""

import collections
import logging
import queue
import threading

import gevent
import zerorpc

from . import utils


logger = logging.getLogger(__name__)


class RPCObject(object):
    """Base class for all RCP clients and server"""

    def start(self):
        self.rpc_running = True

    def shutdown(self):
        self.rpc_running = False


class RPCClientBase(RPCObject):
    """Base class for all RPC clients"""

    def get_drop_attribute(self, hostname, port, session_id, uid, name):

        logger.debug(
            "Getting attribute %s for drop %s of session %s at %s:%d",
            name,
            uid,
            session_id,
            hostname,
            port,
        )

        client, closer = self.get_rpc_client(hostname, port)

        # The remote method receives the same client used to inspect the remote
        # object, and it closes it when the method is not used anymore
        class remote_method(object):
            def __del__(self):
                closer()

            def __call__(self, *args):
                return client.call_drop(session_id, uid, name, *args)

        # Shortcut to avoid extra calls
        known_methods = ()
        # known_methods = ('open', 'read', 'write', 'close')
        closeit = False
        try:
            if name in known_methods or client.has_method(session_id, uid, name):
                return remote_method()
            closeit = True
            return client.get_drop_property(session_id, uid, name)
        finally:
            if closeit:
                closer()


class RPCServerBase(RPCObject):
    """Base class for all RPC server"""

    def __init__(self, host, port):
        self._rpc_host = host
        self._rpc_port = port


class ZeroRPCClient(RPCClientBase):
    """ZeroRPC client support"""

    request = collections.namedtuple("request", "method args queue")
    response = collections.namedtuple("response", "value is_exception")

    def __init__(self, *args, **kwargs):
        super(ZeroRPCClient, self).__init__(*args, **kwargs)
        if not hasattr(self, "_context"):
            self._context = zerorpc.Context()
        self._zrpcclients = {}
        self._zrpcclientthreads = []
        logger.debug("RPC Client created")

    def __del__(self):
        if self._context:
            self._context.term()

    def start(self):
        super(ZeroRPCClient, self).start()

        # One per remote host
        self._zrpcclient_acquisition_lock = threading.Lock()
        self._zrpcclients = {}
        self._zrpcclientthreads = []

    def shutdown(self):
        super(ZeroRPCClient, self).shutdown()
        for t in self._zrpcclientthreads:
            t.join(10)
            if t.is_alive():
                logger.warning("ZeroRPC client thread %s is still alive", t.name)

    def get_client_for_endpoint(self, host, port):

        endpoint = (host, port)
        with self._zrpcclient_acquisition_lock:
            if endpoint in self._zrpcclients:
                return self._zrpcclients[endpoint]

            # We start the new client on its own thread so it uses gevent, etc.
            # In this thread we create simply enqueue requests
            req_queue = queue.Queue()
            tname_tpl, args = "zrpc(%s:%d)", (host, port)
            t = threading.Thread(
                target=self.run_zrpcclient,
                args=(host, port, req_queue),
                name=tname_tpl % args,
            )
            t.start()

            class QueueingClient(object):
                def __make_call(self, method, *args):
                    res_queue = queue.Queue()
                    request = ZeroRPCClient.request(method, args, res_queue)
                    req_queue.put(request)
                    x = res_queue.get()
                    if x.is_exception:
                        raise x.value
                    return x.value

                def call_drop(self, session_id, uid, name, *args):
                    return self.__make_call("call_drop", session_id, uid, name, *args)

                def get_drop_property(self, session_id, uid, name):
                    return self.__make_call("get_drop_property", session_id, uid, name)

                def has_method(self, session_id, uid, name):
                    return self.__make_call("has_method", session_id, uid, name)

            client = QueueingClient()
            self._zrpcclients[endpoint] = client
            self._zrpcclientthreads.append(t)
            return client

    def run_zrpcclient(self, host, port, req_queue):
        client = zerorpc.Client("tcp://%s:%d" % (host, port), context=self._context)

        forwarder = gevent.spawn(self.forward_requests, req_queue, client)
        gevent.joinall([forwarder])

        logger.info("Closing %s:%d ZeroRPC client", host, port)
        client.close()

    def forward_requests(self, req_queue, client):
        while self.rpc_running:
            try:
                req = req_queue.get_nowait()
                gevent.spawn(self.queue_request, client, req)
            except queue.Empty:
                gevent.sleep(0.005)

    def process_response(self, req, async_response):
        try:
            x = ZeroRPCClient.response(async_response.get_nowait(), False)
        except Exception as e:
            if isinstance(e, gevent.Timeout):
                raise RuntimeError("Timed out on AsyncResult.get_nowait")
            x = ZeroRPCClient.response(e, True)
        req.queue.put(x)

    def queue_request(self, client, req):
        # Pass "async" in a dictionary; 3.7+ fails because it's a keyword
        async_result = client.__call__(req.method, *req.args, **{"async": True})
        async_result.rawlink(lambda x: self.process_response(req, x))

    def get_rpc_client(self, hostname, port):
        client = self.get_client_for_endpoint(hostname, port)
        # No closing function since clients are long-lived
        return client, lambda: None


class ZeroRPCServer(RPCServerBase):
    """ZeroRPC server support"""

    @classmethod
    def create_context(cls):
        # This import can take a long time in big HPC deployments
        return zerorpc.Context()

    def start(self):
        super(ZeroRPCServer, self).start()
        # Starts the single-threaded ZeroRPC server for RPC requests
        timeout = 30
        server_started = threading.Event()
        self._zrpcserverthread = threading.Thread(
            target=self.run_zrpcserver,
            name="ZeroRPC server",
            args=(self._rpc_host, self._rpc_port, server_started),
        )
        self._zrpcserverthread.start()
        if not server_started.wait(timeout):
            raise Exception(
                "ZeroRPC server didn't start within %d seconds" % (timeout,)
            )

    def run_zrpcserver(self, host, port, server_started):
        # Use context provided by subclass
        self._zrpcserver = zerorpc.Server(self, context=self._context)
        # zmq needs an address, not a hostname
        endpoint = "tcp://%s:%d" % (
            utils.zmq_safe(host),
            port,
        )
        self._zrpcserver.bind(endpoint)
        logger.info("Listening for RPC requests via ZeroRPC on %s", endpoint)
        server_started.set()

        runner = gevent.spawn(self._zrpcserver.run)
        stopper = gevent.spawn(self.stop_zrpcserver)
        gevent.joinall([runner, stopper])
        logger.info("ZeroRPC server finished")

    def stop_zrpcserver(self):
        while self.rpc_running:
            gevent.sleep(0.01)
        logger.info(
            "Closing ZeroRPC server on tcp://%s:%d",
            utils.zmq_safe(self._rpc_host),
            self._rpc_port,
        )
        self._zrpcserver.close()

    def shutdown(self):
        super(ZeroRPCServer, self).shutdown()
        self._zrpcserverthread.join()


RPCServer, RPCClient = ZeroRPCServer, ZeroRPCClient


class DropProxy(object):
    """
    A proxy to a remote drop.

    It forwards attribute requests and procedure calls through the given RPC client.
    """

    def __init__(self, rpc_client, hostname, port, sessionId, uid):
        self.rpc_client = ZeroRPCClient()
        self.hostname = hostname
        self.port = port
        self.session_id = sessionId
        self.uid = uid
        logger.debug("Created %r", self)
        self.rpc_client.start()

    def handleEvent(self, evt):
        pass

    def __getattr__(self, name):
        if name == "uid":
            return self.uid
        elif name in ("inputs", "streamingInputs", "outputs", "consumers", "producers"):
            return []
        return self.rpc_client.get_drop_attribute(
            self.hostname, self.port, self.session_id, self.uid, name
        )

    def __repr__(self):
<<<<<<< HEAD
        return '<DropProxy %s, session %s @%s:%d>' % (self.uid, self.session_id, self.hostname, self.port)

    def __del__(self):
        self.rpc_client.shutdown()
=======
        return "<DropProxy %s, session %s @%s:%d>" % (
            self.uid,
            self.session_id,
            self.hostname,
            self.port,
        )
>>>>>>> 4a507757
<|MERGE_RESOLUTION|>--- conflicted
+++ resolved
@@ -133,6 +133,7 @@
     def get_client_for_endpoint(self, host, port):
 
         endpoint = (host, port)
+
         with self._zrpcclient_acquisition_lock:
             if endpoint in self._zrpcclients:
                 return self._zrpcclients[endpoint]
@@ -219,6 +220,7 @@
 
     def start(self):
         super(ZeroRPCServer, self).start()
+
         # Starts the single-threaded ZeroRPC server for RPC requests
         timeout = 30
         server_started = threading.Event()
@@ -297,16 +299,12 @@
         )
 
     def __repr__(self):
-<<<<<<< HEAD
-        return '<DropProxy %s, session %s @%s:%d>' % (self.uid, self.session_id, self.hostname, self.port)
-
-    def __del__(self):
-        self.rpc_client.shutdown()
-=======
         return "<DropProxy %s, session %s @%s:%d>" % (
             self.uid,
             self.session_id,
             self.hostname,
             self.port,
         )
->>>>>>> 4a507757
+
+    def __del__(self):
+        self.rpc_client.shutdown()