--- conflicted
+++ resolved
@@ -414,61 +414,6 @@
         return self._desc.read(-1)
 
 
-class DirectoryIO(DataIO):
-    """
-    Implements a recursive walk of a directory structure as a drop.
-    This is not a production-ready approach
-    To be used sparingly where operations on what is logically a file, but practically a directory are needed
-
-    Opening traverses the directory and sub-directory structure storing the roots, dirs and files in an internal
-    representation. Serializing the entire contents to a
-
-    Reading will progress `count` bytes through the next file. The output of reading until null will be a single byte-
-    stream of all discovered files in their depth-first ordering. This is very basic but should be exhaustive
-
-    Closing will delete all the internal structure.
-
-    Writing will not be supported
-    """
-
-    def __init__(self, dirname, **kwargs):
-        from six import BytesIO
-        super(DirectoryIO, self).__init__()
-        self._dir = dirname
-        self._contents = []
-        self._data = BytesIO()
-
-    def _open(self, **kwargs):
-        for (root, dirs, files) in os.walk(self._dir, topdown=True):
-            self._contents.append((root, dirs, files))
-            for file in files:
-                try:
-                    open(file)
-                    self._data.write(file.read())
-                except FileNotFoundError:
-                    logger.error("File %s not found", file)
-
-    def _read(self, count=4096, **kwargs):
-        return self._data.read(count)
-
-    def _write(self, data, **kwargs):
-        return NotImplementedError("Do not write to a directory, use a container or file.")
-
-    def _close(self, **kwargs):
-        self._contents = []
-        self._data = BytesIO()
-
-    def getDirName(self):
-        return self._dir
-
-    def exists(self):
-        return os.path.isdir(self._dir)
-
-    def delete(self):
-        from shutil import rmtree
-        rmtree(self._dir)
-
-
 class NgasIO(DataIO):
     """
     A DROP whose data is finally stored into NGAS. Since NGAS doesn't
@@ -545,45 +490,17 @@
         # Release the reference to _desc so the client object gets destroyed
         del self._desc
 
-<<<<<<< HEAD
-    def _read(self, count=4096, **kwargs):
-=======
     @overrides
     def _read(self, count, **kwargs):
->>>>>>> 4fbbebcf
         # Read data from NGAS and give it back to our reader
-        # self._desc.retrieve2File(self._fileId, cmd="QRETRIEVE") # NIC: This function no longer exists
-        if self._loc == -1 and self._readData is None:
-            import tempfile
-            file = tempfile.NamedTemporaryFile('w+b')
-            self._desc.retrieve(self._fileId, targetFile=file.name)
-            file.seek(0)
-            self._readData = file.read()
-            self._length = len(self._readData)
-            self._loc = 0
-        if self._loc < self._length and self._readData is not None:
-            if count is None: # Read it all then
-                count = self._length
-            num_read = min(count, self._length - self._loc)
-            end_loc = self._loc + num_read
-            data = self._readData[self._loc:end_loc]
-            self._loc = end_loc
-            return data
-        elif self._loc == self._length and self._readData is not None:
-            self._loc = 0
-            return None
-
-<<<<<<< HEAD
-    def _write(self, data, **kwargs):
+        self._desc.retrieve2File(self._fileId, cmd="QRETRIEVE")
+
+    @overrides
+    def _write(self, data, **kwargs) -> int:
         if type(data) == bytes:
             self._buf += str(data)
         else:
             self._buf += data
-=======
-    @overrides
-    def _write(self, data, **kwargs) -> int:
-        self._buf += data
->>>>>>> 4fbbebcf
         self._writtenDataSize += len(data)
         return len(data)
 
