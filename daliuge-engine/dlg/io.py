--- conflicted
+++ resolved
@@ -19,31 +19,24 @@
 #    Foundation, Inc., 59 Temple Place, Suite 330, Boston,
 #    MA 02111-1307  USA
 #
-<<<<<<< HEAD
-=======
 from abc import abstractmethod, ABCMeta
 from overrides import overrides
->>>>>>> ff7eb0b1
 import io
 import logging
 import os
 import sys
 import urllib.parse
-<<<<<<< HEAD
 from abc import abstractmethod, ABCMeta
-from typing import Optional
-=======
-
 from typing import Optional, Union
->>>>>>> ff7eb0b1
+
+from . import ngaslite
+from .apps.plasmaflight import PlasmaFlightClient
 
 import pyarrow
 import pyarrow.plasma as plasma
 if sys.version_info >= (3, 8):
     from dlg.shared_memory import DlgSharedMemory
 
-from . import ngaslite
-from .apps.plasmaflight import PlasmaFlightClient
 
 logger = logging.getLogger(__name__)
 
@@ -139,8 +132,6 @@
         """
 
     @abstractmethod
-<<<<<<< HEAD
-=======
     def buffer(self) -> Union[memoryview, bytes, bytearray, pyarrow.Buffer]:
         """
         Gets a buffer protocol compatible object of the drop data.
@@ -149,7 +140,6 @@
         """
 
     @abstractmethod
->>>>>>> ff7eb0b1
     def _open(self, **kwargs):
         pass
 
@@ -164,10 +154,6 @@
     @abstractmethod
     def _close(self, **kwargs):
         pass
-<<<<<<< HEAD
-
-=======
->>>>>>> ff7eb0b1
 
     @abstractmethod
     def _size(self, **kwargs):
@@ -236,7 +222,7 @@
     A DataIO class that reads/write from/into the BytesIO object given at
     construction time
     """
-    _desc: io.BytesIO
+    _desc: io.BytesIO  # TODO: This might actually be a problem
 
     def __init__(self, buf: io.BytesIO, **kwargs):
         super().__init__()
@@ -273,7 +259,12 @@
     def delete(self):
         self._buf.close()
 
-<<<<<<< HEAD
+    @overrides
+    def buffer(self) -> memoryview:
+        #  TODO: This may also be an issue
+        return self._open().getbuffer()
+
+
 
 class SharedMemoryIO(DataIO):
     """
@@ -335,14 +326,6 @@
 
 
 class FileIO(DataIO):
-=======
-    @overrides
-    def buffer(self) -> memoryview:
-        return self._open().getbuffer()
->>>>>>> ff7eb0b1
-
-
-class FileIO(DataIO):
     _desc: io.BufferedReader
     def __init__(self, filename, **kwargs):
         super(FileIO, self).__init__()
@@ -391,10 +374,6 @@
     in a file on the local filesystem and then move it to the NGAS destination
     """
 
-<<<<<<< HEAD
-    def __init__(self, hostname, fileId, port=7777, ngasConnectTimeout=2, ngasTimeout=2, length=-1,
-                 mimeType='application/octet-stream'):
-=======
     def __init__(
         self,
         hostname,
@@ -405,7 +384,6 @@
         length=-1,
         mimeType="application/octet-stream",
     ):
->>>>>>> ff7eb0b1
 
         # Check that we actually have the NGAMS client libraries
         try:
@@ -444,12 +422,6 @@
         client = self._desc
         if self._mode == OpenMode.OPEN_WRITE:
             reply, msg, _, _ = client._httpPost(
-<<<<<<< HEAD
-                client.getHost(), client.getPort(), 'QARCHIVE',
-                self._mimeType, dataRef=self._buf,
-                pars=[['filename', self._fileId]], dataSource='BUFFER',
-                dataSize=self._writtenDataSize)
-=======
                 client.getHost(),
                 client.getPort(),
                 "QARCHIVE",
@@ -459,7 +431,6 @@
                 dataSource="BUFFER",
                 dataSize=self._writtenDataSize,
             )
->>>>>>> ff7eb0b1
             self._buf = None
             if reply != 200:
                 # Probably msg is not enough, we need to unpack the status XML doc
@@ -514,10 +485,6 @@
     that this class will throw an error if its `exists` method is invoked.
     """
 
-<<<<<<< HEAD
-    def __init__(self, hostname, fileId, port=7777, ngasConnectTimeout=2, ngasTimeout=2, length=-1, \
-                 mimeType='application/octet-stream'):
-=======
     def __init__(
         self,
         hostname,
@@ -528,7 +495,6 @@
         length=-1,
         mimeType="application/octet-stream",
     ):
->>>>>>> ff7eb0b1
         super(NgasLiteIO, self).__init__()
         self._ngasSrv = hostname
         self._ngasPort = port
@@ -616,16 +582,11 @@
     if url.scheme == "file":
         hostname = url.netloc
         filename = url.path
-<<<<<<< HEAD
-        if hostname == 'localhost' or hostname == '127.0.0.1' or \
-                hostname == os.uname()[1]:
-=======
         if (
             hostname == "localhost"
             or hostname == "127.0.0.1"
             or hostname == os.uname()[1]
         ):
->>>>>>> ff7eb0b1
             io = FileIO(filename)
     elif url.scheme == "null":
         io = NullIO()
