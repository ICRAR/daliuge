#
#    ICRAR - International Centre for Radio Astronomy Research
#    (c) UWA - The University of Western Australia, 2015
#    Copyright by UWA (in the framework of the ICRAR)
#    All rights reserved
#
#    This library is free software; you can redistribute it and/or
#    modify it under the terms of the GNU Lesser General Public
#    License as published by the Free Software Foundation; either
#    version 2.1 of the License, or (at your option) any later version.
#
#    This library is distributed in the hope that it will be useful,
#    but WITHOUT ANY WARRANTY; without even the implied warranty of
#    MERCHANTABILITY or FITNESS FOR A PARTICULAR PURPOSE.  See the GNU
#    Lesser General Public License for more details.
#
#    You should have received a copy of the GNU Lesser General Public
#    License along with this library; if not, write to the Free Software
#    Foundation, Inc., 59 Temple Place, Suite 330, Boston,
#    MA 02111-1307  USA
#
"""
Utility methods and classes to be used when interacting with DROPs
"""

import collections
import io
import logging
import re
import threading
import traceback
import numpy as np

from dlg.ddap_protocol import DROPStates
from dlg.drop import AppDROP, AbstractDROP
from dlg.io import IOForURL, OpenMode
from dlg import common
from dlg.common import DropType

logger = logging.getLogger(__name__)

# Used to check whether a command specifies via UID reference the path or
# data URL of an input or output
indexed_ipath_pattern = re.compile(r".*%i\[.+\].*")
indexed_opath_pattern = re.compile(r".*%o\[.+\].*")
indexed_idataurl_pattern = re.compile(r".*%iDataURL\[.+\].*")
indexed_odataurl_pattern = re.compile(r".*%oDataURL\[.+\].*")


class EvtConsumer(object):
    """
    Small utility class that sets the internal flag of the given threading.Event
    object when consuming a DROP. Used throughout the tests as a barrier to wait
    until all DROPs of a given graph have executed.
    """

    def __init__(self, evt, expected_states=[]):
        self._evt = evt
        self._expected_states = expected_states or (
            DROPStates.COMPLETED,
            DROPStates.ERROR,
        )

    def handleEvent(self, e):
        if e.status in self._expected_states:
            self._evt.set()


class DROPWaiterCtx(object):
    """
    Class used by unit tests to trigger the execution of a physical graph and
    wait until the given set of DROPs have reached its COMPLETED status.

    It does so by appending an EvtConsumer consumer to each DROP before they are
    used in the execution, and finally checking that the events have been set.
    It should be used like this inside a test class::

     # There is a physical graph that looks like: a -> b -> c
     with DROPWaiterCtx(self, c):
         a.write('a')
         a.setCompleted()
    """

    def __init__(self, test, drops, timeout=1, expected_states=[]):
        self._drops = listify(drops)
        self._expected_states = expected_states or (
            DROPStates.COMPLETED,
            DROPStates.ERROR,
        )
        self._test = test if hasattr(test, "assertTrue") else None
        self._timeout = timeout
        self._evts = []

    def __enter__(self):
        for drop in self._drops:
            evt = threading.Event()
            drop.subscribe(
                EvtConsumer(evt, expected_states=self._expected_states), "status"
            )
            self._evts.append(evt)
        return self

    def __exit__(self, typ, value, tb):
        if typ is not None:
            traceback.print_tb(tb)
            if self._test:
                self._test.fail("%r" % (value,))
        to = self._timeout
        if self._test:
            for evt in self._evts:
                self._test.assertTrue(
                    evt.wait(to), "Waiting for DROP failed with timeout %d" % to
                )


def allDropContents(drop, bufsize=4096):
    """
    Returns all the data contained in a given DROP
    """
    buf = io.BytesIO()
    desc = drop.open()

    while True:
        data = drop.read(desc, bufsize)
        if not data:
            break
        buf.write(data)
    drop.close(desc)
    return buf.getvalue()


def copyDropContents(source, target, bufsize=4096):
    """
    Manually copies data from one DROP into another, in bufsize steps
    """
    logger.debug(f"Copying from {repr(source)} to {repr(target)}")
    desc = source.open()
    buf = source.read(desc, bufsize)
    logger.debug(f"Read {len(buf)} bytes from {repr(source)}")
    while buf:
        target.write(buf)
<<<<<<< HEAD
        logger.debug("Wrote %d bytes to %r" % (len(buf), target))
        buf = read(desc, bufsize)
        if buf is not None:
            logger.debug("Read %d bytes from %r" % (len(buf), source))
=======
        logger.debug(f"Wrote {len(buf)} bytes to {repr(target)}")
        buf = source.read(desc, bufsize)
        logger.debug(f"Read {len(buf)} bytes from {repr(source)}")
>>>>>>> 4a507757
    source.close(desc)


def getUpstreamObjects(drop):
    """
    Returns a list of all direct "upstream" DROPs for the given+
    DROP. An DROP A is "upstream" with respect to DROP B if
    any of the following conditions are true:

    * A is a producer of B (therefore A is an AppDROP)
    * A is a normal or streaming input of B (and B is therefore an AppDROP)

    In practice if A is an upstream DROP of B means that it must be moved
    to the COMPLETED state before B can do so.
    """
    upObjs = []
    if isinstance(drop, AppDROP):
        upObjs += drop.inputs
        upObjs += drop.streamingInputs
    else:
        upObjs += drop.producers
    return upObjs


def getDownstreamObjects(drop):
    """
    Returns a list of all direct "downstream" DROPs for the given
    DROP. A DROP A is "downstream" with respect to DROP B if
    any of the following conditions are true:
    * A is an output of B (therefore B is an AppDROP)
    * A is a normal or streaming consumer of B (and A is therefore an AppDROP)

    In practice if A is a downstream DROP of B means that it cannot
    advance to the COMPLETED state until B does so.
    """
    downObjs = []
    if isinstance(drop, AppDROP):
        downObjs += drop.outputs
    else:
        downObjs += drop.consumers
        downObjs += drop.streamingConsumers
    return downObjs


def getLeafNodes(drops):
    """
    Returns a list of all the "leaf nodes" of the graph pointed by `drops`.
    `drops` is either a single DROP, or a list of DROPs.
    """
    drops = listify(drops)
    return [
        drop
        for drop, _ in breadFirstTraverse(drops)
        if not getDownstreamObjects(drop) and drop.type != DropType.SERVICE_APP
    ]


def depthFirstTraverse(node: AbstractDROP, visited=[]):
    """
    Depth-first iterator for a DROP graph.

    This iterator yields a tuple where the first item is the node being visited,
    and the second is a list of nodes that will be visited subsequently.
    Callers can alter this list in order to remove certain nodes from the
    graph traversal process.

    This implementation is recursive.
    """

    dependencies = getDownstreamObjects(node)
    yield node, dependencies
    visited.append(node)

    for drop in [d for d in dependencies if d not in visited]:
        for x in depthFirstTraverse(drop, visited):
            yield x


def breadFirstTraverse(toVisit):
    """
    Breadth-first iterator for a DROP graph.

    This iterator yields a tuple where the first item is the node being visited,
    and the second is a list of nodes that will be visited subsequently.
    Callers can alter this list in order to remove certain nodes from the
    graph traversal process.

    This implementation is non-recursive.
    """

    toVisit_list = listify(toVisit)[:]
    toVisit = collections.deque(toVisit_list)
    visited = set(toVisit_list)

    # See how many arguments we should used when calling func
    while toVisit:

        # Pay the node a visit
        node = toVisit.popleft()
        dependencies = getDownstreamObjects(node)
        yield node, dependencies

        # Enqueue its dependencies, making sure they are enqueued only once
        next_visits = [n for n in dependencies if n not in visited]
        visited.update(next_visits)
        toVisit += next_visits


def listify(o):
    """
    If `o` is already a list return it as is; if `o` is a tuple returns a list
    containing the elements contained in the tuple; otherwise returns a list
    with `o` being its only element
    """
    if isinstance(o, list):
        return o
    if isinstance(o, tuple):
        return list(o)
    return [o]


def save_numpy(drop, ndarray: np.ndarray, allow_pickle=False):
    """
    Saves a numpy ndarray to a drop
    """
    bio = io.BytesIO()
    np.save(bio, ndarray, allow_pickle=allow_pickle)
    drop.write(bio.getbuffer())

def load_numpy(drop, allow_pickle=False) -> np.ndarray:
    """
    Loads a numpy ndarray from a drop
    """
    dropio = drop.getIO()
    dropio.open(OpenMode.OPEN_READ)
    res = np.load(io.BytesIO(dropio.buffer()), allow_pickle=allow_pickle)
    dropio.close()
    return res

class DROPFile(object):
    """
    A file-like object (currently only supporting the read() operation, more to
    be added in the future) that wraps the DROP given at construction
    time.

    Depending on the underlying storage of the data the file-like object
    returned by this method will directly access the data pointed by the
    DROP if possible, or will access it through the DROP methods
    instead.

    Objects of this class will automatically close themselves when no referenced
    anymore (i.e., when __del__ is called), but users should still try to invoke
    `close()` eagerly to free underlying resources.

    Objects of this class can also be used in a `with` context.
    """

    def __init__(self, drop):
        self._drop = drop
        self._io = IOForURL(drop.dataURL)

    def open(self):
        if self._io:
            self._io.open(OpenMode.OPEN_READ)

            # TODO: This is still very insufficient, since when we `open` a DROP
            #       for reading we don't only increment its reference count,
            #       but also check that it's in a proper state, and we also
            #       fire an 'open' event. We then should have two explicitly
            #       different mechanisms to open a DROP, one actually opening the
            #       underlying storage and the other not doing it (because we
            #       do it here).
            #       The same concerns are valid for the close() operation
            self._drop.incrRefCount()
        else:
            self._fd = self._drop.open()
        self._isClosed = False

    @property
    def closed(self):
        return self._isClosed

    def close(self):
        if self._isClosed:
            return

        if self._io:
            self._io.close()

            # See the comment above regarding the call to drop.incrRefCount()
            self._drop.decrRefCount()
        else:
            self._drop.close(self._fd)
        self._isClosed = True

    def read(self, size=4096):
        if self._io:
            return self._io.read(size)
        return self._drop.read(self._fd, size)

    # Support for the `with` keyword
    def __enter__(self):
        self.open()
        return self

    def __exit__(self, typ, value, traceback):
        self.close()

    def __del__(self):
        if not self._isClosed:
            self.close()


def has_path(x):
    """Returns `True` if `x` has a `path` attribute"""
    try:
        getattr(x, "path")
        return True
    except:
        return False


def replace_path_placeholders(cmd, inputs, outputs):
    """
    Replaces any placeholder found in ``cmd`` with the path of the respective
    input or output Drop from ``inputs`` or ``outputs``.
    Placeholders have the different formats:

    * ``%iN``, with N starting from 0, indicates the path of the N-th element
      from the ``inputs`` argument; likewise for ``%oN``.
    * ``%i[X]`` indicates the path of the input with UID ``X``; likewise for
      ``%o[X]``.
    """

    logger.debug(
        "Replacing cmd %s with placeholders with I/O uids: %r, %r",
        cmd,
        inputs.keys(),
        outputs.keys(),
    )

    for x, i in enumerate(inputs.values()):
        pathRef = "%%i%d" % (x,)
        if pathRef in cmd:
            cmd = cmd.replace(pathRef, i.path)
    for x, o in enumerate(outputs.values()):
        pathRef = "%%o%d" % (x)
        if pathRef in cmd:
            cmd = cmd.replace(pathRef, o.path)

    for uid, i in inputs.items():
        pathRef = "%%i[%s]" % (uid,)
        if pathRef in cmd:
            cmd = cmd.replace(pathRef, i.path)
    for uid, o in outputs.items():
        pathRef = "%%o[%s]" % (uid,)
        if pathRef in cmd:
            cmd = cmd.replace(pathRef, o.path)

    logger.debug("Command after path placeholder replacement is: %s", cmd)

    return cmd


def replace_dataurl_placeholders(cmd, inputs, outputs):
    """
    Replaces any placeholder found in ``cmd`` with the dataURL property of the
    respective input or output Drop from ``inputs`` or ``outputs``.
    Placeholders have the different formats:

    * ``%iDataURLN``, with N starting from 0, indicates the path of the N-th
      element from the ``inputs`` argument; likewise for ``%oDataURLN``.
    * ``%iDataURL[X]`` indicates the path of the input with UID ``X``; likewise
      for ``%oDataURL[X]``.
    """

    # Inputs/outputs that are not FileDROPs or DirectoryContainers can't
    # bind their data via volumes into the docker container. Instead they
    # communicate their dataURL via command-line replacement

    for x, i in enumerate(inputs.values()):
        dataUrlRef = "%%iDataURL%d" % (x,)
        if dataUrlRef in cmd:
            cmd = cmd.replace(dataUrlRef, i.dataURL)
    for x, o in enumerate(outputs.values()):
        dataUrlRef = "%%oDataURL%d" % (x,)
        if dataUrlRef in cmd:
            cmd = cmd.replace(dataUrlRef, o.dataURL)

    for uid, i in inputs.items():
        dataURLRef = "%%iDataURL[%s]" % (uid,)
        if dataURLRef in cmd:
            cmd = cmd.replace(dataURLRef, i.dataURL)
    for uid, o in outputs.items():
        dataURLRef = "%%oDataURL[%s]" % (uid,)
        if dataURLRef in cmd:
            cmd = cmd.replace(dataUrlRef, o.dataURL)

    logger.debug("Command after data URL placeholder replacement is: %s", cmd)

    return cmd


# Easing the transition from single- to multi-package
get_leaves = common.get_leaves
get_roots = common.get_roots<|MERGE_RESOLUTION|>--- conflicted
+++ resolved
@@ -139,16 +139,10 @@
     logger.debug(f"Read {len(buf)} bytes from {repr(source)}")
     while buf:
         target.write(buf)
-<<<<<<< HEAD
-        logger.debug("Wrote %d bytes to %r" % (len(buf), target))
-        buf = read(desc, bufsize)
-        if buf is not None:
-            logger.debug("Read %d bytes from %r" % (len(buf), source))
-=======
         logger.debug(f"Wrote {len(buf)} bytes to {repr(target)}")
         buf = source.read(desc, bufsize)
-        logger.debug(f"Read {len(buf)} bytes from {repr(source)}")
->>>>>>> 4a507757
+        if buf is not None:
+            logger.debug(f"Read {len(buf)} bytes from {repr(source)}")
     source.close(desc)
 
 
