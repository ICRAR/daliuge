#
#    ICRAR - International Centre for Radio Astronomy Research
#    (c) UWA - The University of Western Australia, 2015
#    Copyright by UWA (in the framework of the ICRAR)
#    All rights reserved
#
#    This library is free software; you can redistribute it and/or
#    modify it under the terms of the GNU Lesser General Public
#    License as published by the Free Software Foundation; either
#    version 2.1 of the License, or (at your option) any later version.
#
#    This library is distributed in the hope that it will be useful,
#    but WITHOUT ANY WARRANTY; without even the implied warranty of
#    MERCHANTABILITY or FITNESS FOR A PARTICULAR PURPOSE.  See the GNU
#    Lesser General Public License for more details.
#
#    You should have received a copy of the GNU Lesser General Public
#    License along with this library; if not, write to the Free Software
#    Foundation, Inc., 59 Temple Place, Suite 330, Boston,
#    MA 02111-1307  USA
#
"""
A module containing utility code for running remote commands over SSH.
"""

import logging
import sys
import time

from paramiko.client import SSHClient, AutoAddPolicy
import scp

logger = logging.getLogger(f"dlg.{__name__}")


def execRemoteWithClient(client, command, timeout=None, bufsize=-1):
    """
    Executes `command` using the given SSH `client`.
    """
    chan = client.get_transport().open_session()
    chan.settimeout(timeout)
    chan.exec_command('/bin/bash -l -c "%s"' % (command.replace('"', '"')))
    # Otherwise do something like this:
    # chan.get_pty(width=80, height=24)
    # chan.invoke_shell()
    # chan.sendall(command + "\n")

    # Wait until the command has finished execution and return the full contents
    # of the stdout and stderr
    while True:
        if chan.exit_status_ready():
            break
        try:
            time.sleep(0.01)
        except KeyboardInterrupt:
            chan.send("\x03")

    exitStatus = chan.recv_exit_status()
    with chan.makefile("r", bufsize) as f:
        stdout = f.read()
    with chan.makefile_stderr("r", bufsize) as f:
        stderr = f.read()
    return stdout, stderr, exitStatus


def execRemote(
    host: str,
    command: str,
    username: str = None,
    pkeyPath: str = None,
    timeout: int = None,
    bufsize: int = -1,
):
    """
    Executes `command` on `host`. If `username` is provided, the command will
    be run as `username`; otherwise the current user will be used to run the
    command. Returns the tuple (stdout, stderr, exitStatus)

    Parameters:
    -----------
    host: str, Name of the host to connect to
    command: str, Command to execute
    username: str, Username to be used for connection, if None current user is used
    pkeyPath: str, Path to private key file for connection
    timeout: int, Timeout in seconds, None is default
    bufsize: int, Size of buffer for the return, unlimited by default

    Returns:
    --------
    tuple, (stdout, stderr, exitStatus)
    """
    with createClient(host, username, pkeyPath=pkeyPath) as client:
        return execRemoteWithClient(client, command, timeout, bufsize)


def createClient(host, username=None, pkeyPath=None):
    """
    Creates an SSH client object that can be used to perform SSH-related
    operations
    """
    client = SSHClient()
    client.set_missing_host_key_policy(AutoAddPolicy())
<<<<<<< HEAD

    client.connect(host, username=username, key_filename=pkeyPath)
=======
    try:
        client.connect(host, username=username, key_filename=pkeyPath)
    except FileNotFoundError:
        logger.warning(
            "File '%s' was not found, cannot create remote connection", pkeyPath
        )
        sys.exit(1)
>>>>>>> b5e4298f
    return client


def __scpProgress(filename, size, sent):
    if size == sent:
        logger.debug("Finished scp-ing %s (%d bytes)", filename, sent)


def copyFrom(
    host,
    remotePath,
    localPath=".",
    recursive=False,
    username=None,
    pkeyPath=None,
    timeout=None,
):
    """
    Copies the files located at `host`:`remotePath` to `localPath` connecting
    to `host` as `username`. A `recursive` flag can be specified, as well as a
    private key (via `pkeyPath`) to be used when creating the connection.
    """
    if timeout is None:
        timeout = 5.0
    client = createClient(host, username=username, pkeyPath=pkeyPath)
    with scp.SCPClient(
        client.get_transport(), progress=__scpProgress, socket_timeout=timeout
    ) as scpClient:
        scpClient.get(remote_path=remotePath, local_path=localPath, recursive=recursive)
    client.close()


def copyTo(
    host,
    localFiles,
    remotePath=".",
    recursive=False,
    username=None,
    pkeyPath=None,
    timeout=None,
):
    """
    Copies the files located at `localPath` to `host`:`remotePath` connecting
    to `host` as `username`. A `recursive` flag can be specified, as well as a
    private key (via `pkeyPath`) to be used when creating the connection.
    """
    if timeout is None:
        timeout = 5.0
    client = createClient(host, username=username, pkeyPath=pkeyPath)
    with scp.SCPClient(
        client.get_transport(), progress=__scpProgress, socket_timeout=timeout
    ) as scpClient:
        scpClient.put(localFiles, remote_path=remotePath, recursive=recursive)
    client.close()<|MERGE_RESOLUTION|>--- conflicted
+++ resolved
@@ -100,10 +100,6 @@
     """
     client = SSHClient()
     client.set_missing_host_key_policy(AutoAddPolicy())
-<<<<<<< HEAD
-
-    client.connect(host, username=username, key_filename=pkeyPath)
-=======
     try:
         client.connect(host, username=username, key_filename=pkeyPath)
     except FileNotFoundError:
@@ -111,7 +107,6 @@
             "File '%s' was not found, cannot create remote connection", pkeyPath
         )
         sys.exit(1)
->>>>>>> b5e4298f
     return client
 
 
