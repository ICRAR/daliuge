#
#    ICRAR - International Centre for Radio Astronomy Research
#    (c) UWA - The University of Western Australia, 2015
#    Copyright by UWA (in the framework of the ICRAR)
#    All rights reserved
#
#    This library is free software; you can redistribute it and/or
#    modify it under the terms of the GNU Lesser General Public
#    License as published by the Free Software Foundation; either
#    version 2.1 of the License, or (at your option) any later version.
#
#    This library is distributed in the hope that it will be useful,
#    but WITHOUT ANY WARRANTY; without even the implied warranty of
#    MERCHANTABILITY or FITNESS FOR A PARTICULAR PURPOSE.  See the GNU
#    Lesser General Public License for more details.
#
#    You should have received a copy of the GNU Lesser General Public
#    License along with this library; if not, write to the Free Software
#    Foundation, Inc., 59 Temple Place, Suite 330, Boston,
#    MA 02111-1307  USA
#
"""
A module containing utility code for running remote commands over SSH.
"""

import logging
import os
import time

import scp
from paramiko.client import SSHClient, AutoAddPolicy
from paramiko.rsakey import RSAKey

logger = logging.getLogger(__name__)


def execRemoteWithClient(client, command, timeout=None, bufsize=-1):
    """
    Executes `command` using the given SSH `client`.
    """
    chan = client.get_transport().open_session()
    chan.settimeout(timeout)
<<<<<<< HEAD
    chan.exec_command('/bin/bash -l -c "%s"' % (command.replace('"', '\"')))
=======
    chan.exec_command('/bin/bash -l -c "%s"' % (command.replace('"', '"')))
>>>>>>> 0368b2ce
    # Otherwise do something like this:
    # chan.get_pty(width=80, height=24)
    # chan.invoke_shell()
    # chan.sendall(command + "\n")

    # Wait until the command has finished execution and return the full contents
    # of the stdout and stderr
    while True:
        if chan.exit_status_ready():
            break
        try:
            time.sleep(0.01)
        except KeyboardInterrupt:
            chan.send("\x03")

    exitStatus = chan.recv_exit_status()
    with chan.makefile("r", bufsize) as f:
        stdout = f.read()
    with chan.makefile_stderr("r", bufsize) as f:
        stderr = f.read()
    return stdout, stderr, exitStatus


def execRemote(host, command, username=None, timeout=None, bufsize=-1):
    """
    Executes `command` on `host`. If `username` is provided, the command will
    be run as `username`; otherwise the current user will be used to run the
    command.
    """
    with createClient(host, username) as client:
        return execRemoteWithClient(client, command, timeout, bufsize)


def createClient(host, username=None, pkeyPath=None):
    """
    Creates an SSH client object that can be used to perform SSH-related
    operations
    """
    client = SSHClient()
    client.set_missing_host_key_policy(AutoAddPolicy())

    pkey = (
        RSAKey.from_private_key_file(os.path.expanduser(pkeyPath)) if pkeyPath else None
    )
    client.connect(host, username=username, pkey=pkey)
    return client


def __scpProgress(filename, size, sent):
    if size == sent:
        logger.debug("Finished scp-ing %s (%d bytes)", filename, sent)


<<<<<<< HEAD
def copyFrom(host, remotePath, localPath='.', recursive=False, username=None, pkeyPath=None, timeout=None):
=======
def copyFrom(
    host,
    remotePath,
    localPath=".",
    recursive=False,
    username=None,
    pkeyPath=None,
    timeout=None,
):
>>>>>>> 0368b2ce
    """
    Copies the files located at `host`:`remotePath` to `localPath` connecting
    to `host` as `username`. A `recursive` flag can be specified, as well as a
    private key (via `pkeyPath`) to be used when creating the connection.
    """
    if timeout is None:
        timeout = 5.0
    client = createClient(host, username=username, pkeyPath=pkeyPath)
    with scp.SCPClient(
        client.get_transport(), progress=__scpProgress, socket_timeout=timeout
    ) as scpClient:
        scpClient.get(remote_path=remotePath, local_path=localPath, recursive=recursive)
    client.close()


<<<<<<< HEAD
def copyTo(host, localFiles, remotePath='.', recursive=False, username=None, pkeyPath=None, timeout=None):
=======
def copyTo(
    host,
    localFiles,
    remotePath=".",
    recursive=False,
    username=None,
    pkeyPath=None,
    timeout=None,
):
>>>>>>> 0368b2ce
    """
    Copies the files located at `localPath` to `host`:`remotePath` connecting
    to `host` as `username`. A `recursive` flag can be specified, as well as a
    private key (via `pkeyPath`) to be used when creating the connection.
    """
    if timeout is None:
        timeout = 5.0
    client = createClient(host, username=username, pkeyPath=pkeyPath)
    with scp.SCPClient(
        client.get_transport(), progress=__scpProgress, socket_timeout=timeout
    ) as scpClient:
        scpClient.put(localFiles, remote_path=remotePath, recursive=recursive)
    client.close()<|MERGE_RESOLUTION|>--- conflicted
+++ resolved
@@ -40,11 +40,7 @@
     """
     chan = client.get_transport().open_session()
     chan.settimeout(timeout)
-<<<<<<< HEAD
-    chan.exec_command('/bin/bash -l -c "%s"' % (command.replace('"', '\"')))
-=======
     chan.exec_command('/bin/bash -l -c "%s"' % (command.replace('"', '"')))
->>>>>>> 0368b2ce
     # Otherwise do something like this:
     # chan.get_pty(width=80, height=24)
     # chan.invoke_shell()
@@ -98,9 +94,6 @@
         logger.debug("Finished scp-ing %s (%d bytes)", filename, sent)
 
 
-<<<<<<< HEAD
-def copyFrom(host, remotePath, localPath='.', recursive=False, username=None, pkeyPath=None, timeout=None):
-=======
 def copyFrom(
     host,
     remotePath,
@@ -110,7 +103,6 @@
     pkeyPath=None,
     timeout=None,
 ):
->>>>>>> 0368b2ce
     """
     Copies the files located at `host`:`remotePath` to `localPath` connecting
     to `host` as `username`. A `recursive` flag can be specified, as well as a
@@ -126,9 +118,6 @@
     client.close()
 
 
-<<<<<<< HEAD
-def copyTo(host, localFiles, remotePath='.', recursive=False, username=None, pkeyPath=None, timeout=None):
-=======
 def copyTo(
     host,
     localFiles,
@@ -138,7 +127,6 @@
     pkeyPath=None,
     timeout=None,
 ):
->>>>>>> 0368b2ce
     """
     Copies the files located at `localPath` to `host`:`remotePath` connecting
     to `host` as `username`. A `recursive` flag can be specified, as well as a
