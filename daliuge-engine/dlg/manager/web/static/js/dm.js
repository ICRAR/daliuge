//
//    ICRAR - International Centre for Radio Astronomy Research
//    (c) UWA - The University of Western Australia, 2015
//    Copyright by UWA (in the framework of the ICRAR)
//    All rights reserved
//
//    This library is free software; you can redistribute it and/or
//    modify it under the terms of the GNU Lesser General Public
//    License as published by the Free Software Foundation; either
//    version 2.1 of the License, or (at your option) any later version.
//
//    This library is distributed in the hope that it will be useful,
//    but WITHOUT ANY WARRANTY; without even the implied warranty of
//    MERCHANTABILITY or FITNESS FOR A PARTICULAR PURPOSE.  See the GNU
//    Lesser General Public License for more details.
//
//    You should have received a copy of the GNU Lesser General Public
//    License along with this library; if not, write to the Free Software
//    Foundation, Inc., 59 Temple Place, Suite 330, Boston,
//    MA 02111-1307  USA
//

var SESSION_STATUS = ['Pristine', 'Building', 'Deploying', 'Running', 'Finished', 'Cancelled']
var STATUS_CLASSES = ['initialized', 'writing', 'completed', 'error', 'expired', 'deleted', 'cancelled', 'skipped']
var EXECSTATUS_CLASSES = ['not_run', 'running', 'finished', 'error', 'cancelled', 'skipped']
var TYPE_CLASSES = ['app', 'container', 'socket', 'plain']
var TYPE_SHAPES = { app: 'rect', container: 'parallelogram', socket: 'parallelogram', data: 'parallelogram' }

var TO_MANY_LTR_RELS = ['consumers', 'streamingConsumers', 'outputs']
var TO_MANY_RTL_RELS = ['inputs', 'streamingInputs', 'producers']

function get_status_name(s) {
	if (typeof s.execStatus != 'undefined') {
		return EXECSTATUS_CLASSES[s.execStatus];
	} else {
		return STATUS_CLASSES[s.status];
	}
}

function uniqueSessionStatus(status) {

	// If we are querying one of the Composite Managers (like the DIM or the MM)
	// we need to reduce the individual session status to a single one for display
	if (status != null && typeof status === 'object') {

		// Reduce, reduce, reduce
		while (true) {

			// Get the values from the status object
			status = Object.keys(status).map(function (k) {
				return status[k]
			});

			// If the values in the resulting array are not objects then
			// we already hit the bottom level and we have simply numbers
			// in the array
			if (typeof status[0] !== 'object') {
				break;
			}

			// Otherwise, we create an object which consists on the merged
			// objects contained in the array
			// e.g., [{a:'b'}, {b:'c'}] -> {a:'b', b:'c'}
			// After that we're OK for the next iteration
			status = status.reduce(
				function (prev, v, idx, array) {
					if (idx == 0) {
						return v;
					}
					for (var attrname in prev) {
						v[attrname] = prev[attrname];
					}
					return v;
				}
			)
		}

		// Reduce to single common value if possible
		// "Finished" and "Running" reduce to "Running"
		// Otherwise we reduce to -1, which we interpret as "Indeterminate"
		return status.reduce(
			function (prev, v, idx, array) {
				if (prev == -1) {
					return -1;
				} else if (prev == 3 && v == 4 || prev == 4 && v == 3) {
					return 3;
				}
				return (prev == v) ? v : -1;
			}
		);
	}

	// otherwise we simply return the status, which should be an integer
	return status;
}

function sessionStatusToString(status) {
	return (status == -1) ? 'Indeterminate' : SESSION_STATUS[status];
}

function getRender() {

	var render = new dagreD3.render();

	// Add our custom shape (parallelogram, similar to the PIP PDR document)
	render.shapes().parallelogram = function (parent, bbox, node) {
		var w = bbox.width,
			h = bbox.height,
			points = [
				{ x: 0, y: 0 },
				{ x: w * 0.8, y: 0 },
				{ x: w, y: -h },
				{ x: w * 0.2, y: -h },
			];
		var shapeSvg = parent.insert("polygon", ":first-child")
			.attr("points", points.map(function (d) {
				return d.x + "," + d.y;
			}).join(" "))
			.attr("transform", "translate(" + (-w / 2) + "," + (h / 2) + ")");

		node.intersect = function (point) {
			return dagreD3.intersect.polygon(node, points, point);
		};

		return shapeSvg;
	};
	console.log("returning render")
	return render;
}

function loadSessions(serverUrl, tbodyEl, refreshBtn, selectedNode, delay) {

	// console.log("Inside loadSessions");
	refreshBtn.attr('disabled');
	// Support for node query forwarding
	var url = serverUrl + '/api';
	if (selectedNode) {
		url += '/node/' + selectedNode;
	}
	url += '/sessions';

	var sessionLink = function (s) {
		var url = 'session?sessionId=' + s;
		if (selectedNode) { url += '&node=' + selectedNode; }
		return url;
	};

	var DimSessionLink = function (s) {
		var url = 'session?sessionId=' + s;
		if (selectedNode) { url += '&node=' + selectedNode; }
		var dimUrlQuery = new URL(window.location.href);
		var dimUrl = dimUrlQuery.searchParams.get("dim_url");
		if (dimUrl) {
			url += "&dim_url=" + dimUrl;
		}
		return url;
	};

	var cancelBtnSessionId = function (s) {
		// console.log(hashCode(s))
		return "cancelBtn" + hashCode(s);
	};

	var deleteBtnSessionId = function (s) {
		// console.log(hashCode(s))
		return "deleteBtn" + hashCode(s);
	};

	var hashCode = function (s) {
		return s.split("").reduce(function (a, b) { a = ((a << 5) - a) + b.charCodeAt(0); return a & a }, 0);
	}

	d3.json(url).then(function (response, error) {

		if (error) {
			console.error(error)
			refreshBtn.attr('disabled', null);
			return
		}
		var sessions = response;
		sessions.sort(function comp(a, b) {
			return (a.sessionId > b.sessionId) ? -1 : (a.sessionId < b.sessionId);
		});
		var rows = tbodyEl.selectAll('tr').data(sessions);
		rows.exit().remove();
		rows.enter().append('tr');
		rows.exit().transition().delay(0).duration(500).style('opacity', 0.0).remove();
		rows.enter().append('tr').style('opacity', 0.0).transition().delay(0).duration(500).style('opacity', 1.0);

		fillDmTable(sessions, tbodyEl, sessionLink, DimSessionLink, cancelBtnSessionId, deleteBtnSessionId, hashCode);
		//progressbars in dim

		const width = $('#sessionsTable').find('.status').innerWidth();


		var graph_update_handler = function (oids, dropSpecs) { };

		var status_update_handler = function (statuses) {
			var states = ['completed', 'finished',
				'running', 'writing',
				'error', 'expired', 'deleted',
				'cancelled', 'skipped',
				'not_run', 'initialized'];
			var states_idx = d3.scalePoint().domain(states).range([0, states.length - 1]);

			var scale = function (x) {
				return Math.round(x * width / statuses.length);
			};

			/* Get total and per-status counts, then normalize to 0-100% */
			var total = statuses.length;
			var status_counts = [0, 0, 0, 0, 0, 0, 0, 0, 0, 0, 0];
			statuses.reduce(function (status_counts, s) {
				var idx = states_idx(get_status_name(s));
				status_counts[idx] = status_counts[idx] + 1;
				return status_counts;
			}, status_counts);

			for (var cumsum = [0], i = 0; i < status_counts.length - 1; i++)
				cumsum[i + 1] = cumsum[i] + status_counts[i];

			status_counts = status_counts.map(function (x, i) {

				return [scale(cumsum[i]), scale(x)];
			});
			var rects = d3.select('#sessionsTable .status svg').selectAll('rect').data(status_counts);
			rects.enter().append('rect')
				.style('height', 20).style('width', 0).style('x', 0).style('y', 0)
				// .transition().delay(0).duration(500)
				.style('x', function (d) { return d[0] + 20; })
				.style('width', function (d) { return d[1]; })
				.attr('class', function (d) { return states[status_counts.indexOf(d)]; });
			rects.style('x', function (d) { return d[0] + 20; })
				.style('width', function (d) { return d[1]; })
				.attr('class', function (d) { return states[status_counts.indexOf(d)]; });
			rects.exit().remove();
		};


		//update status colours and hide cancel button if finished or cancelled
		$(".status").each(function () {
			var currentStatus = $(this).html()

			if (currentStatus === "Cancelled") {
				$(this).css("color", "grey");
				$(this).parent().find(".actions").find("button.cancelSession").attr("disabled", true)
				$(this).parent().find(".actions").find("button.deleteSession").attr("disabled", false)
				$(this).parent().find(".actions").find("button.sessionLogs").attr("disabled", false)
				$(this).parent().removeClass("progressRunning")
			} else if (currentStatus === "Deploying") {
				$(this).css("color", "blue");
				$(this).parent().removeClass("progressRunning")
				$(this).parent().find(".actions").find("button.cancelSession").attr("disabled", false)
				$(this).parent().find(".actions").find("button.deleteSession").attr("disabled", true)
				$(this).parent().find(".actions").find("button.sessionLogs").attr("disabled", true)
			}
			else if (currentStatus === "Running") {
				$(this).text("");
				$(this).parent().find(".actions").find("button.cancelSession").attr("disabled", false)
				$(this).parent().find(".actions").find("button.deleteSession").attr("disabled", true)
				$(this).parent().find(".actions").find("button.sessionLogs").attr("disabled", true)
				$(this).append("<svg>")
				if (!$(this).parent().hasClass('progressRunning')) {
					startStatusQuery(serverUrl, $(this).parent().find(".id").text(), selectedNode, graph_update_handler,
						status_update_handler, 1000);
					$(this).parent().addClass("progressRunning")
				}
			} else if (currentStatus === "Finished") {
				$(this).css("color", "#00af28");
				$(this).parent().find(".actions").find("button.cancelSession").attr("disabled", true)
				$(this).parent().find(".actions").find("button.deleteSession").attr("disabled", false)
				$(this).parent().find(".actions").find("button.sessionLogs").attr("disabled", false)
				$(this).parent().removeClass("progressRunning")
			} else if (currentStatus === "Pristine") {
				$(this).css("color", "#b93a46");
				$(this).parent().find(".actions").find("button.cancelSession").attr("disabled", true)
				$(this).parent().find(".actions").find("button.deleteSession").attr("disabled", false)
				$(this).parent().find(".actions").find("button.sessionLogs").attr("disabled", true)
				$(this).parent().removeClass("progressRunning")
			} else {
				$(this).css("color", "purple");
				$(this).parent().find(".actions").find("button.cancelSession").attr("disabled", true)
				$(this).parent().find(".actions").find("button.deleteSession").attr("disabled", false)
				$(this).parent().find(".actions").find("button.sessionLogs").attr("disabled", false)
				$(this).parent().removeClass("progressRunning")
			}
		})

		refreshBtn.attr('disabled', null);

		if (!(typeof delay === 'undefined')) {
			var loadSessionTimer = d3.timer(function () {
				loadSessions(serverUrl, tbodyEl, refreshBtn, selectedNode, delay);
				loadSessionTimer.stop()
				return;
			}, delay);
		}
	});
}


function loadPastSessions(serverUrl, tbodyEl, refreshBtn, selectedNode, delay) {

	// console.log("Inside loadSessions");
	refreshBtn.attr('disabled');
	// Support for node query forwarding
	var url = serverUrl + '/api';
	if (selectedNode) {
		url += '/node/' + selectedNode;
	}
	url += '/past_sessions';

	var sessionLink = null;

	var DimSessionLink = function (s) {
		var url = 'session?sessionId=' + s;
		if (selectedNode) { url += '&node=' + selectedNode; }
		var dimUrlQuery = new URL(window.location.href);
		// Temporarily redirect back to DIM window until we provide 
		// past session information. 
		return dimUrlQuery;	
	};

	d3.json(url).then(function (response, error) {

		if (error) {
			console.error(error)
			refreshBtn.attr('disabled', null);
			return
		}
		var sessions = response;
		sessions.sort(function comp(a, b) {
			return (a.sessionId > b.sessionId) ? -1 : (a.sessionId < b.sessionId);
		});
		var rows = tbodyEl.selectAll('tr').data(sessions);
		rows.exit().remove();
		rows.enter().append('tr');
		rows.exit().transition().delay(0).duration(500).style('opacity', 0.0).remove();
		rows.enter().append('tr').style('opacity', 0.0).transition().delay(0).duration(500).style('opacity', 1.0);

		fillDmTable(sessions, tbodyEl, sessionLink, DimSessionLink, null, null, false, false);
		//progressbars in dim

		// const width = $('#pastSessionsTable').find('.status').innerWidth();

		refreshBtn.attr('disabled', null);

		if (!(typeof delay === 'undefined')) {
			var loadPassSessionTimer = d3.timer(function () {
				loadPastSessions(serverUrl, tbodyEl, refreshBtn, selectedNode, delay);
				loadPastSessionTimer.stop()
				return;
			}, delay);
		}
	});

}


function fillDmTable(
	sessions,
	tbodyEl,
	sessionLink,
	DimSessionLink,
	cancelBtnSessionId,
	deleteBtnSessionId,
	displayStatus=true,
	displaySize=true,
	hashCode) {
	var rows = tbodyEl.selectAll('tr').data(sessions);
	var idCells = rows.selectAll('td.id').data(function values(s) { return [s.sessionId]; });
	idCells.enter().append('td').classed('id', true).text(String)
	idCells.text(String)
	idCells.exit().remove()

	if (displayStatus)
	{
		var statusCells = rows.selectAll('td.status').data(function values(s) { return [uniqueSessionStatus(s.status)]; });
		statusCells.enter().append('td').classed('status', true).text(function (s) { return sessionStatusToString(s); })
		statusCells.text(function (s) { return sessionStatusToString(s) })
		statusCells.exit().remove()
	}
	if (displaySize)
	{
		var sizeCells = rows.selectAll('td.size').data(function values(s) { return [s.size]; });
		sizeCells.enter().append('td').classed('size', true).text(String)
		sizeCells.text(String)
		sizeCells.exit().remove()
	}

	statusCells = rows.selectAll('td.details').data(function values(s) { return [s.sessionId]; });
	statusCells.enter().append('td').classed('details', true)
		.append('a').attr('href', DimSessionLink)
		.append('span').classed('fa fa-share', true)
	statusCells.select('a').attr('href', DimSessionLink)
	statusCells.exit().remove()

	var actionCells = rows.selectAll('td.actions').data(function values(s) { return [s.sessionId]; });
	if (cancelBtnSessionId != null && deleteBtnSessionId != null)
	{
		actionCells.enter().append('td').classed('actions', true)
			// .html('<button id="'+cancelBtnSessionId+'"class="btn btn-secondary" type="button" onclick="cancel_session(serverUrl,"false",this.id)">cancel</button>')
			// .html('<button id="'+deleteBtnSessionId+'"class="btn btn-secondary" type="button" onclick="cancel_session(serverUrl,"false",this.id)">delete</button>')
			.append("button").attr('id', cancelBtnSessionId)
			.attr("type", 'button').attr('class', 'btn btn-secondary cancelSession fa fa-ban').attr('onclick', '(cancel_session(serverUrl,"false",this.id))')
			.attr('data-bs-toggle', 'tooltip').attr('data-bs-placement', 'bottom').attr('title', 'cancel ongoing session')
			.select(function () { return this.parentNode.appendChild(this.cloneNode(true)); })
			.attr('id', deleteBtnSessionId)
			.attr("type", 'button').attr('class', 'btn btn-secondary deleteSession fa fa-trash').attr('onclick', '(delete_session(serverUrl,"false",this.id))')
			.attr('data-bs-toggle', 'tooltip').attr('data-bs-placement', 'bottom').attr('title', 'Delete session')
		//log button ready for linking
		// .select(function() { return this.parentNode.appendChild(this.cloneNode(true)); })
		// .attr('id', "logs")
		// .attr("type", 'button').attr('class', 'btn btn-secondary sessionLogs fa fa-file-text').attr('onclick', '(delete_session(serverUrl,"false",this.id))')
		// .attr( 'data-bs-toggle','tooltip').attr('data-bs-placement','bottom').attr('title','Show session logs')
		actionCells.selectAll('button')
		actionCells.exit().remove()
	}

	$("button").tooltip({

		boundary: 'window',
		trigger: 'hover',
		delay: { "show": 800, "hide": 100 }
	});
}

function handleFetchErrors(response) {
	if (!response.ok) {
		throw Error(response.statusText);
	}
	return response;
}

function promptNewSession(serverUrl, tbodyEl, refreshBtn) {
	bootbox.prompt("Session ID", function (sessionId) {
		if (sessionId == null) {
			return;
		}
		fetch(serverUrl + '/api/sessions', {
			method: 'POST',
			headers: {
				'Content-Type': 'application/json',
			},
			body: JSON.stringify({ sessionId: sessionId })
		})
			.then(handleFetchErrors)
			.then(function (response) {
				response => response.json()
				loadSessions(serverUrl, tbodyEl, refreshBtn, null)
			})
			.catch(function (error) {
				console.error(error)
				bootbox.alert('An error occurred while creating session ' + sessionId + ': ' + error.responseText)
				return
			});
	});
}

function drawGraphForDrops(g, drawGraph, oids, doSpecs, url) {

	// Keep track of modifications to see if we need to re-draw
	var modified = false;

	// #1: create missing nodes in the graph
	// Because oids is sorted, they will be created in oid order
	var time0 = new Date().getTime();
	for (var idx in oids) {
		if (oids[idx] != 'reprodata') {
			var doSpec = doSpecs[oids[idx]];
			modified |= _addNode(g, doSpec, url);
		}
	}

	var time1 = new Date().getTime();
	console.log('Took %d [ms] to create the nodes', (time1 - time0))

	// #2: establish missing relationships
	console.log(doSpecs)
	for (var idx in oids) {

		var doSpec = doSpecs[oids[idx]];
		var lhOid = doSpec.oid;

		// x-to-many relationships producing lh->rh edges
		for (var relIdx in TO_MANY_LTR_RELS) {
			var rel = TO_MANY_LTR_RELS[relIdx];
			if (rel in doSpec) {
				for (var rhOid in doSpec[rel]) {
					if (rhOid.constructor == Object) {
						rhOid = Object.keys(rhOid)[0]
					} modified |= _addEdge(g, lhOid, doSpec[rel][rhOid]);
				}
			}
		}
		// x-to-many relationships producing rh->lh edges
		for (var relIdx in TO_MANY_RTL_RELS) {
			var rel = TO_MANY_RTL_RELS[relIdx];
			if (rel in doSpec) {
				for (var rhOid in doSpec[rel]) {
					modified |= _addEdge(g, doSpec[rel][rhOid], lhOid);
				}
			}
		}
		// there currently are no x-to-one relationships producing rh->lh edges
		// there currently are no x-to-one relationships producing lh->rh edges
	}

	var time2 = new Date().getTime();
	console.log('Took %d [ms] to create the edges', (time2 - time1))

	if (modified) {
		drawGraph();
		zoomFit();
	}

	var time3 = new Date().getTime();
	console.log('Took %d [ms] to draw the hole thing', (time3 - time2))

}

function setStatusColor(status) {
	if (status === "Cancelled") {
		$("#session-status").css("color", "grey");
		$("#cancelBtn").hide();
	} else if (status === "Running") {
		$("#session-status").css("color", "#ecde7b");
	} else {
		$("#session-status").css("color", "lime");
		$("#cancelBtn").hide();
	}
}

/**
 * Starts a regular background task that retrieves the current graph
 * specification from the REST server until the session's status is either
 * DEPLOYING or RUNNING, in which case no more graph structure changes are
 * expected.
 *
 * Using the graph specification received from the server the given callback
 * is invoked, which may use the information as necessary.
 *
 * Once the status of the session is RUNNING or DEPLOYING, this task should not
 * scheduled anymore, and #startGraphStatusUpdates is called instead.
 *
 */
function startStatusQuery(serverUrl, sessionId, selectedNode, graph_update_handler,
	status_update_handler, delay) {
	// Support for node query forwarding
	var url = serverUrl + '/api';
	if (selectedNode) {
		url += '/node/' + selectedNode;
	}
	url += '/sessions/' + sessionId;
	var updateGraphDelayTimerActive = false;
	var updateGraphDelayTimer;

	function updateGraph() {
		d3.json(url).then(function (sessionInfo, error) {
			if (error) {
				console.log("error")
				console.error(error);
				return;
			}

			var doSpecs = sessionInfo['graph'];
			var status = uniqueSessionStatus(sessionInfo['status']);
			d3.select('#session-status').text(sessionStatusToString(status));
			setStatusColor(sessionStatusToString(status));

			var oids = Object.keys(doSpecs);
			if (oids.length > 0) {
				// Get sorted oids
				oids.sort();
				graph_update_handler(oids, doSpecs, url);
			}

			// During PRISITINE and BUILDING we need to update the graph structure
			// During DEPLOYING we call ourselves again anyway, because we need
			// to know when we go to RUNNING.
			// During RUNNING (or potentially FINISHED/CANCELLED, if the execution is
			// extremely fast) we need to start updating the status of the graph
			if (status === 3 || status === 4 || status === 5) {
				startGraphStatusUpdates(serverUrl, sessionId, selectedNode, delay,
					status_update_handler);
			}
			else if (status === 0 || status === 1 || status === 2 || status === -1) {
				if (status === 2) {
					// Visualise the drops if we are trying to 'deploy' them.
					var keys = Object.keys(doSpecs);
					keys.sort();
					var statuses = keys.map(function (k) { return {"status": 0} });
					status_update_handler(statuses);
				}
				// schedule a new JSON request
				updateGraphDelayTimer = d3.timer(updateGraph, delay);
				updateGraphDelayTimerActive = true;
			}

		})
		// This makes d3.timer invoke us only once
		// return true;
		if (updateGraphDelayTimerActive === true) {
			updateGraphDelayTimer.stop();
			updateGraphDelayTimerActive = false;
		};
		updateGraphTimer.stop();
		return;
	}
	var updateGraphTimer = d3.timer(updateGraph);
}

function _addNode(g, doSpec, url) {

	var oid = doSpec.oid;

	if (g.hasNode(oid)) {
		return false;
	}

	var typeClass = doSpec.type;
	var typeShape = TYPE_SHAPES[doSpec.type];
	var notes = '';
	// console.log('Drop type', doSpec.type)
	if (doSpec.name) {
		notes = "<span>" + doSpec.name + "</span>"
	}
	if (doSpec.type == 'app') {
		var nameParts = doSpec.app.split('.');
		notes += nameParts[nameParts.length - 1];
	}
	else if (doSpec.type == 'socket') {
		notes += 'port: ' + doSpec.port;
	}
	else if (doSpec.type == 'plain') {
		notes += 'storage: ' + doSpec.storage;
	}
<<<<<<< HEAD
    url = url.replace("api/","") + "/graph/drop/" +  doSpec.oid;
    let link = "<a href=" + url +  " target='_blank'>Details</a>";
	var oid = doSpec.oid;
=======

>>>>>>> 6073c91d
	var html = '<div class="drop-label ' + typeShape + '" id="id_' + oid + '">';
	html += '<span class="notes">' + notes + '</span>';
    oid_date = doSpec.oid.split("_")[0];
	human_readable_id = oid_date + "_" + doSpec.humanReadableKey.toString()
	html += '<span style="font-size: 13px;">' + human_readable_id + '</span>';
	html += '<span style="font-size: 13px;">' + link + '</span>';
	html += "</div>";
	g.setNode(oid, {
		labelType: "html",
		label: html,
		rx: 5,
		ry: 5,
		padding: 0,
		class: typeClass,
		shape: typeShape
	});
	return true;
}

function _addEdge(g, fromOid, toOid) {
	if (fromOid.constructor == Object) {
		fromOid = Object.keys(fromOid)[0]
	}
	if (toOid.constructor == Object) {
		toOid = Object.keys(toOid)[0]
	} if (g.hasEdge(fromOid, toOid)) {
		return false;
	}
	if (!g.hasNode(fromOid)) {
		console.error('No DROP found with oid ' + fromOid);
		return false;
	}
	if (!g.hasNode(toOid)) {
		console.error('No DROP found with oid ' + toOid);
		return false;
	}
	g.setEdge(fromOid, toOid, { width: 40 });
	return true;
}


/**
 * Starts a regular background task that retrieves the current status of the
 * graph from the REST server, updating the current display to show the correct
 * colors
 */
function startGraphStatusUpdates(serverUrl, sessionId, selectedNode, delay,
	status_update_handler) {
	// Support for node query forwarding
	var url = serverUrl + '/api';
	if (selectedNode) {
		url += '/node/' + selectedNode;
	}
	url += '/sessions/' + sessionId + '/graph/status';
	var updateStatesDelayTimerActive = false;
	var updateStatesDelayTimer;

	function updateStates() {
		d3.json(url).then(function (response, error) {
			if (error) {
				console.error(error);
				return;
			}
			// Change from {B:{status:2,execStatus:0}, A:{status:1}, ...}
			//          to [{status:1},{status:2,execStatus:0}...]
			// (i.e., sort by key and get values only)
			var keys = Object.keys(response);
			keys.sort();
			var statuses = keys.map(function (k) { return response[k] });
			// console.log(statuses)
			// This works assuming that the status list comes in the same order
			// that the graph was created, which is true
			// Anyway, we could double-check in the future
			status_update_handler(statuses);

			var allCompleted = statuses.reduce(function (prevVal, curVal, idx, arr) {
				var cur_status = get_status_name(curVal);
				return prevVal && (cur_status == 'completed' || cur_status == 'finished' || cur_status == 'error' || cur_status == 'cancelled' || cur_status == 'skipped' || cur_status == 'deleted' || cur_status == 'expired');
			}, true);
			if (!allCompleted) {
				updateStatesDelayTimer = d3.timer(updateStates, delay);
				updateStatesDelayTimerActive = true
			}
			else {
				// A final update on the session's status
				d3.json(serverUrl + '/api/sessions/' + sessionId + '/status').then(function (status, error) {
					if (error) {
						console.error(error);
						return;
					}
					d3.select('#session-status').text(sessionStatusToString(uniqueSessionStatus(status)));
					setStatusColor(sessionStatusToString(uniqueSessionStatus(status)));
				});
			}
		})

		if (updateStatesDelayTimerActive === true) {
			updateStatesDelayTimer.stop();
			updateStatesDelayTimerActive = false;
		};
		stateUpdateTimer.stop();
		return;
	}
	var stateUpdateTimer = d3.timer(updateStates);
}

/**
 * Determine, based on the numerical status, if the associated session can be cancelled.
 *
 * @param status  the numerical status of the associated session.
 * @returns {boolean}  true if it can be cancelled and false otherwise.
 */
function does_status_allow_cancel(status) {
	// During RUNNING we can cancel
	if (uniqueSessionStatus(status) == 3) {
		return true;
	} else {
		return false;
	}
}

function sessionId_from_buttonId(buttonId) {
	//getting session id from sibling in table using js
	button = "#" + buttonId
	sessionId = $(button).parent().parent().find("td.details").find('a').attr("href")
	sessionId = sessionId.split("=")
	sessionId = sessionId[1].split("&")
	sessionId = sessionId[0]
	return sessionId
}

/**
 * Cancel the given sessionId using the provided information.
 *
 * @param serverUrl to use for the REST API
 * @param sessionId to cancel
 * @param cancelSessionBtn that initiated the cancel
 */
//  function cancel_session(serverUrl, sessionId, cancelSessionBtn) {
function cancel_session(serverUrl, sessionId, buttonId) {
	if (sessionId === "false") {
		//getting session id from sibling in table using js
		button = "#" + buttonId
		sessionId = sessionId_from_buttonId(buttonId)
		cancelSessionBtn = $(button)
	} else {
		cancelSessionBtn = buttonId
	}

	var url = serverUrl + '/api';
	url += '/sessions/' + sessionId;

	d3.json(url).then(function (sessionInfo, error) {

		if (error) {
			//bootbox.alert(error);
			console.error(error);
			return;
		}

		if (does_status_allow_cancel(sessionInfo['status'])) {
			bootbox.alert("Cancel of " + sessionId + " in progress.");
			url += '/cancel';
			cancelSessionBtn.attr('disabled', null);

			d3.json(url, {
				method: 'POST',
				headers: {
					"Content-type": "application/json; charset=UTF-8"
				},
				body: JSON.stringify(function (response, error) {
					// We don't expect a response so ignoring it.

					if (error) {
						console.log(response)
						console.error(error)
						return
					}

					cancelSessionBtn.attr('disabled', null);
				})
			});

			d3.select('#session-status').text("Cancelled");
			setStatusColor("Cancelled");
		} else {
			// display an error
			bootbox.alert("Can't cancel " + sessionId + " unless it is RUNNING.");
		}
	})
}

/**
 * Delete the given sessionId using the provided information.
 *
 * @param serverUrl to use for the REST API
 * @param sessionId to delete
 * @param deleteSessionBtn that initiated the delete
 */
//  function delete_session(serverUrl, sessionId, deleteSessionBtn) {
function delete_session(serverUrl, sessionId, buttonId) {
	if (sessionId === "false") {
		//getting session id from sibling in table using js
		button = "#" + buttonId
		sessionId = sessionId_from_buttonId(buttonId)
		deleteSessionBtn = $(button)
	} else {
		deleteSessionBtn = buttonId
	}

	var url = serverUrl + '/api';
	url += '/sessions/' + sessionId;

	d3.json(url).then(function (sessionInfo, error) {

		if (error) {
			//bootbox.alert(error);
			console.error(error);
			return;
		}

		if (!does_status_allow_cancel(sessionInfo['status'])) {
			bootbox.confirm("Do you really want to delete this session?", function (result) {
				if (result) {

					deleteSessionBtn.attr('disabled', null);

					d3.json(url, {
						method: 'DELETE',
						headers: {
							"Content-type": "application/json; charset=UTF-8"
						},
						body: JSON.stringify(function (response, error) {
							// We don't expect a response so ignoring it.

							if (error) {
								console.log(response)
								console.error(error)
								return
							}
						})
					});
				}
			});
		} else {
			// display an error
			bootbox.alert("Can't delete " + sessionId + "! It is still RUNNING.");
		}
	})
}<|MERGE_RESOLUTION|>--- conflicted
+++ resolved
@@ -511,12 +511,12 @@
 
 	if (modified) {
 		drawGraph();
-		zoomFit();
 	}
 
 	var time3 = new Date().getTime();
 	console.log('Took %d [ms] to draw the hole thing', (time3 - time2))
 
+	zoomFit()
 }
 
 function setStatusColor(status) {
@@ -635,13 +635,8 @@
 	else if (doSpec.type == 'plain') {
 		notes += 'storage: ' + doSpec.storage;
 	}
-<<<<<<< HEAD
     url = url.replace("api/","") + "/graph/drop/" +  doSpec.oid;
     let link = "<a href=" + url +  " target='_blank'>Details</a>";
-	var oid = doSpec.oid;
-=======
-
->>>>>>> 6073c91d
 	var html = '<div class="drop-label ' + typeShape + '" id="id_' + oid + '">';
 	html += '<span class="notes">' + notes + '</span>';
     oid_date = doSpec.oid.split("_")[0];
