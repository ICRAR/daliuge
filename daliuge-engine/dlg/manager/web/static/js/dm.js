//
//    ICRAR - International Centre for Radio Astronomy Research
//    (c) UWA - The University of Western Australia, 2015
//    Copyright by UWA (in the framework of the ICRAR)
//    All rights reserved
//
//    This library is free software; you can redistribute it and/or
//    modify it under the terms of the GNU Lesser General Public
//    License as published by the Free Software Foundation; either
//    version 2.1 of the License, or (at your option) any later version.
//
//    This library is distributed in the hope that it will be useful,
//    but WITHOUT ANY WARRANTY; without even the implied warranty of
//    MERCHANTABILITY or FITNESS FOR A PARTICULAR PURPOSE.  See the GNU
//    Lesser General Public License for more details.
//
//    You should have received a copy of the GNU Lesser General Public
//    License along with this library; if not, write to the Free Software
//    Foundation, Inc., 59 Temple Place, Suite 330, Boston,
//    MA 02111-1307  USA
//

var SESSION_STATUS = ['Pristine', 'Building', 'Deploying', 'Running', 'Finished', 'Cancelled']
var STATUS_CLASSES = ['initialized', 'writing', 'completed', 'error', 'expired', 'deleted', 'cancelled', 'skipped']
var EXECSTATUS_CLASSES = ['not_run', 'running', 'finished', 'error', 'cancelled', 'skipped']
var TYPE_CLASSES = ['app', 'container', 'socket', 'plain']
var TYPE_SHAPES = { app: 'rect', container: 'parallelogram', socket: 'parallelogram', data: 'parallelogram' }

var TO_MANY_LTR_RELS = ['consumers', 'streamingConsumers', 'outputs']
var TO_MANY_RTL_RELS = ['inputs', 'streamingInputs', 'producers']

function get_status_name(s) {
	if (typeof s.execStatus != 'undefined') {
		return EXECSTATUS_CLASSES[s.execStatus];
	} else {
		return STATUS_CLASSES[s.status];
	}
}

function uniqueSessionStatus(status) {

	// If we are querying one of the Composite Managers (like the DIM or the MM)
	// we need to reduce the individual session status to a single one for display
	if (status != null && typeof status === 'object') {

		// Reduce, reduce, reduce
		while (true) {

			// Get the values from the status object
			status = Object.keys(status).map(function (k) {
				return status[k]
			});

			// If the values in the resulting array are not objects then
			// we already hit the bottom level and we have simply numbers
			// in the array
			if (typeof status[0] !== 'object') {
				break;
			}

			// Otherwise, we create an object which consists on the merged
			// objects contained in the array
			// e.g., [{a:'b'}, {b:'c'}] -> {a:'b', b:'c'}
			// After that we're OK for the next iteration
			status = status.reduce(
				function (prev, v, idx, array) {
					if (idx == 0) {
						return v;
					}
					for (var attrname in prev) {
						v[attrname] = prev[attrname];
					}
					return v;
				}
			)
		}

		// Reduce to single common value if possible
		// "Finished" and "Running" reduce to "Running"
		// Otherwise we reduce to -1, which we interpret as "Indeterminate"
		return status.reduce(
			function (prev, v, idx, array) {
				if (prev == -1) {
					return -1;
				} else if (prev == 3 && v == 4 || prev == 4 && v == 3) {
					return 3;
				}
				return (prev == v) ? v : -1;
			}
		);
	}

	// otherwise we simply return the status, which should be an integer
	return status;
}

function sessionStatusToString(status) {
	return (status == -1) ? 'Indeterminate' : SESSION_STATUS[status];
}

function getRender() {

	var render = new dagreD3.render();

	// Add our custom shape (parallelogram, similar to the PIP PDR document)
	render.shapes().parallelogram = function (parent, bbox, node) {
		var w = bbox.width,
			h = bbox.height,
			points = [
				{ x: 0, y: 0 },
				{ x: w * 0.8, y: 0 },
				{ x: w, y: -h },
				{ x: w * 0.2, y: -h },
			];
		var shapeSvg = parent.insert("polygon", ":first-child")
			.attr("points", points.map(function (d) {
				return d.x + "," + d.y;
			}).join(" "))
			.attr("transform", "translate(" + (-w / 2) + "," + (h / 2) + ")");

		node.intersect = function (point) {
			return dagreD3.intersect.polygon(node, points, point);
		};

		return shapeSvg;
	};
	console.log("returning render")
	return render;
}

function loadSessions(serverUrl, tbodyEl, refreshBtn, selectedNode, delay) {

	// console.log("Inside loadSessions");
	refreshBtn.attr('disabled');
	// Support for node query forwarding
	var url = serverUrl + '/api';
	if (selectedNode) {
		url += '/node/' + selectedNode;
	}
	url += '/sessions';

	var sessionLink = function (s) {
		var url = 'session?sessionId=' + s;
		if (selectedNode) { url += '&node=' + selectedNode; }
		return url;
	};

	var DimSessionLink = function (s) {
		var url = 'session?sessionId=' + s;
		if (selectedNode) { url += '&node=' + selectedNode; }
		var dimUrlQuery = new URL(window.location.href);
		var dimUrl = dimUrlQuery.searchParams.get("dim_url");
		if (dimUrl) {
			url += "&dim_url=" + dimUrl;
		}
		return url;
	};

	var cancelBtnSessionId = function (s) {
		// console.log(hashCode(s))
		return "cancelBtn" + hashCode(s);
	};

	var deleteBtnSessionId = function (s) {
		// console.log(hashCode(s))
		return "deleteBtn" + hashCode(s);
	};

	var hashCode = function (s) {
		return s.split("").reduce(function (a, b) { a = ((a << 5) - a) + b.charCodeAt(0); return a & a }, 0);
	}

	d3.json(url).then(function (response, error) {

		if (error) {
			console.error(error)
			refreshBtn.attr('disabled', null);
			return
		}
		var sessions = response;
		sessions.sort(function comp(a, b) {
			return (a.sessionId > b.sessionId) ? -1 : (a.sessionId < b.sessionId);
		});
		var rows = tbodyEl.selectAll('tr').data(sessions);
		rows.exit().remove();
		rows.enter().append('tr');
		rows.exit().transition().delay(0).duration(500).style('opacity', 0.0).remove();
		rows.enter().append('tr').style('opacity', 0.0).transition().delay(0).duration(500).style('opacity', 1.0);

		fillDmTable(sessions, tbodyEl, sessionLink, DimSessionLink, cancelBtnSessionId, deleteBtnSessionId, hashCode);
		//progressbars in dim

		const width = $('#sessionsTable').find('.status').innerWidth();


		var graph_update_handler = function (oids, dropSpecs) { };

		var status_update_handler = function (statuses) {
			var states = ['completed', 'finished',
				'running', 'writing',
				'error', 'expired', 'deleted',
				'cancelled', 'skipped',
				'not_run', 'initialized'];
			var states_idx = d3.scalePoint().domain(states).range([0, states.length - 1]);

			var scale = function (x) {
				return Math.round(x * width / statuses.length);
			};

			/* Get total and per-status counts, then normalize to 0-100% */
			var total = statuses.length;
			var status_counts = [0, 0, 0, 0, 0, 0, 0, 0, 0, 0, 0];
			statuses.reduce(function (status_counts, s) {
				var idx = states_idx(get_status_name(s));
				status_counts[idx] = status_counts[idx] + 1;
				return status_counts;
			}, status_counts);

			for (var cumsum = [0], i = 0; i < status_counts.length - 1; i++)
				cumsum[i + 1] = cumsum[i] + status_counts[i];

			status_counts = status_counts.map(function (x, i) {

				return [scale(cumsum[i]), scale(x)];
			});
			var rects = d3.select('#sessionsTable .status svg').selectAll('rect').data(status_counts);
			rects.enter().append('rect')
				.style('height', 20).style('width', 0).style('x', 0).style('y', 0)
				// .transition().delay(0).duration(500)
				.style('x', function (d) { return d[0] + 20; })
				.style('width', function (d) { return d[1]; })
				.attr('class', function (d) { return states[status_counts.indexOf(d)]; });
			rects.style('x', function (d) { return d[0] + 20; })
				.style('width', function (d) { return d[1]; })
				.attr('class', function (d) { return states[status_counts.indexOf(d)]; });
			rects.exit().remove();
		};


		//update status colours and hide cancel button if finished or cancelled
		$(".status").each(function () {
			var currentStatus = $(this).html()

			if (currentStatus === "Cancelled") {
				$(this).css("color", "grey");
				$(this).parent().find(".actions").find("button.cancelSession").attr("disabled", true)
				$(this).parent().find(".actions").find("button.deleteSession").attr("disabled", false)
				$(this).parent().find(".actions").find("button.sessionLogs").attr("disabled", false)
				$(this).parent().removeClass("progressRunning")
			} else if (currentStatus === "Deploying") {
				$(this).css("color", "blue");
				$(this).parent().removeClass("progressRunning")
				$(this).parent().find(".actions").find("button.cancelSession").attr("disabled", false)
				$(this).parent().find(".actions").find("button.deleteSession").attr("disabled", true)
				$(this).parent().find(".actions").find("button.sessionLogs").attr("disabled", true)
			}
			else if (currentStatus === "Running") {
				$(this).text("");
				$(this).parent().find(".actions").find("button.cancelSession").attr("disabled", false)
				$(this).parent().find(".actions").find("button.deleteSession").attr("disabled", true)
				$(this).parent().find(".actions").find("button.sessionLogs").attr("disabled", true)
				$(this).append("<svg>")
				if (!$(this).parent().hasClass('progressRunning')) {
					startStatusQuery(serverUrl, $(this).parent().find(".id").text(), selectedNode, graph_update_handler,
						status_update_handler, 1000);
					$(this).parent().addClass("progressRunning")
				}
			} else if (currentStatus === "Finished") {
				$(this).css("color", "#00af28");
				$(this).parent().find(".actions").find("button.cancelSession").attr("disabled", true)
				$(this).parent().find(".actions").find("button.deleteSession").attr("disabled", false)
				$(this).parent().find(".actions").find("button.sessionLogs").attr("disabled", false)
				$(this).parent().removeClass("progressRunning")
			} else if (currentStatus === "Pristine") {
				$(this).css("color", "#b93a46");
				$(this).parent().find(".actions").find("button.cancelSession").attr("disabled", true)
				$(this).parent().find(".actions").find("button.deleteSession").attr("disabled", false)
				$(this).parent().find(".actions").find("button.sessionLogs").attr("disabled", true)
				$(this).parent().removeClass("progressRunning")
			} else {
				$(this).css("color", "purple");
				$(this).parent().find(".actions").find("button.cancelSession").attr("disabled", true)
				$(this).parent().find(".actions").find("button.deleteSession").attr("disabled", false)
				$(this).parent().find(".actions").find("button.sessionLogs").attr("disabled", false)
				$(this).parent().removeClass("progressRunning")
			}
		})

		refreshBtn.attr('disabled', null);

		if (!(typeof delay === 'undefined')) {
			var loadSessionTimer = d3.timer(function () {
				loadSessions(serverUrl, tbodyEl, refreshBtn, selectedNode, delay);
				loadSessionTimer.stop()
				return;
			}, delay);
		}
	});
}


function loadPastSessions(serverUrl, tbodyEl, refreshBtn, selectedNode, delay) {

	// console.log("Inside loadSessions");
	refreshBtn.attr('disabled');
	// Support for node query forwarding
	var url = serverUrl + '/api';
	if (selectedNode) {
		url += '/node/' + selectedNode;
	}
	url += '/past_sessions';

	var sessionLink = null;

	var DimSessionLink = function (s) {
		var url = 'session?sessionId=' + s;
		if (selectedNode) { url += '&node=' + selectedNode; }
		var dimUrlQuery = new URL(window.location.href);
		// Temporarily redirect back to DIM window until we provide 
		// past session information. 
		return dimUrlQuery;	
	};

	d3.json(url).then(function (response, error) {

		if (error) {
			console.error(error)
			refreshBtn.attr('disabled', null);
			return
		}
		var sessions = response;
		sessions.sort(function comp(a, b) {
			return (a.sessionId > b.sessionId) ? -1 : (a.sessionId < b.sessionId);
		});
		var rows = tbodyEl.selectAll('tr').data(sessions);
		rows.exit().remove();
		rows.enter().append('tr');
		rows.exit().transition().delay(0).duration(500).style('opacity', 0.0).remove();
		rows.enter().append('tr').style('opacity', 0.0).transition().delay(0).duration(500).style('opacity', 1.0);

		fillDmTable(sessions, tbodyEl, sessionLink, DimSessionLink, null, null, false, false);
		//progressbars in dim

		// const width = $('#pastSessionsTable').find('.status').innerWidth();

		refreshBtn.attr('disabled', null);

		if (!(typeof delay === 'undefined')) {
			var loadPassSessionTimer = d3.timer(function () {
				loadPastSessions(serverUrl, tbodyEl, refreshBtn, selectedNode, delay);
				loadPastSessionTimer.stop()
				return;
			}, delay);
		}
	});

}


function fillDmTable(
	sessions,
	tbodyEl,
	sessionLink,
	DimSessionLink,
	cancelBtnSessionId,
	deleteBtnSessionId,
	displayStatus=true,
	displaySize=true,
	hashCode) {
	var rows = tbodyEl.selectAll('tr').data(sessions);
	var idCells = rows.selectAll('td.id').data(function values(s) { return [s.sessionId]; });
	idCells.enter().append('td').classed('id', true).text(String)
	idCells.text(String)
	idCells.exit().remove()

<<<<<<< HEAD
=======
	if (displayStatus)
	{
>>>>>>> 5195ed4a
		var statusCells = rows.selectAll('td.status').data(function values(s) { return [uniqueSessionStatus(s.status)]; });
		statusCells.enter().append('td').classed('status', true).text(function (s) { return sessionStatusToString(s); })
		statusCells.text(function (s) { return sessionStatusToString(s) })
		statusCells.exit().remove()
<<<<<<< HEAD

=======
	}
	if (displaySize)
	{
>>>>>>> 5195ed4a
		var sizeCells = rows.selectAll('td.size').data(function values(s) { return [s.size]; });
		sizeCells.enter().append('td').classed('size', true).text(String)
		sizeCells.text(String)
		sizeCells.exit().remove()
<<<<<<< HEAD


=======
	}
>>>>>>> 5195ed4a

	statusCells = rows.selectAll('td.details').data(function values(s) { return [s.sessionId]; });
	statusCells.enter().append('td').classed('details', true)
		.append('a').attr('href', DimSessionLink)
		.append('span').classed('fa fa-share', true)
	statusCells.select('a').attr('href', DimSessionLink)
	statusCells.exit().remove()

	var actionCells = rows.selectAll('td.actions').data(function values(s) { return [s.sessionId]; });
<<<<<<< HEAD
=======
	if (cancelBtnSessionId != null && deleteBtnSessionId != null)
	{
>>>>>>> 5195ed4a
		actionCells.enter().append('td').classed('actions', true)
			// .html('<button id="'+cancelBtnSessionId+'"class="btn btn-secondary" type="button" onclick="cancel_session(serverUrl,"false",this.id)">cancel</button>')
			// .html('<button id="'+deleteBtnSessionId+'"class="btn btn-secondary" type="button" onclick="cancel_session(serverUrl,"false",this.id)">delete</button>')
			.append("button").attr('id', cancelBtnSessionId)
			.attr("type", 'button').attr('class', 'btn btn-secondary cancelSession fa fa-ban').attr('onclick', '(cancel_session(serverUrl,"false",this.id))')
			.attr('data-bs-toggle', 'tooltip').attr('data-bs-placement', 'bottom').attr('title', 'cancel ongoing session')
			.select(function () { return this.parentNode.appendChild(this.cloneNode(true)); })
			.attr('id', deleteBtnSessionId)
			.attr("type", 'button').attr('class', 'btn btn-secondary deleteSession fa fa-trash').attr('onclick', '(delete_session(serverUrl,"false",this.id))')
			.attr('data-bs-toggle', 'tooltip').attr('data-bs-placement', 'bottom').attr('title', 'Delete session')
		//log button ready for linking
		// .select(function() { return this.parentNode.appendChild(this.cloneNode(true)); })
		// .attr('id', "logs")
		// .attr("type", 'button').attr('class', 'btn btn-secondary sessionLogs fa fa-file-text').attr('onclick', '(delete_session(serverUrl,"false",this.id))')
		// .attr( 'data-bs-toggle','tooltip').attr('data-bs-placement','bottom').attr('title','Show session logs')
		actionCells.selectAll('button')
		actionCells.exit().remove()
<<<<<<< HEAD

=======
	}
>>>>>>> 5195ed4a

	$("button").tooltip({

		boundary: 'window',
		trigger: 'hover',
		delay: { "show": 800, "hide": 100 }
	});
}

function handleFetchErrors(response) {
	if (!response.ok) {
		throw Error(response.statusText);
	}
	return response;
}

function promptNewSession(serverUrl, tbodyEl, refreshBtn) {
	bootbox.prompt("Session ID", function (sessionId) {
		if (sessionId == null) {
			return;
		}
		fetch(serverUrl + '/api/sessions', {
			method: 'POST',
			headers: {
				'Content-Type': 'application/json',
			},
			body: JSON.stringify({ sessionId: sessionId })
		})
			.then(handleFetchErrors)
			.then(function (response) {
				response => response.json()
				loadSessions(serverUrl, tbodyEl, refreshBtn, null)
			})
			.catch(function (error) {
				console.error(error)
				bootbox.alert('An error occurred while creating session ' + sessionId + ': ' + error.responseText)
				return
			});
	});
}

function drawGraphForDrops(g, drawGraph, oids, doSpecs) {

	// Keep track of modifications to see if we need to re-draw
	var modified = false;

	// #1: create missing nodes in the graph
	// Because oids is sorted, they will be created in oid order
	var time0 = new Date().getTime();
	for (var idx in oids) {
		if (oids[idx] != 'reprodata') {
			var doSpec = doSpecs[oids[idx]];
			modified |= _addNode(g, doSpec);
		}
	}

	var time1 = new Date().getTime();
	console.log('Took %d [ms] to create the nodes', (time1 - time0))

	// #2: establish missing relationships
	console.log(doSpecs)
	for (var idx in oids) {

		var doSpec = doSpecs[oids[idx]];
		var lhOid = doSpec.oid;

		// x-to-many relationships producing lh->rh edges
		for (var relIdx in TO_MANY_LTR_RELS) {
			var rel = TO_MANY_LTR_RELS[relIdx];
			if (rel in doSpec) {
				for (var rhOid in doSpec[rel]) {
					if (rhOid.constructor == Object) {
						rhOid = Object.keys(rhOid)[0]
					} modified |= _addEdge(g, lhOid, doSpec[rel][rhOid]);
				}
			}
		}
		// x-to-many relationships producing rh->lh edges
		for (var relIdx in TO_MANY_RTL_RELS) {
			var rel = TO_MANY_RTL_RELS[relIdx];
			if (rel in doSpec) {
				for (var rhOid in doSpec[rel]) {
					modified |= _addEdge(g, doSpec[rel][rhOid], lhOid);
				}
			}
		}
		// there currently are no x-to-one relationships producing rh->lh edges
		// there currently are no x-to-one relationships producing lh->rh edges
	}

	var time2 = new Date().getTime();
	console.log('Took %d [ms] to create the edges', (time2 - time1))

	if (modified) {
		drawGraph();
	}

	var time3 = new Date().getTime();
	console.log('Took %d [ms] to draw the hole thing', (time3 - time2))

	zoomFit()
}

function setStatusColor(status) {
	if (status === "Cancelled") {
		$("#session-status").css("color", "grey");
		$("#cancelBtn").hide();
	} else if (status === "Running") {
		$("#session-status").css("color", "#ecde7b");
	} else {
		$("#session-status").css("color", "lime");
		$("#cancelBtn").hide();
	}
}

/**
 * Starts a regular background task that retrieves the current graph
 * specification from the REST server until the session's status is either
 * DEPLOYING or RUNNING, in which case no more graph structure changes are
 * expected.
 *
 * Using the graph specification received from the server the given callback
 * is invoked, which may use the information as necessary.
 *
 * Once the status of the session is RUNNING or DEPLOYING, this task should not
 * scheduled anymore, and #startGraphStatusUpdates is called instead.
 *
 */
function startStatusQuery(serverUrl, sessionId, selectedNode, graph_update_handler,
	status_update_handler, delay) {
	// Support for node query forwarding
	var url = serverUrl + '/api';
	if (selectedNode) {
		url += '/node/' + selectedNode;
	}
	url += '/sessions/' + sessionId;
	var updateGraphDelayTimerActive = false;
	var updateGraphDelayTimer;

	function updateGraph() {
		d3.json(url).then(function (sessionInfo, error) {
			if (error) {
				console.log("error")
				console.error(error);
				return;
			}

			var doSpecs = sessionInfo['graph'];
			var status = uniqueSessionStatus(sessionInfo['status']);
			d3.select('#session-status').text(sessionStatusToString(status));
			setStatusColor(sessionStatusToString(status));

			var oids = Object.keys(doSpecs);
			if (oids.length > 0) {
				// Get sorted oids
				oids.sort();
				graph_update_handler(oids, doSpecs);
			}

			// During PRISITINE and BUILDING we need to update the graph structure
			// During DEPLOYING we call ourselves again anyway, because we need
			// to know when we go to RUNNING.
			// During RUNNING (or potentially FINISHED/CANCELLED, if the execution is
			// extremely fast) we need to start updating the status of the graph
			if (status == 3 || status == 4 || status == 5) {
				startGraphStatusUpdates(serverUrl, sessionId, selectedNode, delay,
					status_update_handler);
			}
			else if (status == 0 || status == 1 || status == 2 || status == -1) {
				// schedule a new JSON request
				updateGraphDelayTimer = d3.timer(updateGraph, delay);
				updateGraphDelayTimerActive = true;
			}

		})
		// This makes d3.timer invoke us only once
		// return true;
		if (updateGraphDelayTimerActive === true) {
			updateGraphDelayTimer.stop();
			updateGraphDelayTimerActive = false;
		};
		updateGraphTimer.stop();
		return;
	}
	var updateGraphTimer = d3.timer(updateGraph);
}

function _addNode(g, doSpec) {

	if (g.hasNode(g)) {
		return false;
	}

	var typeClass = doSpec.type;
	var typeShape = TYPE_SHAPES[doSpec.type];
	var notes = '';
	// console.log('Drop type', doSpec.type)
	if (doSpec.name) {
		notes = "<span>" + doSpec.name + "</span>"
	}
	if (doSpec.type == 'app') {
		var nameParts = doSpec.app.split('.');
		notes += nameParts[nameParts.length - 1];
	}
	else if (doSpec.type == 'socket') {
		notes += 'port: ' + doSpec.port;
	}
	else if (doSpec.type == 'plain') {
		notes += 'storage: ' + doSpec.storage;
	}

	var oid = doSpec.oid;
	var html = '<div class="drop-label ' + typeShape + '" id="id_' + oid + '">';
	html += '<span class="notes">' + notes + '</span>';
    oid_date = doSpec.oid.split("_")[0];
	human_readable_id = oid_date + "_" + doSpec.humanReadableKey.toString()
	html += '<span style="font-size: 13px;">' + human_readable_id + '</span>';
	html += "</div>";
	g.setNode(oid, {
		labelType: "html",
		label: html,
		rx: 5,
		ry: 5,
		padding: 0,
		class: typeClass,
		shape: typeShape
	});
	return true;
}

function _addEdge(g, fromOid, toOid) {
	if (fromOid.constructor == Object) {
		fromOid = Object.keys(fromOid)[0]
	}
	if (toOid.constructor == Object) {
		toOid = Object.keys(toOid)[0]
	} if (g.hasEdge(fromOid, toOid)) {
		return false;
	}
	if (!g.hasNode(fromOid)) {
		console.error('No DROP found with oid ' + fromOid);
		return false;
	}
	if (!g.hasNode(toOid)) {
		console.error('No DROP found with oid ' + toOid);
		return false;
	}
	g.setEdge(fromOid, toOid, { width: 40 });
	return true;
}


/**
 * Starts a regular background task that retrieves the current status of the
 * graph from the REST server, updating the current display to show the correct
 * colors
 */
function startGraphStatusUpdates(serverUrl, sessionId, selectedNode, delay,
	status_update_handler) {
	// Support for node query forwarding
	var url = serverUrl + '/api';
	if (selectedNode) {
		url += '/node/' + selectedNode;
	}
	url += '/sessions/' + sessionId + '/graph/status';
	var updateStatesDelayTimerActive = false;
	var updateStatesDelayTimer;

	function updateStates() {
		d3.json(url).then(function (response, error) {
			if (error) {
				console.error(error);
				return;
			}
			// Change from {B:{status:2,execStatus:0}, A:{status:1}, ...}
			//          to [{status:1},{status:2,execStatus:0}...]
			// (i.e., sort by key and get values only)
			var keys = Object.keys(response);
			keys.sort();
			var statuses = keys.map(function (k) { return response[k] });
			// console.log(statuses)
			// This works assuming that the status list comes in the same order
			// that the graph was created, which is true
			// Anyway, we could double-check in the future
			status_update_handler(statuses);

			var allCompleted = statuses.reduce(function (prevVal, curVal, idx, arr) {
				var cur_status = get_status_name(curVal);
				return prevVal && (cur_status == 'completed' || cur_status == 'finished' || cur_status == 'error' || cur_status == 'cancelled' || cur_status == 'skipped' || cur_status == 'deleted' || cur_status == 'expired');
			}, true);
			if (!allCompleted) {
				updateStatesDelayTimer = d3.timer(updateStates, delay);
				updateStatesDelayTimerActive = true
			}
			else {
				// A final update on the session's status
				d3.json(serverUrl + '/api/sessions/' + sessionId + '/status').then(function (status, error) {
					if (error) {
						console.error(error);
						return;
					}
					d3.select('#session-status').text(sessionStatusToString(uniqueSessionStatus(status)));
					setStatusColor(sessionStatusToString(uniqueSessionStatus(status)));
				});
			}
		})

		if (updateStatesDelayTimerActive === true) {
			updateStatesDelayTimer.stop();
			updateStatesDelayTimerActive = false;
		};
		stateUpdateTimer.stop();
		return;
	}
	var stateUpdateTimer = d3.timer(updateStates);
}

/**
 * Determine, based on the numerical status, if the associated session can be cancelled.
 *
 * @param status  the numerical status of the associated session.
 * @returns {boolean}  true if it can be cancelled and false otherwise.
 */
function does_status_allow_cancel(status) {
	// During RUNNING we can cancel
	if (uniqueSessionStatus(status) == 3) {
		return true;
	} else {
		return false;
	}
}

function sessionId_from_buttonId(buttonId) {
	//getting session id from sibling in table using js
	button = "#" + buttonId
	sessionId = $(button).parent().parent().find("td.details").find('a').attr("href")
	sessionId = sessionId.split("=")
	sessionId = sessionId[1].split("&")
	sessionId = sessionId[0]
	return sessionId
}

/**
 * Cancel the given sessionId using the provided information.
 *
 * @param serverUrl to use for the REST API
 * @param sessionId to cancel
 * @param cancelSessionBtn that initiated the cancel
 */
//  function cancel_session(serverUrl, sessionId, cancelSessionBtn) {
function cancel_session(serverUrl, sessionId, buttonId) {
	if (sessionId === "false") {
		//getting session id from sibling in table using js
		button = "#" + buttonId
		sessionId = sessionId_from_buttonId(buttonId)
		cancelSessionBtn = $(button)
	} else {
		cancelSessionBtn = buttonId
	}

	var url = serverUrl + '/api';
	url += '/sessions/' + sessionId;

	d3.json(url).then(function (sessionInfo, error) {

		if (error) {
			//bootbox.alert(error);
			console.error(error);
			return;
		}

		if (does_status_allow_cancel(sessionInfo['status'])) {
			bootbox.alert("Cancel of " + sessionId + " in progress.");
			url += '/cancel';
			cancelSessionBtn.attr('disabled', null);

			d3.json(url, {
				method: 'POST',
				headers: {
					"Content-type": "application/json; charset=UTF-8"
				},
				body: JSON.stringify(function (response, error) {
					// We don't expect a response so ignoring it.

					if (error) {
						console.log(response)
						console.error(error)
						return
					}

					cancelSessionBtn.attr('disabled', null);
				})
			});

			d3.select('#session-status').text("Cancelled");
			setStatusColor("Cancelled");
		} else {
			// display an error
			bootbox.alert("Can't cancel " + sessionId + " unless it is RUNNING.");
		}
	})
}

/**
 * Delete the given sessionId using the provided information.
 *
 * @param serverUrl to use for the REST API
 * @param sessionId to delete
 * @param deleteSessionBtn that initiated the delete
 */
//  function delete_session(serverUrl, sessionId, deleteSessionBtn) {
function delete_session(serverUrl, sessionId, buttonId) {
	if (sessionId === "false") {
		//getting session id from sibling in table using js
		button = "#" + buttonId
		sessionId = sessionId_from_buttonId(buttonId)
		deleteSessionBtn = $(button)
	} else {
		deleteSessionBtn = buttonId
	}

	var url = serverUrl + '/api';
	url += '/sessions/' + sessionId;

	d3.json(url).then(function (sessionInfo, error) {

		if (error) {
			//bootbox.alert(error);
			console.error(error);
			return;
		}

		if (!does_status_allow_cancel(sessionInfo['status'])) {
			bootbox.confirm("Do you really want to delete this session?", function (result) {
				if (result) {

					deleteSessionBtn.attr('disabled', null);

					d3.json(url, {
						method: 'DELETE',
						headers: {
							"Content-type": "application/json; charset=UTF-8"
						},
						body: JSON.stringify(function (response, error) {
							// We don't expect a response so ignoring it.

							if (error) {
								console.log(response)
								console.error(error)
								return
							}
						})
					});
				}
			});
		} else {
			// display an error
			bootbox.alert("Can't delete " + sessionId + "! It is still RUNNING.");
		}
	})
}<|MERGE_RESOLUTION|>--- conflicted
+++ resolved
@@ -373,32 +373,20 @@
 	idCells.text(String)
 	idCells.exit().remove()
 
-<<<<<<< HEAD
-=======
 	if (displayStatus)
 	{
->>>>>>> 5195ed4a
 		var statusCells = rows.selectAll('td.status').data(function values(s) { return [uniqueSessionStatus(s.status)]; });
 		statusCells.enter().append('td').classed('status', true).text(function (s) { return sessionStatusToString(s); })
 		statusCells.text(function (s) { return sessionStatusToString(s) })
 		statusCells.exit().remove()
-<<<<<<< HEAD
-
-=======
 	}
 	if (displaySize)
 	{
->>>>>>> 5195ed4a
 		var sizeCells = rows.selectAll('td.size').data(function values(s) { return [s.size]; });
 		sizeCells.enter().append('td').classed('size', true).text(String)
 		sizeCells.text(String)
 		sizeCells.exit().remove()
-<<<<<<< HEAD
-
-
-=======
-	}
->>>>>>> 5195ed4a
+	}
 
 	statusCells = rows.selectAll('td.details').data(function values(s) { return [s.sessionId]; });
 	statusCells.enter().append('td').classed('details', true)
@@ -408,11 +396,8 @@
 	statusCells.exit().remove()
 
 	var actionCells = rows.selectAll('td.actions').data(function values(s) { return [s.sessionId]; });
-<<<<<<< HEAD
-=======
 	if (cancelBtnSessionId != null && deleteBtnSessionId != null)
 	{
->>>>>>> 5195ed4a
 		actionCells.enter().append('td').classed('actions', true)
 			// .html('<button id="'+cancelBtnSessionId+'"class="btn btn-secondary" type="button" onclick="cancel_session(serverUrl,"false",this.id)">cancel</button>')
 			// .html('<button id="'+deleteBtnSessionId+'"class="btn btn-secondary" type="button" onclick="cancel_session(serverUrl,"false",this.id)">delete</button>')
@@ -430,11 +415,7 @@
 		// .attr( 'data-bs-toggle','tooltip').attr('data-bs-placement','bottom').attr('title','Show session logs')
 		actionCells.selectAll('button')
 		actionCells.exit().remove()
-<<<<<<< HEAD
-
-=======
-	}
->>>>>>> 5195ed4a
+	}
 
 	$("button").tooltip({
 
