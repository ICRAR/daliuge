--- conflicted
+++ resolved
@@ -637,10 +637,6 @@
 	}
     url = url.replace("api/","") + "/graph/drop/" +  doSpec.oid;
     let link = "<a href=" + url +  " target='_blank'>Details</a>";
-<<<<<<< HEAD
-	var oid = doSpec.oid;
-=======
->>>>>>> 117d50e5
 	var html = '<div class="drop-label ' + typeShape + '" id="id_' + oid + '">';
 	html += '<span class="notes">' + notes + '</span>';
     oid_date = doSpec.oid.split("_")[0];
