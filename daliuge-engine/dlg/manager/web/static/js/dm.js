//
//    ICRAR - International Centre for Radio Astronomy Research
//    (c) UWA - The University of Western Australia, 2015
//    Copyright by UWA (in the framework of the ICRAR)
//    All rights reserved
//
//    This library is free software; you can redistribute it and/or
//    modify it under the terms of the GNU Lesser General Public
//    License as published by the Free Software Foundation; either
//    version 2.1 of the License, or (at your option) any later version.
//
//    This library is distributed in the hope that it will be useful,
//    but WITHOUT ANY WARRANTY; without even the implied warranty of
//    MERCHANTABILITY or FITNESS FOR A PARTICULAR PURPOSE.  See the GNU
//    Lesser General Public License for more details.
//
//    You should have received a copy of the GNU Lesser General Public
//    License along with this library; if not, write to the Free Software
//    Foundation, Inc., 59 Temple Place, Suite 330, Boston,
//    MA 02111-1307  USA
//

<<<<<<< HEAD
var SESSION_STATUS = ['Pristine', 'Building', 'Deploying', 'Running', 'Finished', 'Cancelled']
var STATUS_CLASSES = ['initialized', 'writing', 'completed', 'error', 'expired', 'deleted', 'cancelled']
var EXECSTATUS_CLASSES = ['not_run', 'running', 'finished', 'error', 'cancelled']
var TYPE_CLASSES = ['app', 'container', 'socket', 'plain']
var TYPE_SHAPES = {app: 'rect', container: 'parallelogram', socket: 'parallelogram', plain: 'parallelogram'}
=======
var SESSION_STATUS     = ['Pristine', 'Building', 'Deploying', 'Running', 'Finished', 'Cancelled']
var STATUS_CLASSES     = ['initialized', 'writing', 'completed', 'error', 'expired', 'deleted', 'cancelled', 'skipped']
var EXECSTATUS_CLASSES = ['not_run', 'running', 'finished', 'error', 'cancelled', 'skipped']
var TYPE_CLASSES       = ['app', 'container', 'socket', 'plain']
var TYPE_SHAPES        = {app:'rect', container:'parallelogram', socket:'parallelogram', plain:'parallelogram'}
>>>>>>> 1e14afb5

var TO_MANY_LTR_RELS = ['consumers', 'streamingConsumers', 'outputs']
var TO_MANY_RTL_RELS = ['inputs', 'streamingInputs', 'producers']

function get_status_name(s) {
    if (typeof s.execStatus != 'undefined') {
        return EXECSTATUS_CLASSES[s.execStatus];
    } else {
        return STATUS_CLASSES[s.status];
    }
}

function uniqueSessionStatus(status) {

    // If we are querying one of the Composite Managers (like the DIM or the MM)
    // we need to reduce the individual session status to a single one for display
    if (status != null && typeof status === 'object') {

        // Reduce, reduce, reduce
        while (true) {

            // Get the values from the status object
            status = Object.keys(status).map(function (k) {
                return status[k]
            });

            // If the values in the resulting array are not objects then
            // we already hit the bottom level and we have simply numbers
            // in the array
            if (typeof status[0] !== 'object') {
                break;
            }

            // Otherwise, we create an object which consists on the merged
            // objects contained in the array
            // e.g., [{a:'b'}, {b:'c'}] -> {a:'b', b:'c'}
            // After that we're OK for the next iteration
            status = status.reduce(
                function (prev, v, idx, array) {
                    if (idx == 0) {
                        return v;
                    }
                    for (var attrname in prev) {
                        v[attrname] = prev[attrname];
                    }
                    return v;
                }
            )
        }

        // Reduce to single common value if possible
        // "Finished" and "Running" reduce to "Running"
        // Otherwise we reduce to -1, which we interpret as "Indeterminate"
        return status.reduce(
            function (prev, v, idx, array) {
                if (prev == -1) {
                    return -1;
                } else if (prev == 3 && v == 4 || prev == 4 && v == 3) {
                    return 3;
                }
                return (prev == v) ? v : -1;
            }
        );
    }

    // otherwise we simply return the status, which should be an integer
    return status;
}

function sessionStatusToString(status) {
    return (status == -1) ? 'Indeterminate' : SESSION_STATUS[status];
}

function getRender() {

<<<<<<< HEAD
    var render = new dagreD3.render();

    // Add our custom shape (parallelogram, similar to the PIP PDR document)
    render.shapes().parallelogram = function (parent, bbox, node) {
        var w = bbox.width,
            h = bbox.height,
            points = [
                {x: 0, y: 0},
                {x: w * 0.8, y: 0},
                {x: w, y: -h},
                {x: w * 0.2, y: -h},
            ];
        var shapeSvg = parent.insert("polygon", ":first-child")
            .attr("points", points.map(function (d) {
                return d.x + "," + d.y;
            }).join(" "))
            .attr("transform", "translate(" + (-w / 2) + "," + (h / 2) + ")");

        node.intersect = function (point) {
            return dagreD3.intersect.polygon(node, points, point);
        };

        return shapeSvg;
    };

    return render;
=======
	var render = new dagreD3.render();

	// Add our custom shape (parallelogram, similar to the PIP PDR document)
	render.shapes().parallelogram = function(parent, bbox, node) {
		var w = bbox.width,
		h = bbox.height,
		points = [
		    { x: 0,     y: 0},
		    { x: w*0.8, y: 0},
		    { x: w,     y: -h},
		    { x: w*0.2, y: -h},
		];
		var shapeSvg = parent.insert("polygon", ":first-child")
		.attr("points", points.map(function(d) { return d.x + "," + d.y; }).join(" "))
		.attr("transform", "translate(" + (-w/2) + "," + (h/2) + ")");

		node.intersect = function(point) {
			return dagreD3.intersect.polygon(node, points, point);
		};

		return shapeSvg;
	};
	console.log("returning render")
	return render;
>>>>>>> 1e14afb5
}

function loadSessions(serverUrl, tbodyEl, refreshBtn, selectedNode, delay) {

<<<<<<< HEAD
    refreshBtn.attr('disabled');

    // Support for node query forwarding
    var url = serverUrl + '/api';
    if (selectedNode) {
        url += '/nodes/' + selectedNode;
    }
    url += '/sessions';

    var sessionLink = function (s) {
        var url = 'session?sessionId=' + s;
        if (selectedNode) {
            url += '&node=' + selectedNode;
        }
        return url;
    };

    var cancelBtnSessionId = function (s) {
        console.log(hashCode(s))
        return "cancelBtn" + hashCode(s);
    };

    var hashCode = function (s) {
        return s.split("").reduce(function (a, b) {
            a = ((a << 5) - a) + b.charCodeAt(0);
            return a & a
        }, 0);
    }

    d3.json(url, function (error, response) {
        if (error) {
            console.error(error)
            refreshBtn.attr('disabled', null);
            return
        }

        var sessions = response;
        sessions.sort(function comp(a, b) {
            return (a.sessionId < b.sessionId) ? -1 : (a.sessionId > b.sessionId);
        });
        console.log(sessions[0]);
        var rows = tbodyEl.selectAll('tr').data(sessions);
        rows.exit().transition().delay(0).duration(500).style('opacity', 0.0).remove();
        rows.enter().append('tr').style('opacity', 0.0).transition().delay(0).duration(500).style('opacity', 1.0);

        var idCells = rows.selectAll('td.id').data(function values(s) {
            return [s.sessionId];
        });
        idCells.enter().append('td').classed('id', true).text(String)
        idCells.text(String)
        idCells.exit().remove()

        var statusCells = rows.selectAll('td.status').data(function values(s) {
            return [uniqueSessionStatus(s.status)];
        });
        statusCells.enter().append('td').classed('status', true).text(function (s) {
            return sessionStatusToString(s);
        })
        statusCells.text(function (s) {
            return sessionStatusToString(s)
        })
        statusCells.exit().remove()

        var sizeCells = rows.selectAll('td.size').data(function values(s) {
            return [s.size];
        });
        sizeCells.enter().append('td').classed('size', true).text(String)
        sizeCells.text(String)
        sizeCells.exit().remove()

        statusCells = rows.selectAll('td.details').data(function values(s) {
            return [s.sessionId];
        });
        statusCells.enter().append('td').classed('details', true)
            .append('a').attr('href', sessionLink)
            .append('span').classed('glyphicon glyphicon-share-alt', true)
        statusCells.select('a').attr('href', sessionLink)
        statusCells.exit().remove()

        var actionCells = rows.selectAll('td.actions').data(function values(s) {
            return [s.sessionId];
        });
        actionCells.enter().append('td').classed('actions', true)
            .append("button").attr('id', cancelBtnSessionId)
            .attr('type', 'button').attr('class', 'btn btn-default').text('Cancel')
        actionCells.select('button')
        actionCells.exit().remove()

        sessions.forEach(function (session) {
            console.log(session)
            var cancelSessionBtn = d3.select("#cancelBtn" + hashCode(session.sessionId));
            // Listeners for the cancelSession button
            cancelSessionBtn.on('click', function () {
                cancel_session(serverUrl, session.sessionId, cancelSessionBtn);
            });
        })

        refreshBtn.attr('disabled', null);

        if (!(typeof delay === 'undefined')) {
            d3.timer(function () {
                loadSessions(serverUrl, tbodyEl, refreshBtn, selectedNode, delay);
                return true;
            }, delay);
        }
    });
=======
	// console.log("Inside loadSessions");
	refreshBtn.attr('disabled');
	// Support for node query forwarding
	var url = serverUrl + '/api';
	if( selectedNode ) {
		url += '/nodes/' + selectedNode;
	}
	url += '/sessions';

	var sessionLink = function(s) {
		var url = 'session?sessionId=' + s;
		if( selectedNode ) { url += '&node=' + selectedNode; }
		return url;
	};

	var DimSessionLink = function(s) {
		var url = 'session?sessionId=' + s;
		if( selectedNode ) { url += '&node=' + selectedNode; }
		var dimUrlQuery = new URL(window.location.href);
		var dimUrl = dimUrlQuery.searchParams.get("dim_url");
		url+="&dim_url="+dimUrl;
		return url;
	};

	var cancelBtnSessionId = function(s) {
		// console.log(hashCode(s))
		return "cancelBtn" + hashCode(s);
	};

	var deleteBtnSessionId = function(s) {
		// console.log(hashCode(s))
		return "deleteBtn" + hashCode(s);
	};

	var hashCode = function(s){
		return s.split("").reduce(function(a,b){a=((a<<5)-a)+b.charCodeAt(0);return a&a},0);
	}

	d3.json(url).then( function(response,error) {
	
		if( error ) {
			console.error(error)
			refreshBtn.attr('disabled', null);
			return
		}
		var sessions = response;
		sessions.sort(function comp(a,b) {
			return (a.sessionId > b.sessionId) ? -1 : (a.sessionId < b.sessionId);
		});
		var rows = tbodyEl.selectAll('tr').data(sessions);
		rows.exit().remove();
		rows.enter().append('tr');
		rows.exit().transition().delay(0).duration(500).style('opacity',0.0).remove();
		rows.enter().append('tr').style('opacity', 0.0).transition().delay(0).duration(500).style('opacity',1.0);

		fillDmTable(sessions, tbodyEl, sessionLink, DimSessionLink, cancelBtnSessionId, deleteBtnSessionId, hashCode);
		//progressbars in dim

		const width = $('#sessionsTable').find('.status').innerWidth();
        

		var graph_update_handler = function(oids, dropSpecs) {};
		
		var status_update_handler = function(statuses){
			var states = ['completed', 'finished',
		              'running', 'writing',
		              'error', 'expired', 'deleted',
		              'cancelled', 'skipped',
		              'not_run', 'initialized'];
		var states_idx = d3.scalePoint().domain(states).range([0, states.length - 1]);

		var scale = function(x) {
			return Math.round(x * width / statuses.length);
		};

		/* Get total and per-status counts, then normalize to 0-100% */
		var total = statuses.length;
		var status_counts = [0, 0, 0, 0, 0, 0, 0, 0, 0, 0, 0];
		statuses.reduce(function(status_counts, s) {
			var idx = states_idx(get_status_name(s));
			status_counts[idx] = status_counts[idx] + 1;
			return status_counts;
		}, status_counts);

		for (var cumsum = [0], i = 0; i < status_counts.length - 1; i++)
			cumsum[i + 1] = cumsum[i] + status_counts[i];

		status_counts = status_counts.map(function(x, i) {
			
			return [scale(cumsum[i]), scale(x)];
		});
			var rects = d3.select('#sessionsTable .status svg').selectAll('rect').data(status_counts);
			rects.enter().append('rect')
				.style('height', 20).style('width', 0).style('x', 0).style('y', 0)
				// .transition().delay(0).duration(500)
				.style('x', function(d) { return d[0] + 20; })
				.style('width', function(d) { return d[1]; })
				.attr('class', function(d) { return states[status_counts.indexOf(d)]; });
			rects.style('x', function(d) { return d[0] + 20; })
				.style('width', function(d) { return d[1]; })
				.attr('class', function(d) { return states[status_counts.indexOf(d)]; });
			rects.exit().remove();
		};

		
		//update status colours and hide cancel button if finished or cancelled
		$(".status").each(function(){
			var currentStatus = $(this).html()

			if(currentStatus==="Cancelled"){
				$(this).css("color","grey");
				$(this).parent().find(".actions").find("button.cancelSession").attr("disabled",true)
				$(this).parent().find(".actions").find("button.deleteSession").attr("disabled",false)
				$(this).parent().find(".actions").find("button.sessionLogs").attr("disabled",false)
				$(this).parent().removeClass("progressRunning")
			}else if(currentStatus==="Deploying"){
				$(this).css("color","blue");
				$(this).parent().removeClass("progressRunning")
				$(this).parent().find(".actions").find("button.cancelSession").attr("disabled",false)
				$(this).parent().find(".actions").find("button.deleteSession").attr("disabled",true)
				$(this).parent().find(".actions").find("button.sessionLogs").attr("disabled",true)
			}
			else if (currentStatus==="Running") {
				$(this).text("");
				$(this).parent().find(".actions").find("button.cancelSession").attr("disabled",false)
				$(this).parent().find(".actions").find("button.deleteSession").attr("disabled",true)
				$(this).parent().find(".actions").find("button.sessionLogs").attr("disabled",true)
				$(this).append("<svg>")
				if(!$(this).parent().hasClass('progressRunning')){
					startStatusQuery(serverUrl, $(this).parent().find(".id").text(), selectedNode, graph_update_handler,
						status_update_handler, 1000);
					$(this).parent().addClass("progressRunning")
				}
			}else if (currentStatus==="Finished"){
				$(this).css("color","#00af28");
				$(this).parent().find(".actions").find("button.cancelSession").attr("disabled",true)
				$(this).parent().find(".actions").find("button.deleteSession").attr("disabled",false)
				$(this).parent().find(".actions").find("button.sessionLogs").attr("disabled",false)
				$(this).parent().removeClass("progressRunning")
			}else if (currentStatus==="Pristine"){
				$(this).css("color","#b93a46");
				$(this).parent().find(".actions").find("button.cancelSession").attr("disabled",true)
				$(this).parent().find(".actions").find("button.deleteSession").attr("disabled",false)
				$(this).parent().find(".actions").find("button.sessionLogs").attr("disabled",true)
				$(this).parent().removeClass("progressRunning")
			}else{
				$(this).css("color","purple");
				$(this).parent().find(".actions").find("button.cancelSession").attr("disabled",true)
				$(this).parent().find(".actions").find("button.deleteSession").attr("disabled",false)
				$(this).parent().find(".actions").find("button.sessionLogs").attr("disabled",false)
				$(this).parent().removeClass("progressRunning")
			}
		})
		
		refreshBtn.attr('disabled', null);

		if( !(typeof delay === 'undefined') ) {
			var loadSessionTimer = d3.timer(function(){
				loadSessions(serverUrl, tbodyEl, refreshBtn, selectedNode, delay);
				loadSessionTimer.stop()
                return;
			}, delay);
		}
	});
>>>>>>> 1e14afb5
}

function fillDmTable(sessions, tbodyEl, sessionLink, DimSessionLink, cancelBtnSessionId, deleteBtnSessionId, hashCode){
	var rows = tbodyEl.selectAll('tr').data(sessions);
	var idCells = rows.selectAll('td.id').data(function values(s) { return [s.sessionId]; });
	idCells.enter().append('td').classed('id', true).text(String)
	idCells.text(String)
	idCells.exit().remove()

	var statusCells = rows.selectAll('td.status').data(function values(s) { return [uniqueSessionStatus(s.status)]; });
	statusCells.enter().append('td').classed('status', true).text(function(s) { return sessionStatusToString(s); })
	statusCells.text(function(s) {return sessionStatusToString(s)})
	statusCells.exit().remove()

	var sizeCells = rows.selectAll('td.size').data(function values(s) { return [s.size]; });
	sizeCells.enter().append('td').classed('size', true).text(String)
	sizeCells.text(String)
	sizeCells.exit().remove()



	statusCells = rows.selectAll('td.details').data(function values(s) { return [s.sessionId]; });
	statusCells.enter().append('td').classed('details', true)
		.append('a').attr('href', DimSessionLink)
		.append('span').classed('fa fa-share', true)
	statusCells.select('a').attr('href', DimSessionLink)
	statusCells.exit().remove()

	var actionCells = rows.selectAll('td.actions').data(function values(s) { return [s.sessionId]; });
	actionCells.enter().append('td').classed('actions', true)
	// .html('<button id="'+cancelBtnSessionId+'"class="btn btn-secondary" type="button" onclick="cancel_session(serverUrl,"false",this.id)">cancel</button>')
	// .html('<button id="'+deleteBtnSessionId+'"class="btn btn-secondary" type="button" onclick="cancel_session(serverUrl,"false",this.id)">delete</button>')
		.append("button").attr('id', cancelBtnSessionId)
		.attr("type", 'button').attr('class', 'btn btn-secondary cancelSession fa fa-ban').attr('onclick', '(cancel_session(serverUrl,"false",this.id))')
		.attr( 'data-bs-toggle','tooltip').attr('data-bs-placement','bottom').attr('title','cancel ongoing session')
		.select(function() { return this.parentNode.appendChild(this.cloneNode(true)); })
		.attr('id', deleteBtnSessionId)
		.attr("type", 'button').attr('class', 'btn btn-secondary deleteSession fa fa-trash').attr('onclick', '(delete_session(serverUrl,"false",this.id))')
		.attr( 'data-bs-toggle','tooltip').attr('data-bs-placement','bottom').attr('title','Delete session')
		//log button ready for linking
		// .select(function() { return this.parentNode.appendChild(this.cloneNode(true)); })
		// .attr('id', "logs")
		// .attr("type", 'button').attr('class', 'btn btn-secondary sessionLogs fa fa-file-text').attr('onclick', '(delete_session(serverUrl,"false",this.id))')
		// .attr( 'data-bs-toggle','tooltip').attr('data-bs-placement','bottom').attr('title','Show session logs')
	actionCells.selectAll('button')
	actionCells.exit().remove()


$("button").tooltip({

	boundary: 'window',
	trigger : 'hover',
	delay: { "show": 800, "hide": 100 }
});
}

function handleFetchErrors(response) {
    if (!response.ok) {
        throw Error(response.statusText);
    }
    return response;
}

function promptNewSession(serverUrl, tbodyEl, refreshBtn) {
<<<<<<< HEAD
    bootbox.prompt("Session ID", function (sessionId) {
        if (sessionId == null) {
            return;
        }
        var xhr = d3.xhr(serverUrl + '/api/sessions');
        xhr.header("Content-Type", "application/json");
        xhr.post(JSON.stringify({sessionId: sessionId}), function (error, data) {
            if (error != null) {
                console.error(error)
                bootbox.alert('An error occurred while creating session ' + sessionId + ': ' + error.responseText)
                return
            }
            loadSessions(serverUrl, tbodyEl, refreshBtn, null)
        });
    });
=======
	bootbox.prompt("Session ID", function(sessionId) {
		if( sessionId == null ) {
			return;
		}
		fetch(serverUrl + '/api/sessions', {
			method: 'POST',
			headers: {
				'Content-Type': 'application/json',
			},
			body: JSON.stringify({sessionId: sessionId})
		})
		.then(handleFetchErrors)
		.then(function(response){
				response => response.json()
				loadSessions(serverUrl, tbodyEl, refreshBtn, null)
		})
		.catch(function(error){
			console.error(error)
			bootbox.alert('An error occurred while creating session ' + sessionId + ': ' + error.responseText)
			return});
	});
>>>>>>> 1e14afb5
}

function drawGraphForDrops(g, drawGraph, oids, doSpecs) {

    // Keep track of modifications to see if we need to re-draw
    var modified = false;

    // #1: create missing nodes in the graph
    // Because oids is sorted, they will be created in oid order
    var time0 = new Date().getTime();
    for (var idx in oids) {
        var doSpec = doSpecs[oids[idx]];
        modified |= _addNode(g, doSpec);
    }

    var time1 = new Date().getTime();
    console.log('Took %d [ms] to create the nodes', (time1 - time0))

    // #2: establish missing relationships
    for (var idx in oids) {
        var doSpec = doSpecs[oids[idx]];
        var lhOid = doSpec.oid;

        // x-to-many relationships producing lh->rh edges
        for (var relIdx in TO_MANY_LTR_RELS) {
            var rel = TO_MANY_LTR_RELS[relIdx];
            if (rel in doSpec) {
                for (var rhOid in doSpec[rel]) {
                    modified |= _addEdge(g, lhOid, doSpec[rel][rhOid]);
                }
            }
        }
        // x-to-many relationships producing rh->lh edges
        for (var relIdx in TO_MANY_RTL_RELS) {
            var rel = TO_MANY_RTL_RELS[relIdx];
            if (rel in doSpec) {
                for (var rhOid in doSpec[rel]) {
                    modified |= _addEdge(g, doSpec[rel][rhOid], lhOid);
                }
            }
        }
        // there currently are no x-to-one relationships producing rh->lh edges
        // there currently are no x-to-one relationships producing lh->rh edges
    }

    var time2 = new Date().getTime();
    console.log('Took %d [ms] to create the edges', (time2 - time1))

    if (modified) {
        drawGraph();
    }

    var time3 = new Date().getTime();
    console.log('Took %d [ms] to draw the hole thing', (time3 - time2))

    zoomFit()
}

function setStatusColor(status){
		if(status==="Cancelled"){
			$("#session-status").css("color","grey");
			$("#cancelBtn").hide();
		}else if (status==="Running") {
			$("#session-status").css("color","#ecde7b");
		}else{
			$("#session-status").css("color","lime");
			$("#cancelBtn").hide();
		}
}

/**
 * Starts a regular background task that retrieves the current graph
 * specification from the REST server until the session's status is either
 * DEPLOYING or RUNNING, in which case no more graph structure changes are
 * expected.
 *
 * Using the graph specification received from the server the given callback
 * is invoked, which may use the information as necessary.
 *
 * Once the status of the session is RUNNING or DEPLOYING, this task should not
 * scheduled anymore, and #startGraphStatusUpdates is called instead.
 *
 */
function startStatusQuery(serverUrl, sessionId, selectedNode, graph_update_handler,
                          status_update_handler, delay) {
<<<<<<< HEAD

    // Support for node query forwarding
    var url = serverUrl + '/api';
    if (selectedNode) {
        url += '/nodes/' + selectedNode;
    }
    url += '/sessions/' + sessionId;

    function updateGraph() {

        d3.json(url, function (error, sessionInfo) {

            if (error) {
                console.error(error);
                return;
            }

            var doSpecs = sessionInfo['graph'];
            var status = uniqueSessionStatus(sessionInfo['status']);
            d3.select('#session-status').text(sessionStatusToString(status));

            var oids = Object.keys(doSpecs);
            if (oids.length > 0) {
                // Get sorted oids
                oids.sort();
                graph_update_handler(oids, doSpecs);
            }

            // During PRISITINE and BUILDING we need to update the graph structure
            // During DEPLOYING we call ourselves again anyway, because we need
            // to know when we go to RUNNING.
            // During RUNNING (or potentially FINISHED/CANCELLED, if the execution is
            // extremely fast) we need to start updating the status of the graph
            if (status == 3 || status == 4 || status == 5) {
                startGraphStatusUpdates(serverUrl, sessionId, selectedNode, delay,
                    status_update_handler);
            } else if (status == 0 || status == 1 || status == 2 || status == -1) {
                // schedule a new JSON request
                d3.timer(updateGraph, delay);
            }

        })
        // This makes d3.timer invoke us only once
        return true;
    }

    d3.timer(updateGraph);
=======
	// Support for node query forwarding
	var url = serverUrl + '/api';
	if( selectedNode ) {
		url += '/nodes/' + selectedNode;
	}
	url += '/sessions/' + sessionId;
    var updateGraphDelayTimerActive = false;
    var updateGraphDelayTimer;

	function updateGraph() {
		d3.json(url).then( function(sessionInfo,error) {
			if (error) {
                console.log("error")
				console.error(error);
				return;
			}
            
			var doSpecs = sessionInfo['graph'];
			var status  = uniqueSessionStatus(sessionInfo['status']);
			d3.select('#session-status').text(sessionStatusToString(status));
			setStatusColor(sessionStatusToString(status));

			var oids = Object.keys(doSpecs);
			if( oids.length > 0 ) {
				// Get sorted oids
				oids.sort();
				graph_update_handler(oids, doSpecs);
			}

			// During PRISITINE and BUILDING we need to update the graph structure
			// During DEPLOYING we call ourselves again anyway, because we need
			// to know when we go to RUNNING.
			// During RUNNING (or potentially FINISHED/CANCELLED, if the execution is
			// extremely fast) we need to start updating the status of the graph
			if (status == 3 || status == 4 || status == 5) {
				startGraphStatusUpdates(serverUrl, sessionId, selectedNode, delay,
				                        status_update_handler);
			}
			else if( status == 0 || status == 1 || status == 2 || status == -1 ){
				// schedule a new JSON request
				updateGraphDelayTimer = d3.timer(updateGraph, delay);
                updateGraphDelayTimerActive = true;
			}

		})
		// This makes d3.timer invoke us only once
		// return true;
        if(updateGraphDelayTimerActive === true){
            updateGraphDelayTimer.stop();
            updateGraphDelayTimerActive = false;
        };
        updateGraphTimer.stop();
        return;
	}
	var updateGraphTimer = d3.timer(updateGraph);
>>>>>>> 1e14afb5
}

function _addNode(g, doSpec) {

<<<<<<< HEAD
    if (g.hasNode(g)) {
        return false;
    }

    var typeClass = doSpec.type;
    var typeShape = TYPE_SHAPES[doSpec.type];
    var notes = '';
    if (doSpec.type == 'app') {
        var nameParts = doSpec.app.split('.');
        notes = nameParts[nameParts.length - 1];
    } else if (doSpec.type == 'plain') {
        notes = 'storage: ' + doSpec.storage;
    } else if (doSpec.type == 'socket') {
        notes = 'port: ' + doSpec.port;
    }
    if (doSpec.nm) {
        notes += '<br/>' + doSpec.nm
    }

    var oid = doSpec.oid;
    var html = '<div class="drop-label" id="id_' + oid + '">';
    html += '<span>' + oid + '</span>';
    html += '<span class="notes">' + notes + '</span>';
    html += "</div>";
    g.setNode(oid, {
        labelType: "html",
        label: html,
        rx: 5,
        ry: 5,
        padding: 0,
        class: typeClass,
        shape: typeShape
    });
    return true;
=======
	if( g.hasNode(g) ) {
		return false;
	}

	var typeClass = doSpec.type;
	var typeShape = TYPE_SHAPES[doSpec.type];
	var notes = '';
	// console.log('Drop type', doSpec.type)
	if( doSpec.nm ) {
		notes = "<span>" + doSpec.nm + "</span>"
	}
	if( doSpec.type == 'app' ) {
		var nameParts = doSpec.app.split('.');
		notes += nameParts[nameParts.length - 1];
	}
	else if( doSpec.type == 'socket' ) {
		notes += 'port: ' + doSpec.port;
	}
	else if( doSpec.type == 'plain' ) {
		notes += 'storage: ' + doSpec.storage;
	}

	var oid = doSpec.oid;
	var html = '<div class="drop-label" id="id_' + oid + '">';
	html += '<span class="notes">' + notes + '</span>';
	html += '<span style="font-size: 13px;">' + oid + '</span>';
	html += "</div>";
	g.setNode(oid, {
		labelType: "html",
		label: html,
		rx: 5,
		ry: 5,
		padding: 0,
		class: typeClass,
		shape: typeShape
	});
	return true;
>>>>>>> 1e14afb5
}

function _addEdge(g, fromOid, toOid) {
    if (g.hasEdge(fromOid, toOid)) {
        return false;
    }
    if (!g.hasNode(fromOid)) {
        console.error('No DROP found with oid ' + fromOid);
        return false;
    }
    if (!g.hasNode(toOid)) {
        console.error('No DROP found with oid ' + toOid);
        return false;
    }
    g.setEdge(fromOid, toOid, {width: 40});
    return true;
}


/**
 * Starts a regular background task that retrieves the current status of the
 * graph from the REST server, updating the current display to show the correct
 * colors
 */
function startGraphStatusUpdates(serverUrl, sessionId, selectedNode, delay,
                                 status_update_handler) {
<<<<<<< HEAD

    // Support for node query forwarding
    var url = serverUrl + '/api';
    if (selectedNode) {
        url += '/nodes/' + selectedNode;
    }
    url += '/sessions/' + sessionId + '/graph/status';

    function updateStates() {
        d3.json(url, function (error, response) {
            if (error) {
                console.error(error);
                return;
            }

            // Change from {B:{status:2,execStatus:0}, A:{status:1}, ...}
            //          to [{status:1},{status:2,execStatus:0}...]
            // (i.e., sort by key and get values only)
            var keys = Object.keys(response);
            keys.sort();
            var statuses = keys.map(function (k) {
                return response[k]
            });

            // This works assuming that the status list comes in the same order
            // that the graph was created, which is true
            // Anyway, we could double-check in the future
            status_update_handler(statuses);

            var allCompleted = statuses.reduce(function (prevVal, curVal, idx, arr) {
                var cur_status = get_status_name(curVal);
                return prevVal && (cur_status == 'completed' || cur_status == 'error' || cur_status == 'cancelled');
            }, true);
            if (!allCompleted) {
                d3.timer(updateStates, delay);
            } else {
                // A final update on the session's status
                d3.json(serverUrl + '/api/sessions/' + sessionId + '/status', function (error, status) {
                    if (error) {
                        console.error(error);
                        return;
                    }
                    d3.select('#session-status').text(sessionStatusToString(uniqueSessionStatus(status)));
                });
            }
        })
        return true;
    }

    d3.timer(updateStates);
=======
	// Support for node query forwarding
	var url = serverUrl + '/api';
	if( selectedNode ) {
		url += '/nodes/' + selectedNode;
	}
	url += '/sessions/' + sessionId + '/graph/status';
    var updateStatesDelayTimerActive = false;
    var updateStatesDelayTimer;

	function updateStates() {
		d3.json(url).then( function(response,error) {
			if (error) {
				console.error(error);
				return;
			}
			// Change from {B:{status:2,execStatus:0}, A:{status:1}, ...}
			//          to [{status:1},{status:2,execStatus:0}...]
			// (i.e., sort by key and get values only)
			var keys = Object.keys(response);
			keys.sort();
			var statuses = keys.map(function(k) {return response[k]});
            // console.log(statuses)
			// This works assuming that the status list comes in the same order
			// that the graph was created, which is true
			// Anyway, we could double-check in the future
			status_update_handler(statuses);

			var allCompleted = statuses.reduce(function(prevVal, curVal, idx, arr) {
				var cur_status = get_status_name(curVal);
				return prevVal && (cur_status == 'completed' || cur_status == 'finished' || cur_status == 'error' || cur_status == 'cancelled' || cur_status == 'skipped');
			}, true);
			if (!allCompleted) {
				updateStatesDelayTimer = d3.timer(updateStates, delay);
                updateStatesDelayTimerActive = true
			}
			else {
				// A final update on the session's status
				d3.json(serverUrl + '/api/sessions/' + sessionId + '/status').then(function(status, error) {
					if (error) {
						console.error(error);
						return;
					}
					d3.select('#session-status').text(sessionStatusToString(uniqueSessionStatus(status)));
					setStatusColor(sessionStatusToString(uniqueSessionStatus(status)));
				});
			}
		})
        
        if(updateStatesDelayTimerActive === true){
            updateStatesDelayTimer.stop();
            updateStatesDelayTimerActive = false;
        };
        stateUpdateTimer.stop();
        return;
	}
	var stateUpdateTimer = d3.timer(updateStates);
>>>>>>> 1e14afb5
}

/**
 * Determine, based on the numerical status, if the associated session can be cancelled.
 *
 * @param status  the numerical status of the associated session.
 * @returns {boolean}  true if it can be cancelled and false otherwise.
 */
function does_status_allow_cancel(status) {
    // During RUNNING we can cancel
    if (uniqueSessionStatus(status) == 3) {
        return true;
    } else {
        return false;
    }
}

function sessionId_from_buttonId(buttonId) {
	//getting session id from sibling in table using js
	button = "#"+buttonId
	sessionId = $(button).parent().parent().find("td.details").find('a').attr("href")
	sessionId = sessionId.split("=")
	sessionId = sessionId[1].split("&")
	sessionId = sessionId[0]
	return sessionId
}

/**
 * Cancel the given sessionId using the provided information.
 *
 * @param serverUrl to use for the REST API
 * @param sessionId to cancel
 * @param cancelSessionBtn that initiated the cancel
 */
//  function cancel_session(serverUrl, sessionId, cancelSessionBtn) {
function cancel_session(serverUrl,sessionId, buttonId) {
	if (sessionId === "false"){
		//getting session id from sibling in table using js
		button = "#"+buttonId
		sessionId = sessionId_from_buttonId(buttonId)
		cancelSessionBtn = $(button)
	}else{
		cancelSessionBtn = buttonId
	}
	
    var url = serverUrl + '/api';
    url += '/sessions/' + sessionId;

<<<<<<< HEAD
    d3.json(url, function (error, sessionInfo) {
=======
	d3.json(url).then( function(sessionInfo, error) {
>>>>>>> 1e14afb5

		if (error) {
            //bootbox.alert(error);
            console.error(error);
            return;
        }

        if (does_status_allow_cancel(sessionInfo['status'])) {
            bootbox.alert("Cancel of " + sessionId + " in progress.");
            url += '/cancel';
            cancelSessionBtn.attr('disabled', null);

			d3.json(url, {
				method: 'POST',
				headers: {
					"Content-type": "application/json; charset=UTF-8"
				},
				body: JSON.stringify(function (response, error) {
					// We don't expect a response so ignoring it.
	
					if( error ) {
						console.log(response)
						console.error(error)
						return
					}
	
					cancelSessionBtn.attr('disabled', null);
				})
			});

<<<<<<< HEAD
                if (error) {
                    console.error(error)
                    return
                }
=======
			d3.select('#session-status').text("Cancelled");
			setStatusColor("Cancelled");
        } else {
            // display an error
            bootbox.alert("Can't cancel " + sessionId + " unless it is RUNNING.");
        }
    })
}

/**
 * Delete the given sessionId using the provided information.
 *
 * @param serverUrl to use for the REST API
 * @param sessionId to delete
 * @param deleteSessionBtn that initiated the delete
 */
//  function delete_session(serverUrl, sessionId, deleteSessionBtn) {
function delete_session(serverUrl,sessionId, buttonId) {
	if (sessionId === "false"){
		//getting session id from sibling in table using js
		button = "#"+buttonId
		sessionId = sessionId_from_buttonId(buttonId)
		deleteSessionBtn = $(button)
	}else{
		deleteSessionBtn = buttonId
	}
	
    var url = serverUrl + '/api';
    url += '/sessions/' + sessionId;
>>>>>>> 1e14afb5

	d3.json(url).then( function(sessionInfo, error) {

		if (error) {
            //bootbox.alert(error);
            console.error(error);
            return;
        }

        if (!does_status_allow_cancel(sessionInfo['status'])) {
			bootbox.confirm("Do you really want to delete this session?", function(result){ 
				if (result){

					deleteSessionBtn.attr('disabled', null);

					d3.json(url, {
						method: 'DELETE',
						headers: {
							"Content-type": "application/json; charset=UTF-8"
						},
						body: JSON.stringify(function (response, error) {
							// We don't expect a response so ignoring it.
			
							if( error ) {
								console.log(response)
								console.error(error)
								return
							}	
						})
					});
				}
			});
        } else {
            // display an error
            bootbox.alert("Can't delete " + sessionId + "! It is still RUNNING.");
        }
    })
}<|MERGE_RESOLUTION|>--- conflicted
+++ resolved
@@ -20,19 +20,11 @@
 //    MA 02111-1307  USA
 //
 
-<<<<<<< HEAD
-var SESSION_STATUS = ['Pristine', 'Building', 'Deploying', 'Running', 'Finished', 'Cancelled']
-var STATUS_CLASSES = ['initialized', 'writing', 'completed', 'error', 'expired', 'deleted', 'cancelled']
-var EXECSTATUS_CLASSES = ['not_run', 'running', 'finished', 'error', 'cancelled']
-var TYPE_CLASSES = ['app', 'container', 'socket', 'plain']
-var TYPE_SHAPES = {app: 'rect', container: 'parallelogram', socket: 'parallelogram', plain: 'parallelogram'}
-=======
 var SESSION_STATUS     = ['Pristine', 'Building', 'Deploying', 'Running', 'Finished', 'Cancelled']
 var STATUS_CLASSES     = ['initialized', 'writing', 'completed', 'error', 'expired', 'deleted', 'cancelled', 'skipped']
 var EXECSTATUS_CLASSES = ['not_run', 'running', 'finished', 'error', 'cancelled', 'skipped']
 var TYPE_CLASSES       = ['app', 'container', 'socket', 'plain']
 var TYPE_SHAPES        = {app:'rect', container:'parallelogram', socket:'parallelogram', plain:'parallelogram'}
->>>>>>> 1e14afb5
 
 var TO_MANY_LTR_RELS = ['consumers', 'streamingConsumers', 'outputs']
 var TO_MANY_RTL_RELS = ['inputs', 'streamingInputs', 'producers']
@@ -108,7 +100,6 @@
 
 function getRender() {
 
-<<<<<<< HEAD
     var render = new dagreD3.render();
 
     // Add our custom shape (parallelogram, similar to the PIP PDR document)
@@ -131,148 +122,14 @@
             return dagreD3.intersect.polygon(node, points, point);
         };
 
-        return shapeSvg;
-    };
-
-    return render;
-=======
-	var render = new dagreD3.render();
-
-	// Add our custom shape (parallelogram, similar to the PIP PDR document)
-	render.shapes().parallelogram = function(parent, bbox, node) {
-		var w = bbox.width,
-		h = bbox.height,
-		points = [
-		    { x: 0,     y: 0},
-		    { x: w*0.8, y: 0},
-		    { x: w,     y: -h},
-		    { x: w*0.2, y: -h},
-		];
-		var shapeSvg = parent.insert("polygon", ":first-child")
-		.attr("points", points.map(function(d) { return d.x + "," + d.y; }).join(" "))
-		.attr("transform", "translate(" + (-w/2) + "," + (h/2) + ")");
-
-		node.intersect = function(point) {
-			return dagreD3.intersect.polygon(node, points, point);
-		};
-
 		return shapeSvg;
 	};
 	console.log("returning render")
 	return render;
->>>>>>> 1e14afb5
 }
 
 function loadSessions(serverUrl, tbodyEl, refreshBtn, selectedNode, delay) {
 
-<<<<<<< HEAD
-    refreshBtn.attr('disabled');
-
-    // Support for node query forwarding
-    var url = serverUrl + '/api';
-    if (selectedNode) {
-        url += '/nodes/' + selectedNode;
-    }
-    url += '/sessions';
-
-    var sessionLink = function (s) {
-        var url = 'session?sessionId=' + s;
-        if (selectedNode) {
-            url += '&node=' + selectedNode;
-        }
-        return url;
-    };
-
-    var cancelBtnSessionId = function (s) {
-        console.log(hashCode(s))
-        return "cancelBtn" + hashCode(s);
-    };
-
-    var hashCode = function (s) {
-        return s.split("").reduce(function (a, b) {
-            a = ((a << 5) - a) + b.charCodeAt(0);
-            return a & a
-        }, 0);
-    }
-
-    d3.json(url, function (error, response) {
-        if (error) {
-            console.error(error)
-            refreshBtn.attr('disabled', null);
-            return
-        }
-
-        var sessions = response;
-        sessions.sort(function comp(a, b) {
-            return (a.sessionId < b.sessionId) ? -1 : (a.sessionId > b.sessionId);
-        });
-        console.log(sessions[0]);
-        var rows = tbodyEl.selectAll('tr').data(sessions);
-        rows.exit().transition().delay(0).duration(500).style('opacity', 0.0).remove();
-        rows.enter().append('tr').style('opacity', 0.0).transition().delay(0).duration(500).style('opacity', 1.0);
-
-        var idCells = rows.selectAll('td.id').data(function values(s) {
-            return [s.sessionId];
-        });
-        idCells.enter().append('td').classed('id', true).text(String)
-        idCells.text(String)
-        idCells.exit().remove()
-
-        var statusCells = rows.selectAll('td.status').data(function values(s) {
-            return [uniqueSessionStatus(s.status)];
-        });
-        statusCells.enter().append('td').classed('status', true).text(function (s) {
-            return sessionStatusToString(s);
-        })
-        statusCells.text(function (s) {
-            return sessionStatusToString(s)
-        })
-        statusCells.exit().remove()
-
-        var sizeCells = rows.selectAll('td.size').data(function values(s) {
-            return [s.size];
-        });
-        sizeCells.enter().append('td').classed('size', true).text(String)
-        sizeCells.text(String)
-        sizeCells.exit().remove()
-
-        statusCells = rows.selectAll('td.details').data(function values(s) {
-            return [s.sessionId];
-        });
-        statusCells.enter().append('td').classed('details', true)
-            .append('a').attr('href', sessionLink)
-            .append('span').classed('glyphicon glyphicon-share-alt', true)
-        statusCells.select('a').attr('href', sessionLink)
-        statusCells.exit().remove()
-
-        var actionCells = rows.selectAll('td.actions').data(function values(s) {
-            return [s.sessionId];
-        });
-        actionCells.enter().append('td').classed('actions', true)
-            .append("button").attr('id', cancelBtnSessionId)
-            .attr('type', 'button').attr('class', 'btn btn-default').text('Cancel')
-        actionCells.select('button')
-        actionCells.exit().remove()
-
-        sessions.forEach(function (session) {
-            console.log(session)
-            var cancelSessionBtn = d3.select("#cancelBtn" + hashCode(session.sessionId));
-            // Listeners for the cancelSession button
-            cancelSessionBtn.on('click', function () {
-                cancel_session(serverUrl, session.sessionId, cancelSessionBtn);
-            });
-        })
-
-        refreshBtn.attr('disabled', null);
-
-        if (!(typeof delay === 'undefined')) {
-            d3.timer(function () {
-                loadSessions(serverUrl, tbodyEl, refreshBtn, selectedNode, delay);
-                return true;
-            }, delay);
-        }
-    });
-=======
 	// console.log("Inside loadSessions");
 	refreshBtn.attr('disabled');
 	// Support for node query forwarding
@@ -312,7 +169,7 @@
 	}
 
 	d3.json(url).then( function(response,error) {
-	
+
 		if( error ) {
 			console.error(error)
 			refreshBtn.attr('disabled', null);
@@ -332,10 +189,10 @@
 		//progressbars in dim
 
 		const width = $('#sessionsTable').find('.status').innerWidth();
-        
+
 
 		var graph_update_handler = function(oids, dropSpecs) {};
-		
+
 		var status_update_handler = function(statuses){
 			var states = ['completed', 'finished',
 		              'running', 'writing',
@@ -361,7 +218,7 @@
 			cumsum[i + 1] = cumsum[i] + status_counts[i];
 
 		status_counts = status_counts.map(function(x, i) {
-			
+
 			return [scale(cumsum[i]), scale(x)];
 		});
 			var rects = d3.select('#sessionsTable .status svg').selectAll('rect').data(status_counts);
@@ -377,7 +234,7 @@
 			rects.exit().remove();
 		};
 
-		
+
 		//update status colours and hide cancel button if finished or cancelled
 		$(".status").each(function(){
 			var currentStatus = $(this).html()
@@ -426,7 +283,7 @@
 				$(this).parent().removeClass("progressRunning")
 			}
 		})
-		
+
 		refreshBtn.attr('disabled', null);
 
 		if( !(typeof delay === 'undefined') ) {
@@ -437,7 +294,6 @@
 			}, delay);
 		}
 	});
->>>>>>> 1e14afb5
 }
 
 function fillDmTable(sessions, tbodyEl, sessionLink, DimSessionLink, cancelBtnSessionId, deleteBtnSessionId, hashCode){
@@ -502,23 +358,6 @@
 }
 
 function promptNewSession(serverUrl, tbodyEl, refreshBtn) {
-<<<<<<< HEAD
-    bootbox.prompt("Session ID", function (sessionId) {
-        if (sessionId == null) {
-            return;
-        }
-        var xhr = d3.xhr(serverUrl + '/api/sessions');
-        xhr.header("Content-Type", "application/json");
-        xhr.post(JSON.stringify({sessionId: sessionId}), function (error, data) {
-            if (error != null) {
-                console.error(error)
-                bootbox.alert('An error occurred while creating session ' + sessionId + ': ' + error.responseText)
-                return
-            }
-            loadSessions(serverUrl, tbodyEl, refreshBtn, null)
-        });
-    });
-=======
 	bootbox.prompt("Session ID", function(sessionId) {
 		if( sessionId == null ) {
 			return;
@@ -540,7 +379,6 @@
 			bootbox.alert('An error occurred while creating session ' + sessionId + ': ' + error.responseText)
 			return});
 	});
->>>>>>> 1e14afb5
 }
 
 function drawGraphForDrops(g, drawGraph, oids, doSpecs) {
@@ -626,55 +464,6 @@
  */
 function startStatusQuery(serverUrl, sessionId, selectedNode, graph_update_handler,
                           status_update_handler, delay) {
-<<<<<<< HEAD
-
-    // Support for node query forwarding
-    var url = serverUrl + '/api';
-    if (selectedNode) {
-        url += '/nodes/' + selectedNode;
-    }
-    url += '/sessions/' + sessionId;
-
-    function updateGraph() {
-
-        d3.json(url, function (error, sessionInfo) {
-
-            if (error) {
-                console.error(error);
-                return;
-            }
-
-            var doSpecs = sessionInfo['graph'];
-            var status = uniqueSessionStatus(sessionInfo['status']);
-            d3.select('#session-status').text(sessionStatusToString(status));
-
-            var oids = Object.keys(doSpecs);
-            if (oids.length > 0) {
-                // Get sorted oids
-                oids.sort();
-                graph_update_handler(oids, doSpecs);
-            }
-
-            // During PRISITINE and BUILDING we need to update the graph structure
-            // During DEPLOYING we call ourselves again anyway, because we need
-            // to know when we go to RUNNING.
-            // During RUNNING (or potentially FINISHED/CANCELLED, if the execution is
-            // extremely fast) we need to start updating the status of the graph
-            if (status == 3 || status == 4 || status == 5) {
-                startGraphStatusUpdates(serverUrl, sessionId, selectedNode, delay,
-                    status_update_handler);
-            } else if (status == 0 || status == 1 || status == 2 || status == -1) {
-                // schedule a new JSON request
-                d3.timer(updateGraph, delay);
-            }
-
-        })
-        // This makes d3.timer invoke us only once
-        return true;
-    }
-
-    d3.timer(updateGraph);
-=======
 	// Support for node query forwarding
 	var url = serverUrl + '/api';
 	if( selectedNode ) {
@@ -691,18 +480,18 @@
 				console.error(error);
 				return;
 			}
-            
+
 			var doSpecs = sessionInfo['graph'];
 			var status  = uniqueSessionStatus(sessionInfo['status']);
 			d3.select('#session-status').text(sessionStatusToString(status));
 			setStatusColor(sessionStatusToString(status));
 
-			var oids = Object.keys(doSpecs);
-			if( oids.length > 0 ) {
-				// Get sorted oids
-				oids.sort();
-				graph_update_handler(oids, doSpecs);
-			}
+            var oids = Object.keys(doSpecs);
+            if (oids.length > 0) {
+                // Get sorted oids
+                oids.sort();
+                graph_update_handler(oids, doSpecs);
+            }
 
 			// During PRISITINE and BUILDING we need to update the graph structure
 			// During DEPLOYING we call ourselves again anyway, because we need
@@ -730,50 +519,13 @@
         return;
 	}
 	var updateGraphTimer = d3.timer(updateGraph);
->>>>>>> 1e14afb5
 }
 
 function _addNode(g, doSpec) {
 
-<<<<<<< HEAD
     if (g.hasNode(g)) {
         return false;
     }
-
-    var typeClass = doSpec.type;
-    var typeShape = TYPE_SHAPES[doSpec.type];
-    var notes = '';
-    if (doSpec.type == 'app') {
-        var nameParts = doSpec.app.split('.');
-        notes = nameParts[nameParts.length - 1];
-    } else if (doSpec.type == 'plain') {
-        notes = 'storage: ' + doSpec.storage;
-    } else if (doSpec.type == 'socket') {
-        notes = 'port: ' + doSpec.port;
-    }
-    if (doSpec.nm) {
-        notes += '<br/>' + doSpec.nm
-    }
-
-    var oid = doSpec.oid;
-    var html = '<div class="drop-label" id="id_' + oid + '">';
-    html += '<span>' + oid + '</span>';
-    html += '<span class="notes">' + notes + '</span>';
-    html += "</div>";
-    g.setNode(oid, {
-        labelType: "html",
-        label: html,
-        rx: 5,
-        ry: 5,
-        padding: 0,
-        class: typeClass,
-        shape: typeShape
-    });
-    return true;
-=======
-	if( g.hasNode(g) ) {
-		return false;
-	}
 
 	var typeClass = doSpec.type;
 	var typeShape = TYPE_SHAPES[doSpec.type];
@@ -808,7 +560,6 @@
 		shape: typeShape
 	});
 	return true;
->>>>>>> 1e14afb5
 }
 
 function _addEdge(g, fromOid, toOid) {
@@ -835,58 +586,6 @@
  */
 function startGraphStatusUpdates(serverUrl, sessionId, selectedNode, delay,
                                  status_update_handler) {
-<<<<<<< HEAD
-
-    // Support for node query forwarding
-    var url = serverUrl + '/api';
-    if (selectedNode) {
-        url += '/nodes/' + selectedNode;
-    }
-    url += '/sessions/' + sessionId + '/graph/status';
-
-    function updateStates() {
-        d3.json(url, function (error, response) {
-            if (error) {
-                console.error(error);
-                return;
-            }
-
-            // Change from {B:{status:2,execStatus:0}, A:{status:1}, ...}
-            //          to [{status:1},{status:2,execStatus:0}...]
-            // (i.e., sort by key and get values only)
-            var keys = Object.keys(response);
-            keys.sort();
-            var statuses = keys.map(function (k) {
-                return response[k]
-            });
-
-            // This works assuming that the status list comes in the same order
-            // that the graph was created, which is true
-            // Anyway, we could double-check in the future
-            status_update_handler(statuses);
-
-            var allCompleted = statuses.reduce(function (prevVal, curVal, idx, arr) {
-                var cur_status = get_status_name(curVal);
-                return prevVal && (cur_status == 'completed' || cur_status == 'error' || cur_status == 'cancelled');
-            }, true);
-            if (!allCompleted) {
-                d3.timer(updateStates, delay);
-            } else {
-                // A final update on the session's status
-                d3.json(serverUrl + '/api/sessions/' + sessionId + '/status', function (error, status) {
-                    if (error) {
-                        console.error(error);
-                        return;
-                    }
-                    d3.select('#session-status').text(sessionStatusToString(uniqueSessionStatus(status)));
-                });
-            }
-        })
-        return true;
-    }
-
-    d3.timer(updateStates);
-=======
 	// Support for node query forwarding
 	var url = serverUrl + '/api';
 	if( selectedNode ) {
@@ -934,7 +633,7 @@
 				});
 			}
 		})
-        
+
         if(updateStatesDelayTimerActive === true){
             updateStatesDelayTimer.stop();
             updateStatesDelayTimerActive = false;
@@ -943,7 +642,6 @@
         return;
 	}
 	var stateUpdateTimer = d3.timer(updateStates);
->>>>>>> 1e14afb5
 }
 
 /**
@@ -988,15 +686,11 @@
 	}else{
 		cancelSessionBtn = buttonId
 	}
-	
+
     var url = serverUrl + '/api';
     url += '/sessions/' + sessionId;
 
-<<<<<<< HEAD
-    d3.json(url, function (error, sessionInfo) {
-=======
 	d3.json(url).then( function(sessionInfo, error) {
->>>>>>> 1e14afb5
 
 		if (error) {
             //bootbox.alert(error);
@@ -1016,23 +710,17 @@
 				},
 				body: JSON.stringify(function (response, error) {
 					// We don't expect a response so ignoring it.
-	
+
 					if( error ) {
 						console.log(response)
 						console.error(error)
 						return
 					}
-	
+
 					cancelSessionBtn.attr('disabled', null);
 				})
 			});
 
-<<<<<<< HEAD
-                if (error) {
-                    console.error(error)
-                    return
-                }
-=======
 			d3.select('#session-status').text("Cancelled");
 			setStatusColor("Cancelled");
         } else {
@@ -1059,10 +747,9 @@
 	}else{
 		deleteSessionBtn = buttonId
 	}
-	
+
     var url = serverUrl + '/api';
     url += '/sessions/' + sessionId;
->>>>>>> 1e14afb5
 
 	d3.json(url).then( function(sessionInfo, error) {
 
@@ -1073,7 +760,7 @@
         }
 
         if (!does_status_allow_cancel(sessionInfo['status'])) {
-			bootbox.confirm("Do you really want to delete this session?", function(result){ 
+			bootbox.confirm("Do you really want to delete this session?", function(result){
 				if (result){
 
 					deleteSessionBtn.attr('disabled', null);
@@ -1085,12 +772,12 @@
 						},
 						body: JSON.stringify(function (response, error) {
 							// We don't expect a response so ignoring it.
-			
+
 							if( error ) {
 								console.log(response)
 								console.error(error)
 								return
-							}	
+							}
 						})
 					});
 				}
