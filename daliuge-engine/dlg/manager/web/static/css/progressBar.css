--- conflicted
+++ resolved
@@ -2,10 +2,7 @@
   .node rect, .node polygon {
     stroke-width: 2.0px;
     stroke: #bbb;
-<<<<<<< HEAD
-=======
     padding: 4px 8px;
->>>>>>> 777f1856
   }
   
   /* DROP states */
