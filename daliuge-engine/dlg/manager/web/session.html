<!DOCTYPE html>
<html>

<head>
	<meta charset="utf-8">
	<title>DIM Session</title>
	<link rel="shortcut icon" type="image/svg" href="static/icons/liuFavIcon.svg"/>
<<<<<<< HEAD
	<script src="/static/js/d3/d3.v3.min.js"></script>
	<script src="/static/js/d3/dagre-d3.js"></script>
	<script src="/static/js/jquery-1.11.3.min.js"></script>
=======
	<script src="/static/js/d3/d3.v5.min.js"></script>
	<script src="/static/js/d3/dagre-d3.min.js"></script>
	<script src="/static/js/jquery-3.6.0.min.js"></script>
>>>>>>> d73d8d6c
	<script src="/static/js/bootstrap.bundle.min.js"></script>
	<script src="/static/js/bootbox.min.js"></script>
	<script src="/static/js/dm.js"></script>
	<link href="/static/css/bootstrap.min.css" rel="stylesheet" type="text/css"/>
	<link  href="/static/css/session.css" rel="stylesheet" type="text/css"/>
	<link  href="/static/css/progressBar.css" rel="stylesheet" type="text/css"/>
	<style>
		@import "https://cdnjs.cloudflare.com/ajax/libs/font-awesome/4.4.0/css/font-awesome.css";
	</style>
</head>

<body>

	<!-- custom bootstrap navbar -->
    <nav class="navbar fixed-top navbar-expand-lg navbar-dark" style="background-color: #004085;">
		<!-- Navbar content -->
		<a href="/" class="navbar-brand" href="#" disabled>
			<object data="/static/icons/liu.svg" type="image/svg+xml" width="30" height="30" class="d-inline-block align-top" alt="LiuIcon"></object>
			<img src="/static/icons/engine.svg" width="auto" height="30" class="d-inline-block align-top" alt="EngineIcon">
			<span>{{dmType}}</span>
		</a>
		<button class="navbar-toggler" type="button" data-toggle="collapse" data-target="#navbarNav" aria-controls="navbarNav" aria-expanded="false" aria-label="Toggle navigation">
			<span class="navbar-toggler-icon"></span>
		</button>
		<div class="collapse navbar-collapse" id="navbarNav">
			<ul class="nav navbar-nav navbar-center">
				<div class="btn-group" role="group" id="view-mode-buttons">
					<button type="button" value="progress-bar" class="btn btn-secondary tooltip tooltipBottom" data-text="View Session As Progress Bar" >Progress Bar</button>
					<button type="button" value="graph" class="btn btn-secondary tooltip tooltipBottom" data-text="View Session As Graph" >Graph</button>
					<button type="button" value="list" class="btn btn-secondary tooltip tooltipBottom" data-text="View Session As List" >List</button>
				</div>
				<div class="btn-group" role="group" id="graph-orientation-buttons">
					<button type="button" value="LR" class="btn btn-secondary active tooltip tooltipBottom" data-text="Display Graph From Left To Right">
						<span class="fa fa-arrows-h"></span>
					</button>
					<button type="button" value="TB" class="btn btn-secondary tooltip tooltipBottom" data-text="Display Graph From Top to Bottom"><span class="fa fa-arrows-v"> </span></button>
				</div>
			</ul>
			<ul class="nav navbar-nav navbar-right">
				<button id="cancelBtn" type="button" class="btn btn-secondary">Cancel Session</button>
				<button disabled class="btn btn-secondary" id="session-status-wrapper" >Status: <span id="session-status"></span></button>
			</ul>
		</div>
	</nav>
	<div id="graphNameWrapper">
		<ol id="graphName">
			<li><a id="local-manager-a"></a></li>
			<li id="islandDisplay"></li>
			<li id="nodeDisplay"></li>
			<li>Session: {{sessionId}}</li>
		</ol>
	</div>
	<div id="listContainer" class="container">
		<div>
		<table id="pg-list" class="table table-striped table-condensed" >
			<thead>
				<tr>
					<th>Name</th>
					<th>Type</th>
					<th>App</th>
					<th>OID</th>
					<th>Status</th>
				</tr>
			</thead>
			<tbody></tbody>
		</table>
		</div>

	</div>

	<div class="graph" id="pg-graph">
		<svg><g id="root"/></svg>
	</div>

	<div class="progress" id="pg-progress-bar">
		<svg></svg>
	</div>

<script>

function view_as_progress_bar(sessionId, selectedNode, serverUrl) {

	d3.select('#graph-orientation-buttons').remove();
	d3.select('#pg-list').remove();
	d3.select('#pg-graph').remove();

	const width = $('#pg-progress-bar').innerWidth();
	var graph_update_handler = function(oids, dropSpecs) {};

	var status_update_handler = function(statuses){
		// This is the order in which blocks are drawn in the progress bar,
		// so we want "done" states first and "nothing happened yet" states
		// towards the end
		var states = ['completed', 'finished',
		              'running', 'writing',
		              'error', 'expired', 'deleted',
		              'cancelled', 'skipped',
		              'not_run', 'initialized'];
		var states_idx = d3.scalePoint().domain(states).range([0, states.length - 1]);

		var scale = function(x) {
			return Math.round(x * width / statuses.length);
		};

		/* Get total and per-status counts, then normalize to 0-100% */
		var total = statuses.length;
		var status_counts = [0, 0, 0, 0, 0, 0, 0, 0, 0, 0, 0];
		statuses.reduce(function(status_counts, s) {
			var idx = states_idx(get_status_name(s));
			status_counts[idx] = status_counts[idx] + 1;
			return status_counts;
		}, status_counts);

		for (var cumsum = [0], i = 0; i < status_counts.length - 1; i++)
			cumsum[i + 1] = cumsum[i] + status_counts[i];

		status_counts = status_counts.map(function(x, i) {
			
			return [scale(cumsum[i]), scale(x)];
		});
		var rects = d3.select('#pg-progress-bar svg').selectAll('rect').data(status_counts);

		rects.enter().append('rect')
			.style('height', 20).style('width', 0).style('x', 0).style('y', 20)
			.style('x', function(d) { return d[0] + 20; })
			.style('width', function(d) { return d[1]; })
			.attr('class', function(d) { return states[status_counts.indexOf(d)]; });
		rects.style('x', function(d) { return d[0] + 20; })
			.style('width', function(d) { return d[1]; })
			.attr('class', function(d) { return states[status_counts.indexOf(d)]; });
		rects.exit().remove();
	}
	startStatusQuery(serverUrl, sessionId, selectedNode, graph_update_handler,
	                 status_update_handler, 1000);
}

var dimUrlQuery = new URL(window.location.href);
var dimUrl = dimUrlQuery.searchParams.get("dim_url");

if (dimUrl === "null" || !dimUrl){
	d3.select('#islandDisplay').remove();
	d3.select('#nodeDisplay').remove();
}else if(dimUrl){
	var dimIP = dimUrl.split("//").pop().split(":").shift();
	var nodeIP = window.location.href.split("http://").slice(1).join('http://').split(":").shift(1);
	d3.select('#islandDisplay').html("<a href="+dimUrl+">DIM: " + dimIP+"</a>");
	d3.select('#nodeDisplay').text("/ Node: " + nodeIP + " /");
}

function view_as_graph(sessionId, selectedNode, serverUrl) {

	/* Remove the list-related stuff */
	d3.select('#pg-list').remove()
	d3.select('#pg-progress-bar').remove();

	const heightValue = 300;
	const widthValue = 600;
	// Set up zoom support
	var svg = d3.select("svg"),
    svgGroup = svg.append("g");
	var inner = svg.select("g");

	// svg.call(d3.zoom().on("zoom", function () {
	// 	inner.attr("transform", "translate(" + d3.event.translate + ")"
	// 			+ "scale(" + d3.event.scale + ")");
	// }))

	var zoom = d3.zoom().on("zoom", function () {//Add mouse wheel zoom event
      inner.attr("transform", d3.event.transform);
    });
    svg.call(zoom);

	var g = new dagreD3.graphlib.Graph({compound:true})
	.setGraph({
		nodesep : 70,
		ranksep : 50,
		rankdir : "LR", // Left-to-right layout
		marginx : 20,
		marginy : 20
	})
	.setDefaultEdgeLabel(function () { return {}; });

	var render = getRender();
	function drawGraph() {
		inner.call(render, g);
		// render(inner,g)
	}
	
	

	//zoom WIP
	// var initialScale = 0.30;
	// root.call(zoom.transform, d3.zoomIdentity.translate((fullWidth - width * initialScale) / 2, 20).scale(initialScale));

	// svg.attr('height', g.graph().height * initialScale + 40);

	var orientButtons = d3.selectAll('#graph-orientation-buttons button');
		orientButtons.on('click', function() {
		direction = d3.event.currentTarget.value;
		orientButtons.attr("disabled", "disabled");
		orientButtons.filter("[value=" + direction + "]").classed("active", true);
		orientButtons.filter(":not([value=" + direction + "])").classed("active", false);
		g.graph().rankdir = direction;
		drawGraph();
		orientButtons.attr("disabled", null);
		status_update_handler()
	});

	// This works assuming that the status list comes in the same order
	// that the graph was created, which is true
	// Anyway, we could double-check in the future
	var delay = 1000;
	var graph_update_handler = drawGraphForDrops.bind(null, g, drawGraph);
	var status_update_handler = function(statuses) {
		d3.selectAll('g.nodes').selectAll('g.node')
		.data(statuses).attr("class", function(s) {
			return "node " + get_status_name(s);
		});
	};

	startStatusQuery(serverUrl, sessionId, selectedNode, graph_update_handler,
	                 status_update_handler, 1000);	
}

function zoomFit() {

	// Center the graph
	var zoom = d3.zoom().on("zoom", function () {//Add mouse wheel zoom event
      inner.attr("transform", d3.event.transform);
    });
	var svg = d3
		.select('svg')
	;
	
	var root = svg.select('#root');
	var boot = $(".output");
	var bounds = root.node().getBBox();
	var parent = root.node().parentElement;
	var fullWidth = parent.clientWidth,
	    fullHeight = parent.clientHeight;
	var width = bounds.width,
	    height = bounds.height,
		initialScale;
	var widthScale = ((fullWidth-80)/width);
	var heightScale = ((fullHeight-200)/height)
	if (heightScale<widthScale){
		initialScale = heightScale;
	}else {
		initialScale = widthScale;
	};
	initialScale = initialScale
	var xCenterOffset = -(fullWidth - fullWidth) / 2;
	boot.attr("transform", "translate(" + (fullWidth-(width*initialScale))/2 + ", " + ((fullHeight-80)-(height*initialScale))/2 + ")"+' scale('+initialScale+')');
}

function view_as_list(sessionId, selectedNode, serverUrl) {

	/* Remove the graph-related stuff */
	d3.select('#graph-orientation-buttons').remove();
	d3.select('#pg-graph').remove();
	d3.select('#pg-progress-bar').remove();

	var graph_update_handler = function(oids, dropSpecs) {
		//getting the data ready
		var dropSpecList = [];
		for(var idx in oids) {
			dropSpecList[idx] = dropSpecs[oids[idx]];
		}
<<<<<<< HEAD
		console.log(dropSpecList);
=======

		//sort table WIP
		// var sortAscending = true;
		// var headers = d3.select('#pg-list thead').on('click', function (d) {
		//                 	   headers.attr('class', 'header');
								
		//                 	   if (sortAscending) {
		//                 	     rows.sort(function(a, b) { return b[d] < a[d]; });
		//                 	     sortAscending = false;
		//                 	     this.className = 'aes';
		//                 	   } else {
		//                 		 rows.sort(function(a, b) { return b[d] > a[d]; });
		//                 		 sortAscending = true;
		//                 		 this.className = 'des';
		//                 	   }
		// 					});

		//adding the appropriate number of rows into the table from the array
		//rows is defined and assigned the array in the data attribute
		//this line is comparing the existing list from the select all with the array in the data attribute and will add or remove rows to make the table equal to the array
>>>>>>> d73d8d6c
		var rows = d3.select('#pg-list tbody').selectAll('tr').data(dropSpecList);
		//enter is used if the above statement wants to add a row
		rows.enter().append('tr').style('opacity', 0.0).transition().delay(0).duration(500).style('opacity',1.0);
		//enter is used if the above statement wants to remove a row
		rows.exit().transition().delay(0).duration(500).style('opacity',0.0).remove();
		//i have made the fill table its own function because it wasnt doing anything when it was here for some reason
		fillTable(dropSpecList);
	};

<<<<<<< HEAD
		var oidCells = rows.selectAll('td.oid').data(function (d) { return [d.oid]; });
		console.log(oidCells);
		oidCells.enter().append('td').classed('oid', true).text(String);
		oidCells.text(String);
		oidCells.exit().remove();
	};
=======
	//all of the information that doesnt require updates is added into the graph
	var fillTable = function (dropSpecList){
		//data is bound to the rows and can be accessed later
		//this line is comparing the existing list from the select all with the array in the data attribute and will add or remove td cells to make the table equal to the array
		var rows = d3.select('#pg-list tbody').selectAll('tr').data(dropSpecList);
		//the "function value(d)" function is using the data linked above to get data for this field it works similarly to a for loop
		var nameCells = rows.selectAll('td.nName').data(function value(d) { return [d.nm] });
		//enter is used if the above statement wants to add something
		nameCells.enter().append('td').classed('nName', true).text(String)
		//enter is used if the above statement wants to remove something
		nameCells.text(String)
		nameCells.exit().remove()
		var typeCells = rows.selectAll('td.nType').data(function value(d) { return [d.dt] });
		typeCells.enter().append('td').classed('nType', true).text(String)
		typeCells.text(String)
		typeCells.exit().remove()
		var appCells = rows.selectAll('td.nApp').data(function value(d) { return [d.app] });
		appCells.enter().append('td').classed('nApp', true).text(String)
		appCells.text(String)
		appCells.exit().remove()
		var oidCells = rows.selectAll('td.oid').data(function value(d) { return [d.oid] });
		oidCells.enter().append('td').classed('oid', true).text(String)
		oidCells.text(String)
		oidCells.exit().remove()
	}
>>>>>>> d73d8d6c

	//states are added into the graph, this is called whenever there is a state change to update the table
	var status_update_handler = function (statuses) {
		var rows = d3.select('#pg-list tbody').selectAll('tr').data(statuses);
		var uidCells = rows.selectAll('td.status').data(function values(s) { return [get_status_name(s)]; });
		uidCells.enter().append('td').classed('status', true).text(String);
		uidCells.text(String);
		uidCells.exit().remove();
	};

	startStatusQuery(serverUrl, sessionId, selectedNode, graph_update_handler,
	                 status_update_handler, 1000);
}

(function(){

	/* URL parameters: sessionId, selected node and view mode */
	var sessionId = '{{sessionId}}';
	var selectedNode = '{{selectedNode}}';
	var viewMode = '{{viewMode}}';
	var cancelSessionBtn = d3.select('#cancelBtn');

	if( sessionId == '' ) { sessionId = null; }
	if( selectedNode == '' ) { selectedNode = null; }
	if( viewMode == '' ) { viewMode = null; }
	if( !viewMode || (viewMode != 'list' && viewMode != 'graph' && viewMode != 'progress-bar') ) {
		viewMode = 'progress-bar';
	}

	// Listeners for the cancelSession button
	cancelSessionBtn.on('click', function(){ cancel_session(serverUrl, sessionId, cancelSessionBtn); } );

	/* Nothing to do, sorry */
	if( sessionId == null ) {
		return;
	}

	/* Modify breadcums depending on whether we are zooming into a node or not */
	if( selectedNode ) {
		d3.select('#local-manager-a').attr('href', '/?node=' + selectedNode).text("Node: " + selectedNode);
	}
	else {
		d3.select('#local-manager-a').node().parentNode.remove();
	}

	/* Update view-model buttons */
	var buttons = d3.selectAll('#view-mode-buttons button');
	buttons.filter("[value=" + viewMode + "]").classed('active', true);
	buttons.filter(":not([value=" + viewMode + "])").classed('active', false);

	/* React to clicks on the view mode buttons */
	buttons.on('click', function(){
		console.info(d3.event.currentTarget.value);
		var mode = d3.event.currentTarget.value;
		if( mode == viewMode ) {
			return;
		}
		var url = '/session?sessionId=' + sessionId;
		if( selectedNode ) {
			url += '&node=' + selectedNode;
		}
		url += '&view=' + mode;
		document.location = url
	});

	var serverUrl = '{{!serverUrl}}';
	if( viewMode == 'progress-bar' ) {
		view_as_progress_bar(sessionId, selectedNode, serverUrl);
	}
	else if( viewMode == 'list' ) {
		view_as_list(sessionId, selectedNode, serverUrl);
	}
	else {
		view_as_graph(sessionId, selectedNode, serverUrl);
	}

})();
</script>
</body>
</html><|MERGE_RESOLUTION|>--- conflicted
+++ resolved
@@ -5,15 +5,9 @@
 	<meta charset="utf-8">
 	<title>DIM Session</title>
 	<link rel="shortcut icon" type="image/svg" href="static/icons/liuFavIcon.svg"/>
-<<<<<<< HEAD
-	<script src="/static/js/d3/d3.v3.min.js"></script>
-	<script src="/static/js/d3/dagre-d3.js"></script>
-	<script src="/static/js/jquery-1.11.3.min.js"></script>
-=======
 	<script src="/static/js/d3/d3.v5.min.js"></script>
 	<script src="/static/js/d3/dagre-d3.min.js"></script>
 	<script src="/static/js/jquery-3.6.0.min.js"></script>
->>>>>>> d73d8d6c
 	<script src="/static/js/bootstrap.bundle.min.js"></script>
 	<script src="/static/js/bootbox.min.js"></script>
 	<script src="/static/js/dm.js"></script>
@@ -282,9 +276,6 @@
 		for(var idx in oids) {
 			dropSpecList[idx] = dropSpecs[oids[idx]];
 		}
-<<<<<<< HEAD
-		console.log(dropSpecList);
-=======
 
 		//sort table WIP
 		// var sortAscending = true;
@@ -305,7 +296,6 @@
 		//adding the appropriate number of rows into the table from the array
 		//rows is defined and assigned the array in the data attribute
 		//this line is comparing the existing list from the select all with the array in the data attribute and will add or remove rows to make the table equal to the array
->>>>>>> d73d8d6c
 		var rows = d3.select('#pg-list tbody').selectAll('tr').data(dropSpecList);
 		//enter is used if the above statement wants to add a row
 		rows.enter().append('tr').style('opacity', 0.0).transition().delay(0).duration(500).style('opacity',1.0);
@@ -315,14 +305,6 @@
 		fillTable(dropSpecList);
 	};
 
-<<<<<<< HEAD
-		var oidCells = rows.selectAll('td.oid').data(function (d) { return [d.oid]; });
-		console.log(oidCells);
-		oidCells.enter().append('td').classed('oid', true).text(String);
-		oidCells.text(String);
-		oidCells.exit().remove();
-	};
-=======
 	//all of the information that doesnt require updates is added into the graph
 	var fillTable = function (dropSpecList){
 		//data is bound to the rows and can be accessed later
@@ -348,7 +330,6 @@
 		oidCells.text(String)
 		oidCells.exit().remove()
 	}
->>>>>>> d73d8d6c
 
 	//states are added into the graph, this is called whenever there is a state change to update the table
 	var status_update_handler = function (statuses) {
