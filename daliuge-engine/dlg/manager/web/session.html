<!DOCTYPE html>
<html>

<head>
<<<<<<< HEAD
    <meta charset="utf-8">
    <title>Session '{{sessionId}}'</title>
    <script src="/static/js/d3/d3.v3.min.js"></script>
    <script src="/static/js/d3/dagre-d3.min.js"></script>
    <script src="/static/js/jquery-1.11.3.min.js"></script>
    <script src="/static/js/bootstrap.min.js"></script>
    <script src="/static/js/bootbox.min.js"></script>
    <script src="/static/js/dm.js"></script>
    <link href="/static/css/session.css" rel="stylesheet" type="text/css"/>
    <link href="/static/css/bootstrap.min.css" rel="stylesheet" type="text/css"/>
    <link href="data:;base64,iVBORw0KGgo=" rel="icon">
</head>

<body>
<div class="container">

    <ol class="breadcrumb">
        <li><a href="/">{{dmType}}</a></li>
        <li><a id="local-manager-a"></a></li>
        <li>Session: {{sessionId}}</li>
    </ol>

    <h4>Status: <span id="session-status"></span></h4>

    <div class="btn-toolbar" role="toolbar">
        <div class="btn-group" id="view-mode-buttons" role="group">
            <button class="btn btn-default" type="button" value="progress-bar">Progress Bar</button>
            <button class="btn btn-default" type="button" value="graph">Graph</button>
            <button class="btn btn-default" type="button" value="list">List</button>
        </div>
        <div class="btn-group" id="graph-orientation-buttons" role="group">
            <button class="btn btn-default active" type="button" value="LR"><span
                    class="glyphicon glyphicon-resize-horizontal"> </span></button>
            <button class="btn btn-default" type="button" value="TB"><span
                    class="glyphicon glyphicon-resize-vertical"> </span></button>
        </div>
    </div>
    <button class="btn btn-default" id="cancelBtn" type="button">Cancel Session</button>

    <div style="overflow: auto; max-height: 600px;">
        <table class="table table-striped table-condensed" id="pg-list">
            <thead>
            <tr>
                <th>OID</th>
                <th>Status</th>
            </tr>
            </thead>
            <tbody></tbody>
        </table>
    </div>
=======
	<meta charset="utf-8">
	<title>DIM Session</title>
	<link rel="shortcut icon" type="image/svg" href="static/icons/liuFavIcon.svg"/>
	<script src="/static/js/d3/d3.v5.min.js"></script>
	<script src="/static/js/d3/dagre-d3.min.js"></script>
	<script src="/static/js/jquery-3.6.0.min.js"></script>
	<script src="/static/js/bootstrap.bundle.min.js"></script>
	<script src="/static/js/bootbox.min.js"></script>
	<script src="/static/js/dm.js"></script>
	<link href="/static/css/bootstrap.min.css" rel="stylesheet" type="text/css"/>
	<link  href="/static/css/session.css" rel="stylesheet" type="text/css"/>
	<link  href="/static/css/progressBar.css" rel="stylesheet" type="text/css"/>
	<style>
		@import "https://cdnjs.cloudflare.com/ajax/libs/font-awesome/4.4.0/css/font-awesome.css";
	</style>
</head>

<body>

	<!-- custom bootstrap navbar -->
    <nav class="navbar fixed-top navbar-expand-lg navbar-dark" style="background-color: #004085;">
		<!-- Navbar content -->
		<a href="/" class="navbar-brand" href="#" disabled>
			<object data="/static/icons/liu.svg" type="image/svg+xml" width="30" height="30" class="d-inline-block align-top" alt="LiuIcon"></object>
			<img src="/static/icons/engine.svg" width="auto" height="30" class="d-inline-block align-top" alt="EngineIcon">
			<span>{{dmType}}</span>
		</a>
		<button class="navbar-toggler" type="button" data-toggle="collapse" data-target="#navbarNav" aria-controls="navbarNav" aria-expanded="false" aria-label="Toggle navigation">
			<span class="navbar-toggler-icon"></span>
		</button>
		<div class="collapse navbar-collapse" id="navbarNav">
			<ul class="nav navbar-nav navbar-center">
				<div class="btn-group" role="group" id="view-mode-buttons">
					<button type="button" value="progress-bar" class="btn btn-secondary tooltip tooltipBottom" data-text="View Session As Progress Bar" >Progress Bar</button>
					<button type="button" value="graph" class="btn btn-secondary tooltip tooltipBottom" data-text="View Session As Graph" >Graph</button>
					<button type="button" value="list" class="btn btn-secondary tooltip tooltipBottom" data-text="View Session As List" >List</button>
				</div>
				<div class="btn-group" role="group" id="graph-orientation-buttons">
					<button type="button" value="LR" class="btn btn-secondary active tooltip tooltipBottom" data-text="Display Graph From Left To Right">
						<span class="fa fa-arrows-h"></span>
					</button>
					<button type="button" value="TB" class="btn btn-secondary tooltip tooltipBottom" data-text="Display Graph From Top to Bottom"><span class="fa fa-arrows-v"> </span></button>
				</div>
			</ul>
			<ul class="nav navbar-nav navbar-right">
				<button id="cancelBtn" type="button" class="btn btn-secondary">Cancel Session</button>
				<button disabled class="btn btn-secondary" id="session-status-wrapper" >Status: <span id="session-status"></span></button>
			</ul>
		</div>
	</nav>
	<div id="graphNameWrapper">
		<ol id="graphName">
			<li><a id="local-manager-a"></a></li>
			<li id="islandDisplay"></li>
			<li id="nodeDisplay"></li>
			<li>Session: {{sessionId}}</li>
		</ol>
	</div>
	<div id="listContainer" class="container">
		<div>
		<table id="pg-list" class="table table-striped table-condensed" >
			<thead>
				<tr>
					<th>Name</th>
					<th>Type</th>
					<th>App</th>
					<th>OID</th>
					<th>Status</th>
				</tr>
			</thead>
			<tbody></tbody>
		</table>
		</div>
>>>>>>> 15a9b310

	</div>

<<<<<<< HEAD
<div class="graph" id="pg-graph">
    <svg>
        <g/>
    </svg>
</div>

<div class="progress" id="pg-progress-bar">
    <svg></svg>
</div>

<script>

    function view_as_progress_bar(sessionId, selectedNode, serverUrl) {

        d3.select('#graph-orientation-buttons').remove();
        d3.select('#pg-list').remove();
        d3.select('#pg-graph').remove();

        const width = 1000;
        var graph_update_handler = function (oids, dropSpecs) {
        };

        var status_update_handler = function (statuses) {

            var states = ['completed', 'finished',
                'running', 'writing',
                'error', 'expired', 'deleted',
                'cancelled',
                'not_run', 'initialized'];
            var states_idx = d3.scale.ordinal().domain(states).rangePoints([0, states.length - 1]);

            var scale = function (x) {
                return Math.round(x * width / statuses.length);
            };

            /* Get total and per-status counts, then normalize to 0-100% */
            var total = statuses.length;
            var status_counts = [0, 0, 0, 0, 0, 0, 0, 0, 0, 0];
            statuses.reduce(function (status_counts, s) {
                var idx = states_idx(get_status_name(s));
                status_counts[idx] = status_counts[idx] + 1;
                return status_counts;
            }, status_counts);

            for (var cumsum = [0], i = 0; i < status_counts.length - 1; i++)
                cumsum[i + 1] = cumsum[i] + status_counts[i];

            status_counts = status_counts.map(function (x, i) {
                return [scale(cumsum[i]), scale(x)];
            });

            var rects = d3.select('#pg-progress-bar svg').selectAll('rect').data(status_counts);
            rects.enter().append('rect')
                .style('height', 20).style('width', 0).style('x', 0).style('y', 20)
                .transition().delay(0).duration(500)
                .style('x', function (d) {
                    return d[0] + 20;
                })
                .style('width', function (d) {
                    return d[1];
                })
                .attr('class', function (d) {
                    return states[status_counts.indexOf(d)];
                });
            rects.style('x', function (d) {
                return d[0] + 20;
            })
                .style('width', function (d) {
                    return d[1];
                })
                .attr('class', function (d) {
                    return states[status_counts.indexOf(d)];
                });
            rects.exit().remove();
        }
        startStatusQuery(serverUrl, sessionId, selectedNode, graph_update_handler,
            status_update_handler, 1000);
    }

    function view_as_graph(sessionId, selectedNode, serverUrl) {

        /* Remove the list-related stuff */
        d3.select('#pg-list').remove()
        d3.select('#pg-progress-bar').remove();

        // Set up zoom support
        var svg = d3.select("svg");
        var inner = svg.select("g");
        var zoom = d3.behavior.zoom().on(
            "zoom",
            function () {
                inner.attr("transform", "translate(" + d3.event.translate + ")"
                    + "scale(" + d3.event.scale + ")");
            });
        svg.call(zoom);

        var render = getRender();
        var g = new dagreD3.graphlib.Graph();
        g.setGraph({
            nodesep: 70,
            ranksep: 50,
            rankdir: "LR", // Left-to-right layout
            marginx: 20,
            marginy: 20
        });

        function drawGraph() {
            inner.call(render, g);
        }

        var orientButtons = d3.selectAll('#graph-orientation-buttons button');
        orientButtons.on('click', function () {
            direction = d3.event.currentTarget.value;
            orientButtons.attr("disabled", "disabled");
            orientButtons.filter("[value=" + direction + "]").classed("active", true);
            orientButtons.filter(":not([value=" + direction + "])").classed("active", false);
            g.graph().rankdir = direction;
            drawGraph();
            orientButtons.attr("disabled", null);
        });

        // This works assuming that the status list comes in the same order
        // that the graph was created, which is true
        // Anyway, we could double-check in the future
        var delay = 1000;
        var graph_update_handler = drawGraphForDrops.bind(null, g, drawGraph);
        var status_update_handler = function (statuses) {
            d3.selectAll('g.nodes').selectAll('g.node')
                .data(statuses).attr("class", function (s) {
                return "node " + get_status_name(s);
            });
        };

        startStatusQuery(serverUrl, sessionId, selectedNode, graph_update_handler,
            status_update_handler, 1000);
    }

    function view_as_list(sessionId, selectedNode, serverUrl) {

        /* Remove the graph-related stuff */
        d3.select('#graph-orientation-buttons').remove();
        d3.select('#pg-graph').remove();
        d3.select('#pg-progress-bar').remove();

        var graph_update_handler = function (oids, dropSpecs) {

            var dropSpecList = [];
            for (var idx in oids) {
                dropSpecList[idx] = dropSpecs[oids[idx]];
            }

            var rows = d3.select('#pg-list tbody').selectAll('tr').data(dropSpecList);
            rows.enter().append('tr').style('opacity', 0.0).transition().delay(0).duration(500).style('opacity', 1.0);
            rows.exit().transition().delay(0).duration(500).style('opacity', 0.0).remove();

            var oidCells = rows.selectAll('td.oid').data(function values(d) {
                return [d.oid];
            });
            oidCells.enter().append('td').classed('oid', true).text(String)
            oidCells.text(String)
            oidCells.exit().remove()
        };

        var status_update_handler = function (statuses) {
            var rows = d3.select('#pg-list tbody').selectAll('tr').data(statuses);
            var uidCells = rows.selectAll('td.status').data(function values(s) {
                return [get_status_name(s)];
            });
            uidCells.enter().append('td').classed('status', true).text(String)
            uidCells.text(String)
            uidCells.exit().remove()
        };

        startStatusQuery(serverUrl, sessionId, selectedNode, graph_update_handler,
            status_update_handler, 1000);
    }

    (function () {

        /* URL parameters: sessionId, selected node and view mode */
        var sessionId = '{{sessionId}}';
        var selectedNode = '{{selectedNode}}';
        var viewMode = '{{viewMode}}';
        var cancelSessionBtn = d3.select('#cancelBtn');

        if (sessionId == '') {
            sessionId = null;
        }
        if (selectedNode == '') {
            selectedNode = null;
        }
        if (viewMode == '') {
            viewMode = null;
        }
        if (!viewMode || (viewMode != 'list' && viewMode != 'graph' && viewMode != 'progress-bar')) {
            viewMode = 'progress-bar';
        }

        // Listeners for the cancelSession button
        cancelSessionBtn.on('click', function () {
            cancel_session(serverUrl, sessionId, cancelSessionBtn);
        });

        /* Nothing to do, sorry */
        if (sessionId == null) {
            return;
        }

        /* Modify breadcums depending on whether we are zooming into a node or not */
        if (selectedNode) {
            d3.select('#local-manager-a').attr('href', '/?node=' + selectedNode).text("Node: " + selectedNode);
        } else {
            d3.select('#local-manager-a').node().parentNode.remove();
        }

        /* Update view-model buttons */
        var buttons = d3.selectAll('#view-mode-buttons button');
        buttons.filter("[value=" + viewMode + "]").classed('active', true);
        buttons.filter(":not([value=" + viewMode + "])").classed('active', false);

        /* React to clicks on the view mode buttons */
        buttons.on('click', function () {
            console.info(d3.event.currentTarget.value);
            var mode = d3.event.currentTarget.value;
            if (mode == viewMode) {
                return;
            }
            var url = '/session?sessionId=' + sessionId;
            if (selectedNode) {
                url += '&node=' + selectedNode;
            }
            url += '&view=' + mode;
            document.location = url
        });

        var serverUrl = '{{!serverUrl}}';
        if (viewMode == 'progress-bar') {
            view_as_progress_bar(sessionId, selectedNode, serverUrl);
        } else if (viewMode == 'list') {
            view_as_list(sessionId, selectedNode, serverUrl);
        } else {
            view_as_graph(sessionId, selectedNode, serverUrl);
        }

    })();
=======
	<div class="graph" id="pg-graph">
		<svg><g id="root"/></svg>
	</div>

	<div class="progress" id="pg-progress-bar">
		<svg></svg>
	</div>

<script>

function view_as_progress_bar(sessionId, selectedNode, serverUrl) {

	d3.select('#graph-orientation-buttons').remove();
	d3.select('#pg-list').remove();
	d3.select('#pg-graph').remove();

	const width = $('#pg-progress-bar').innerWidth();
	var graph_update_handler = function(oids, dropSpecs) {};

	var status_update_handler = function(statuses){
		// This is the order in which blocks are drawn in the progress bar,
		// so we want "done" states first and "nothing happened yet" states
		// towards the end
		var states = ['completed', 'finished',
		              'running', 'writing',
		              'error', 'expired', 'deleted',
		              'cancelled', 'skipped',
		              'not_run', 'initialized'];
		var states_idx = d3.scalePoint().domain(states).range([0, states.length - 1]);

		var scale = function(x) {
			return Math.round(x * width / statuses.length);
		};

		/* Get total and per-status counts, then normalize to 0-100% */
		var total = statuses.length;
		var status_counts = [0, 0, 0, 0, 0, 0, 0, 0, 0, 0, 0];
		statuses.reduce(function(status_counts, s) {
			var idx = states_idx(get_status_name(s));
			status_counts[idx] = status_counts[idx] + 1;
			return status_counts;
		}, status_counts);

		for (var cumsum = [0], i = 0; i < status_counts.length - 1; i++)
			cumsum[i + 1] = cumsum[i] + status_counts[i];

		status_counts = status_counts.map(function(x, i) {
			
			return [scale(cumsum[i]), scale(x)];
		});
		var rects = d3.select('#pg-progress-bar svg').selectAll('rect').data(status_counts);

		rects.enter().append('rect')
			.style('height', 20).style('width', 0).style('x', 0).style('y', 20)
			.style('x', function(d) { return d[0] + 20; })
			.style('width', function(d) { return d[1]; })
			.attr('class', function(d) { return states[status_counts.indexOf(d)]; });
		rects.style('x', function(d) { return d[0] + 20; })
			.style('width', function(d) { return d[1]; })
			.attr('class', function(d) { return states[status_counts.indexOf(d)]; });
		rects.exit().remove();
	}
	startStatusQuery(serverUrl, sessionId, selectedNode, graph_update_handler,
	                 status_update_handler, 1000);
}

var dimUrlQuery = new URL(window.location.href);
var dimUrl = dimUrlQuery.searchParams.get("dim_url");

if (dimUrl === "null" || !dimUrl){
	d3.select('#islandDisplay').remove();
	d3.select('#nodeDisplay').remove();
}else if(dimUrl){
	var dimIP = dimUrl.split("//").pop().split(":").shift();
	var nodeIP = window.location.href.split("http://").slice(1).join('http://').split(":").shift(1);
	d3.select('#islandDisplay').html("<a href="+dimUrl+">DIM: " + dimIP+"</a>");
	d3.select('#nodeDisplay').text("/ Node: " + nodeIP + " /");
}

function view_as_graph(sessionId, selectedNode, serverUrl) {

	/* Remove the list-related stuff */
	d3.select('#pg-list').remove()
	d3.select('#pg-progress-bar').remove();

	const heightValue = 300;
	const widthValue = 600;
	// Set up zoom support
	var svg = d3.select("svg"),
    svgGroup = svg.append("g");
	var inner = svg.select("g");

	// svg.call(d3.zoom().on("zoom", function () {
	// 	inner.attr("transform", "translate(" + d3.event.translate + ")"
	// 			+ "scale(" + d3.event.scale + ")");
	// }))

	var zoom = d3.zoom().on("zoom", function () {//Add mouse wheel zoom event
      inner.attr("transform", d3.event.transform);
    });
    svg.call(zoom);

	var g = new dagreD3.graphlib.Graph({compound:true})
	.setGraph({
		nodesep : 70,
		ranksep : 50,
		rankdir : "LR", // Left-to-right layout
		marginx : 20,
		marginy : 20
	})
	.setDefaultEdgeLabel(function () { return {}; });

	var render = getRender();
	function drawGraph() {
		inner.call(render, g);
		// render(inner,g)
	}
	
	

	//zoom WIP
	// var initialScale = 0.30;
	// root.call(zoom.transform, d3.zoomIdentity.translate((fullWidth - width * initialScale) / 2, 20).scale(initialScale));

	// svg.attr('height', g.graph().height * initialScale + 40);

	var orientButtons = d3.selectAll('#graph-orientation-buttons button');
		orientButtons.on('click', function() {
		direction = d3.event.currentTarget.value;
		orientButtons.attr("disabled", "disabled");
		orientButtons.filter("[value=" + direction + "]").classed("active", true);
		orientButtons.filter(":not([value=" + direction + "])").classed("active", false);
		g.graph().rankdir = direction;
		drawGraph();
		orientButtons.attr("disabled", null);
		status_update_handler()
	});

	// This works assuming that the status list comes in the same order
	// that the graph was created, which is true
	// Anyway, we could double-check in the future
	var delay = 1000;
	var graph_update_handler = drawGraphForDrops.bind(null, g, drawGraph);
	var status_update_handler = function(statuses) {
		d3.selectAll('g.nodes').selectAll('g.node')
		.data(statuses).attr("class", function(s) {
			return "node " + get_status_name(s);
		});
	};

	startStatusQuery(serverUrl, sessionId, selectedNode, graph_update_handler,
	                 status_update_handler, 1000);	
}

function zoomFit() {

	// Center the graph
	var zoom = d3.zoom().on("zoom", function () {//Add mouse wheel zoom event
      inner.attr("transform", d3.event.transform);
    });
	var svg = d3
		.select('svg')
	;
	
	var root = svg.select('#root');
	var boot = $(".output");
	var bounds = root.node().getBBox();
	var parent = root.node().parentElement;
	var fullWidth = parent.clientWidth,
	    fullHeight = parent.clientHeight;
	var width = bounds.width,
	    height = bounds.height,
		initialScale;
	var widthScale = ((fullWidth-80)/width);
	var heightScale = ((fullHeight-200)/height)
	if (heightScale<widthScale){
		initialScale = heightScale;
	}else {
		initialScale = widthScale;
	};
	initialScale = initialScale
	var xCenterOffset = -(fullWidth - fullWidth) / 2;
	boot.attr("transform", "translate(" + (fullWidth-(width*initialScale))/2 + ", " + ((fullHeight-80)-(height*initialScale))/2 + ")"+' scale('+initialScale+')');
}

function view_as_list(sessionId, selectedNode, serverUrl) {

	/* Remove the graph-related stuff */
	d3.select('#graph-orientation-buttons').remove();
	d3.select('#pg-graph').remove();
	d3.select('#pg-progress-bar').remove();

	var graph_update_handler = function(oids, dropSpecs) {
		//getting the data ready
		var dropSpecList = [];
		for(var idx in oids) {
			dropSpecList[idx] = dropSpecs[oids[idx]];
		}

		//sort table WIP
		// var sortAscending = true;
		// var headers = d3.select('#pg-list thead').on('click', function (d) {
		//                 	   headers.attr('class', 'header');
								
		//                 	   if (sortAscending) {
		//                 	     rows.sort(function(a, b) { return b[d] < a[d]; });
		//                 	     sortAscending = false;
		//                 	     this.className = 'aes';
		//                 	   } else {
		//                 		 rows.sort(function(a, b) { return b[d] > a[d]; });
		//                 		 sortAscending = true;
		//                 		 this.className = 'des';
		//                 	   }
		// 					});

		//adding the appropriate number of rows into the table from the array
		//rows is defined and assigned the array in the data attribute
		//this line is comparing the existing list from the select all with the array in the data attribute and will add or remove rows to make the table equal to the array
		var rows = d3.select('#pg-list tbody').selectAll('tr').data(dropSpecList);
		//enter is used if the above statement wants to add a row
		rows.enter().append('tr').style('opacity', 0.0).transition().delay(0).duration(500).style('opacity',1.0);
		//enter is used if the above statement wants to remove a row
		rows.exit().transition().delay(0).duration(500).style('opacity',0.0).remove();
		//i have made the fill table its own function because it wasnt doing anything when it was here for some reason
		fillTable(dropSpecList);
	};

	//all of the information that doesnt require updates is added into the graph
	var fillTable = function (dropSpecList){
		//data is bound to the rows and can be accessed later
		//this line is comparing the existing list from the select all with the array in the data attribute and will add or remove td cells to make the table equal to the array
		var rows = d3.select('#pg-list tbody').selectAll('tr').data(dropSpecList);
		//the "function value(d)" function is using the data linked above to get data for this field it works similarly to a for loop
		var nameCells = rows.selectAll('td.nName').data(function value(d) { return [d.nm] });
		//enter is used if the above statement wants to add something
		nameCells.enter().append('td').classed('nName', true).text(String)
		//enter is used if the above statement wants to remove something
		nameCells.text(String)
		nameCells.exit().remove()
		var typeCells = rows.selectAll('td.nType').data(function value(d) { return [d.dt] });
		typeCells.enter().append('td').classed('nType', true).text(String)
		typeCells.text(String)
		typeCells.exit().remove()
		var appCells = rows.selectAll('td.nApp').data(function value(d) { return [d.app] });
		appCells.enter().append('td').classed('nApp', true).text(String)
		appCells.text(String)
		appCells.exit().remove()
		var oidCells = rows.selectAll('td.oid').data(function value(d) { return [d.oid] });
		oidCells.enter().append('td').classed('oid', true).text(String)
		oidCells.text(String)
		oidCells.exit().remove()
	}

	//states are added into the graph, this is called whenever there is a state change to update the table
	var status_update_handler = function (statuses) {
		var rows = d3.select('#pg-list tbody').selectAll('tr').data(statuses);
		var uidCells = rows.selectAll('td.status').data(function values(s) { return [get_status_name(s)]; });
		uidCells.enter().append('td').classed('status', true).text(String);
		uidCells.text(String);
		uidCells.exit().remove();
	};

	startStatusQuery(serverUrl, sessionId, selectedNode, graph_update_handler,
	                 status_update_handler, 1000);
}

(function(){

	/* URL parameters: sessionId, selected node and view mode */
	var sessionId = '{{sessionId}}';
	var selectedNode = '{{selectedNode}}';
	var viewMode = '{{viewMode}}';
	var cancelSessionBtn = d3.select('#cancelBtn');

	if( sessionId == '' ) { sessionId = null; }
	if( selectedNode == '' ) { selectedNode = null; }
	if( viewMode == '' ) { viewMode = null; }
	if( !viewMode || (viewMode != 'list' && viewMode != 'graph' && viewMode != 'progress-bar') ) {
		viewMode = 'progress-bar';
	}

	// Listeners for the cancelSession button
	cancelSessionBtn.on('click', function(){ cancel_session(serverUrl, sessionId, cancelSessionBtn); } );

	/* Nothing to do, sorry */
	if( sessionId == null ) {
		return;
	}

	/* Modify breadcums depending on whether we are zooming into a node or not */
	if( selectedNode ) {
		d3.select('#local-manager-a').attr('href', '/?node=' + selectedNode).text("Node: " + selectedNode);
	}
	else {
		d3.select('#local-manager-a').node().parentNode.remove();
	}

	/* Update view-model buttons */
	var buttons = d3.selectAll('#view-mode-buttons button');
	buttons.filter("[value=" + viewMode + "]").classed('active', true);
	buttons.filter(":not([value=" + viewMode + "])").classed('active', false);

	/* React to clicks on the view mode buttons */
	buttons.on('click', function(){
		console.info(d3.event.currentTarget.value);
		var mode = d3.event.currentTarget.value;
		if( mode == viewMode ) {
			return;
		}
		var url = '/session?sessionId=' + sessionId;
		if( selectedNode ) {
			url += '&node=' + selectedNode;
		}
		url += '&view=' + mode;
		document.location = url
	});

	var serverUrl = '{{!serverUrl}}';
	if( viewMode == 'progress-bar' ) {
		view_as_progress_bar(sessionId, selectedNode, serverUrl);
	}
	else if( viewMode == 'list' ) {
		view_as_list(sessionId, selectedNode, serverUrl);
	}
	else {
		view_as_graph(sessionId, selectedNode, serverUrl);
	}

})();
>>>>>>> 15a9b310
</script>
</body>
</html><|MERGE_RESOLUTION|>--- conflicted
+++ resolved
@@ -2,58 +2,6 @@
 <html>
 
 <head>
-<<<<<<< HEAD
-    <meta charset="utf-8">
-    <title>Session '{{sessionId}}'</title>
-    <script src="/static/js/d3/d3.v3.min.js"></script>
-    <script src="/static/js/d3/dagre-d3.min.js"></script>
-    <script src="/static/js/jquery-1.11.3.min.js"></script>
-    <script src="/static/js/bootstrap.min.js"></script>
-    <script src="/static/js/bootbox.min.js"></script>
-    <script src="/static/js/dm.js"></script>
-    <link href="/static/css/session.css" rel="stylesheet" type="text/css"/>
-    <link href="/static/css/bootstrap.min.css" rel="stylesheet" type="text/css"/>
-    <link href="data:;base64,iVBORw0KGgo=" rel="icon">
-</head>
-
-<body>
-<div class="container">
-
-    <ol class="breadcrumb">
-        <li><a href="/">{{dmType}}</a></li>
-        <li><a id="local-manager-a"></a></li>
-        <li>Session: {{sessionId}}</li>
-    </ol>
-
-    <h4>Status: <span id="session-status"></span></h4>
-
-    <div class="btn-toolbar" role="toolbar">
-        <div class="btn-group" id="view-mode-buttons" role="group">
-            <button class="btn btn-default" type="button" value="progress-bar">Progress Bar</button>
-            <button class="btn btn-default" type="button" value="graph">Graph</button>
-            <button class="btn btn-default" type="button" value="list">List</button>
-        </div>
-        <div class="btn-group" id="graph-orientation-buttons" role="group">
-            <button class="btn btn-default active" type="button" value="LR"><span
-                    class="glyphicon glyphicon-resize-horizontal"> </span></button>
-            <button class="btn btn-default" type="button" value="TB"><span
-                    class="glyphicon glyphicon-resize-vertical"> </span></button>
-        </div>
-    </div>
-    <button class="btn btn-default" id="cancelBtn" type="button">Cancel Session</button>
-
-    <div style="overflow: auto; max-height: 600px;">
-        <table class="table table-striped table-condensed" id="pg-list">
-            <thead>
-            <tr>
-                <th>OID</th>
-                <th>Status</th>
-            </tr>
-            </thead>
-            <tbody></tbody>
-        </table>
-    </div>
-=======
 	<meta charset="utf-8">
 	<title>DIM Session</title>
 	<link rel="shortcut icon" type="image/svg" href="static/icons/liuFavIcon.svg"/>
@@ -127,20 +75,16 @@
 			<tbody></tbody>
 		</table>
 		</div>
->>>>>>> 15a9b310
 
 	</div>
 
-<<<<<<< HEAD
-<div class="graph" id="pg-graph">
-    <svg>
-        <g/>
-    </svg>
-</div>
-
-<div class="progress" id="pg-progress-bar">
-    <svg></svg>
-</div>
+	<div class="graph" id="pg-graph">
+		<svg><g id="root"/></svg>
+	</div>
+
+	<div class="progress" id="pg-progress-bar">
+		<svg></svg>
+	</div>
 
 <script>
 
@@ -149,250 +93,6 @@
         d3.select('#graph-orientation-buttons').remove();
         d3.select('#pg-list').remove();
         d3.select('#pg-graph').remove();
-
-        const width = 1000;
-        var graph_update_handler = function (oids, dropSpecs) {
-        };
-
-        var status_update_handler = function (statuses) {
-
-            var states = ['completed', 'finished',
-                'running', 'writing',
-                'error', 'expired', 'deleted',
-                'cancelled',
-                'not_run', 'initialized'];
-            var states_idx = d3.scale.ordinal().domain(states).rangePoints([0, states.length - 1]);
-
-            var scale = function (x) {
-                return Math.round(x * width / statuses.length);
-            };
-
-            /* Get total and per-status counts, then normalize to 0-100% */
-            var total = statuses.length;
-            var status_counts = [0, 0, 0, 0, 0, 0, 0, 0, 0, 0];
-            statuses.reduce(function (status_counts, s) {
-                var idx = states_idx(get_status_name(s));
-                status_counts[idx] = status_counts[idx] + 1;
-                return status_counts;
-            }, status_counts);
-
-            for (var cumsum = [0], i = 0; i < status_counts.length - 1; i++)
-                cumsum[i + 1] = cumsum[i] + status_counts[i];
-
-            status_counts = status_counts.map(function (x, i) {
-                return [scale(cumsum[i]), scale(x)];
-            });
-
-            var rects = d3.select('#pg-progress-bar svg').selectAll('rect').data(status_counts);
-            rects.enter().append('rect')
-                .style('height', 20).style('width', 0).style('x', 0).style('y', 20)
-                .transition().delay(0).duration(500)
-                .style('x', function (d) {
-                    return d[0] + 20;
-                })
-                .style('width', function (d) {
-                    return d[1];
-                })
-                .attr('class', function (d) {
-                    return states[status_counts.indexOf(d)];
-                });
-            rects.style('x', function (d) {
-                return d[0] + 20;
-            })
-                .style('width', function (d) {
-                    return d[1];
-                })
-                .attr('class', function (d) {
-                    return states[status_counts.indexOf(d)];
-                });
-            rects.exit().remove();
-        }
-        startStatusQuery(serverUrl, sessionId, selectedNode, graph_update_handler,
-            status_update_handler, 1000);
-    }
-
-    function view_as_graph(sessionId, selectedNode, serverUrl) {
-
-        /* Remove the list-related stuff */
-        d3.select('#pg-list').remove()
-        d3.select('#pg-progress-bar').remove();
-
-        // Set up zoom support
-        var svg = d3.select("svg");
-        var inner = svg.select("g");
-        var zoom = d3.behavior.zoom().on(
-            "zoom",
-            function () {
-                inner.attr("transform", "translate(" + d3.event.translate + ")"
-                    + "scale(" + d3.event.scale + ")");
-            });
-        svg.call(zoom);
-
-        var render = getRender();
-        var g = new dagreD3.graphlib.Graph();
-        g.setGraph({
-            nodesep: 70,
-            ranksep: 50,
-            rankdir: "LR", // Left-to-right layout
-            marginx: 20,
-            marginy: 20
-        });
-
-        function drawGraph() {
-            inner.call(render, g);
-        }
-
-        var orientButtons = d3.selectAll('#graph-orientation-buttons button');
-        orientButtons.on('click', function () {
-            direction = d3.event.currentTarget.value;
-            orientButtons.attr("disabled", "disabled");
-            orientButtons.filter("[value=" + direction + "]").classed("active", true);
-            orientButtons.filter(":not([value=" + direction + "])").classed("active", false);
-            g.graph().rankdir = direction;
-            drawGraph();
-            orientButtons.attr("disabled", null);
-        });
-
-        // This works assuming that the status list comes in the same order
-        // that the graph was created, which is true
-        // Anyway, we could double-check in the future
-        var delay = 1000;
-        var graph_update_handler = drawGraphForDrops.bind(null, g, drawGraph);
-        var status_update_handler = function (statuses) {
-            d3.selectAll('g.nodes').selectAll('g.node')
-                .data(statuses).attr("class", function (s) {
-                return "node " + get_status_name(s);
-            });
-        };
-
-        startStatusQuery(serverUrl, sessionId, selectedNode, graph_update_handler,
-            status_update_handler, 1000);
-    }
-
-    function view_as_list(sessionId, selectedNode, serverUrl) {
-
-        /* Remove the graph-related stuff */
-        d3.select('#graph-orientation-buttons').remove();
-        d3.select('#pg-graph').remove();
-        d3.select('#pg-progress-bar').remove();
-
-        var graph_update_handler = function (oids, dropSpecs) {
-
-            var dropSpecList = [];
-            for (var idx in oids) {
-                dropSpecList[idx] = dropSpecs[oids[idx]];
-            }
-
-            var rows = d3.select('#pg-list tbody').selectAll('tr').data(dropSpecList);
-            rows.enter().append('tr').style('opacity', 0.0).transition().delay(0).duration(500).style('opacity', 1.0);
-            rows.exit().transition().delay(0).duration(500).style('opacity', 0.0).remove();
-
-            var oidCells = rows.selectAll('td.oid').data(function values(d) {
-                return [d.oid];
-            });
-            oidCells.enter().append('td').classed('oid', true).text(String)
-            oidCells.text(String)
-            oidCells.exit().remove()
-        };
-
-        var status_update_handler = function (statuses) {
-            var rows = d3.select('#pg-list tbody').selectAll('tr').data(statuses);
-            var uidCells = rows.selectAll('td.status').data(function values(s) {
-                return [get_status_name(s)];
-            });
-            uidCells.enter().append('td').classed('status', true).text(String)
-            uidCells.text(String)
-            uidCells.exit().remove()
-        };
-
-        startStatusQuery(serverUrl, sessionId, selectedNode, graph_update_handler,
-            status_update_handler, 1000);
-    }
-
-    (function () {
-
-        /* URL parameters: sessionId, selected node and view mode */
-        var sessionId = '{{sessionId}}';
-        var selectedNode = '{{selectedNode}}';
-        var viewMode = '{{viewMode}}';
-        var cancelSessionBtn = d3.select('#cancelBtn');
-
-        if (sessionId == '') {
-            sessionId = null;
-        }
-        if (selectedNode == '') {
-            selectedNode = null;
-        }
-        if (viewMode == '') {
-            viewMode = null;
-        }
-        if (!viewMode || (viewMode != 'list' && viewMode != 'graph' && viewMode != 'progress-bar')) {
-            viewMode = 'progress-bar';
-        }
-
-        // Listeners for the cancelSession button
-        cancelSessionBtn.on('click', function () {
-            cancel_session(serverUrl, sessionId, cancelSessionBtn);
-        });
-
-        /* Nothing to do, sorry */
-        if (sessionId == null) {
-            return;
-        }
-
-        /* Modify breadcums depending on whether we are zooming into a node or not */
-        if (selectedNode) {
-            d3.select('#local-manager-a').attr('href', '/?node=' + selectedNode).text("Node: " + selectedNode);
-        } else {
-            d3.select('#local-manager-a').node().parentNode.remove();
-        }
-
-        /* Update view-model buttons */
-        var buttons = d3.selectAll('#view-mode-buttons button');
-        buttons.filter("[value=" + viewMode + "]").classed('active', true);
-        buttons.filter(":not([value=" + viewMode + "])").classed('active', false);
-
-        /* React to clicks on the view mode buttons */
-        buttons.on('click', function () {
-            console.info(d3.event.currentTarget.value);
-            var mode = d3.event.currentTarget.value;
-            if (mode == viewMode) {
-                return;
-            }
-            var url = '/session?sessionId=' + sessionId;
-            if (selectedNode) {
-                url += '&node=' + selectedNode;
-            }
-            url += '&view=' + mode;
-            document.location = url
-        });
-
-        var serverUrl = '{{!serverUrl}}';
-        if (viewMode == 'progress-bar') {
-            view_as_progress_bar(sessionId, selectedNode, serverUrl);
-        } else if (viewMode == 'list') {
-            view_as_list(sessionId, selectedNode, serverUrl);
-        } else {
-            view_as_graph(sessionId, selectedNode, serverUrl);
-        }
-
-    })();
-=======
-	<div class="graph" id="pg-graph">
-		<svg><g id="root"/></svg>
-	</div>
-
-	<div class="progress" id="pg-progress-bar">
-		<svg></svg>
-	</div>
-
-<script>
-
-function view_as_progress_bar(sessionId, selectedNode, serverUrl) {
-
-	d3.select('#graph-orientation-buttons').remove();
-	d3.select('#pg-list').remove();
-	d3.select('#pg-graph').remove();
 
 	const width = $('#pg-progress-bar').innerWidth();
 	var graph_update_handler = function(oids, dropSpecs) {};
@@ -408,9 +108,9 @@
 		              'not_run', 'initialized'];
 		var states_idx = d3.scalePoint().domain(states).range([0, states.length - 1]);
 
-		var scale = function(x) {
-			return Math.round(x * width / statuses.length);
-		};
+            var scale = function (x) {
+                return Math.round(x * width / statuses.length);
+            };
 
 		/* Get total and per-status counts, then normalize to 0-100% */
 		var total = statuses.length;
@@ -421,11 +121,11 @@
 			return status_counts;
 		}, status_counts);
 
-		for (var cumsum = [0], i = 0; i < status_counts.length - 1; i++)
-			cumsum[i + 1] = cumsum[i] + status_counts[i];
+            for (var cumsum = [0], i = 0; i < status_counts.length - 1; i++)
+                cumsum[i + 1] = cumsum[i] + status_counts[i];
 
 		status_counts = status_counts.map(function(x, i) {
-			
+
 			return [scale(cumsum[i]), scale(x)];
 		});
 		var rects = d3.select('#pg-progress-bar svg').selectAll('rect').data(status_counts);
@@ -459,9 +159,9 @@
 
 function view_as_graph(sessionId, selectedNode, serverUrl) {
 
-	/* Remove the list-related stuff */
-	d3.select('#pg-list').remove()
-	d3.select('#pg-progress-bar').remove();
+        /* Remove the list-related stuff */
+        d3.select('#pg-list').remove()
+        d3.select('#pg-progress-bar').remove();
 
 	const heightValue = 300;
 	const widthValue = 600;
@@ -495,8 +195,8 @@
 		inner.call(render, g);
 		// render(inner,g)
 	}
-	
-	
+
+
 
 	//zoom WIP
 	// var initialScale = 0.30;
@@ -516,20 +216,20 @@
 		status_update_handler()
 	});
 
-	// This works assuming that the status list comes in the same order
-	// that the graph was created, which is true
-	// Anyway, we could double-check in the future
-	var delay = 1000;
-	var graph_update_handler = drawGraphForDrops.bind(null, g, drawGraph);
-	var status_update_handler = function(statuses) {
-		d3.selectAll('g.nodes').selectAll('g.node')
-		.data(statuses).attr("class", function(s) {
-			return "node " + get_status_name(s);
-		});
-	};
+        // This works assuming that the status list comes in the same order
+        // that the graph was created, which is true
+        // Anyway, we could double-check in the future
+        var delay = 1000;
+        var graph_update_handler = drawGraphForDrops.bind(null, g, drawGraph);
+        var status_update_handler = function (statuses) {
+            d3.selectAll('g.nodes').selectAll('g.node')
+                .data(statuses).attr("class", function (s) {
+                return "node " + get_status_name(s);
+            });
+        };
 
 	startStatusQuery(serverUrl, sessionId, selectedNode, graph_update_handler,
-	                 status_update_handler, 1000);	
+	                 status_update_handler, 1000);
 }
 
 function zoomFit() {
@@ -541,7 +241,7 @@
 	var svg = d3
 		.select('svg')
 	;
-	
+
 	var root = svg.select('#root');
 	var boot = $(".output");
 	var bounds = root.node().getBBox();
@@ -565,10 +265,10 @@
 
 function view_as_list(sessionId, selectedNode, serverUrl) {
 
-	/* Remove the graph-related stuff */
-	d3.select('#graph-orientation-buttons').remove();
-	d3.select('#pg-graph').remove();
-	d3.select('#pg-progress-bar').remove();
+        /* Remove the graph-related stuff */
+        d3.select('#graph-orientation-buttons').remove();
+        d3.select('#pg-graph').remove();
+        d3.select('#pg-progress-bar').remove();
 
 	var graph_update_handler = function(oids, dropSpecs) {
 		//getting the data ready
@@ -581,7 +281,7 @@
 		// var sortAscending = true;
 		// var headers = d3.select('#pg-list thead').on('click', function (d) {
 		//                 	   headers.attr('class', 'header');
-								
+
 		//                 	   if (sortAscending) {
 		//                 	     rows.sort(function(a, b) { return b[d] < a[d]; });
 		//                 	     sortAscending = false;
@@ -640,74 +340,78 @@
 		uidCells.exit().remove();
 	};
 
-	startStatusQuery(serverUrl, sessionId, selectedNode, graph_update_handler,
-	                 status_update_handler, 1000);
-}
-
-(function(){
-
-	/* URL parameters: sessionId, selected node and view mode */
-	var sessionId = '{{sessionId}}';
-	var selectedNode = '{{selectedNode}}';
-	var viewMode = '{{viewMode}}';
-	var cancelSessionBtn = d3.select('#cancelBtn');
-
-	if( sessionId == '' ) { sessionId = null; }
-	if( selectedNode == '' ) { selectedNode = null; }
-	if( viewMode == '' ) { viewMode = null; }
-	if( !viewMode || (viewMode != 'list' && viewMode != 'graph' && viewMode != 'progress-bar') ) {
-		viewMode = 'progress-bar';
-	}
-
-	// Listeners for the cancelSession button
-	cancelSessionBtn.on('click', function(){ cancel_session(serverUrl, sessionId, cancelSessionBtn); } );
-
-	/* Nothing to do, sorry */
-	if( sessionId == null ) {
-		return;
-	}
-
-	/* Modify breadcums depending on whether we are zooming into a node or not */
-	if( selectedNode ) {
-		d3.select('#local-manager-a').attr('href', '/?node=' + selectedNode).text("Node: " + selectedNode);
-	}
-	else {
-		d3.select('#local-manager-a').node().parentNode.remove();
-	}
-
-	/* Update view-model buttons */
-	var buttons = d3.selectAll('#view-mode-buttons button');
-	buttons.filter("[value=" + viewMode + "]").classed('active', true);
-	buttons.filter(":not([value=" + viewMode + "])").classed('active', false);
-
-	/* React to clicks on the view mode buttons */
-	buttons.on('click', function(){
-		console.info(d3.event.currentTarget.value);
-		var mode = d3.event.currentTarget.value;
-		if( mode == viewMode ) {
-			return;
-		}
-		var url = '/session?sessionId=' + sessionId;
-		if( selectedNode ) {
-			url += '&node=' + selectedNode;
-		}
-		url += '&view=' + mode;
-		document.location = url
-	});
-
-	var serverUrl = '{{!serverUrl}}';
-	if( viewMode == 'progress-bar' ) {
-		view_as_progress_bar(sessionId, selectedNode, serverUrl);
-	}
-	else if( viewMode == 'list' ) {
-		view_as_list(sessionId, selectedNode, serverUrl);
-	}
-	else {
-		view_as_graph(sessionId, selectedNode, serverUrl);
-	}
-
-})();
->>>>>>> 15a9b310
+        startStatusQuery(serverUrl, sessionId, selectedNode, graph_update_handler,
+            status_update_handler, 1000);
+    }
+
+    (function () {
+
+        /* URL parameters: sessionId, selected node and view mode */
+        var sessionId = '{{sessionId}}';
+        var selectedNode = '{{selectedNode}}';
+        var viewMode = '{{viewMode}}';
+        var cancelSessionBtn = d3.select('#cancelBtn');
+
+        if (sessionId == '') {
+            sessionId = null;
+        }
+        if (selectedNode == '') {
+            selectedNode = null;
+        }
+        if (viewMode == '') {
+            viewMode = null;
+        }
+        if (!viewMode || (viewMode != 'list' && viewMode != 'graph' && viewMode != 'progress-bar')) {
+            viewMode = 'progress-bar';
+        }
+
+        // Listeners for the cancelSession button
+        cancelSessionBtn.on('click', function () {
+            cancel_session(serverUrl, sessionId, cancelSessionBtn);
+        });
+
+        /* Nothing to do, sorry */
+        if (sessionId == null) {
+            return;
+        }
+
+        /* Modify breadcums depending on whether we are zooming into a node or not */
+        if (selectedNode) {
+            d3.select('#local-manager-a').attr('href', '/?node=' + selectedNode).text("Node: " + selectedNode);
+        } else {
+            d3.select('#local-manager-a').node().parentNode.remove();
+        }
+
+        /* Update view-model buttons */
+        var buttons = d3.selectAll('#view-mode-buttons button');
+        buttons.filter("[value=" + viewMode + "]").classed('active', true);
+        buttons.filter(":not([value=" + viewMode + "])").classed('active', false);
+
+        /* React to clicks on the view mode buttons */
+        buttons.on('click', function () {
+            console.info(d3.event.currentTarget.value);
+            var mode = d3.event.currentTarget.value;
+            if (mode == viewMode) {
+                return;
+            }
+            var url = '/session?sessionId=' + sessionId;
+            if (selectedNode) {
+                url += '&node=' + selectedNode;
+            }
+            url += '&view=' + mode;
+            document.location = url
+        });
+
+        var serverUrl = '{{!serverUrl}}';
+        if (viewMode == 'progress-bar') {
+            view_as_progress_bar(sessionId, selectedNode, serverUrl);
+        } else if (viewMode == 'list') {
+            view_as_list(sessionId, selectedNode, serverUrl);
+        } else {
+            view_as_graph(sessionId, selectedNode, serverUrl);
+        }
+
+    })();
 </script>
 </body>
 </html>