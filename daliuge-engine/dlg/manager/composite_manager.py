--- conflicted
+++ resolved
@@ -29,13 +29,11 @@
 import multiprocessing.pool
 import threading
 
-<<<<<<< HEAD
 from pathlib import Path
-=======
+
 from dlg.manager.client import NodeManagerClient
 from dlg.manager.drop_manager import DROPManager
 from dlg.manager.manager_data import Node
->>>>>>> ff6f09b6
 
 from dlg import constants
 from dlg.constants import ISLAND_DEFAULT_REST_PORT, NODE_DEFAULT_REST_PORT
@@ -47,11 +45,7 @@
     DaliugeException,
     SubManagerException,
 )
-<<<<<<< HEAD
 from dlg.utils import portIsOpen, getDlgWorkDir
-=======
-from dlg.utils import portIsOpen
->>>>>>> ff6f09b6
 
 logger = logging.getLogger(__name__)
 
@@ -152,10 +146,7 @@
             dmHosts: list[str] = None,
             pkeyPath=None,
             dmCheckTimeout=10,
-<<<<<<< HEAD
             dump_graphs=False
-=======
->>>>>>> ff6f09b6
     ):
         """
         Creates a new CompositeManager. The sub-DMs it manages are to be located
