--- conflicted
+++ resolved
@@ -265,18 +265,9 @@
         Return: Node
         Raises: ValueError if there is no existing Node added to the CompositeManager
         """
-<<<<<<< HEAD
-        if self.use_dmHosts:
-            idx = self._dmHosts.index(Node(node_str))
-            return self._dmHosts[idx]
-        else:
-            idx = self._nodes.index(Node(node_str))
-            return self._nodes[idx]
-=======
 
         idx = self.nodes.index(node)
         return self.nodes[idx]
->>>>>>> 7e4db650
 
     @property
     def dmPort(self):
