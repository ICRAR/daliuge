#
#    ICRAR - International Centre for Radio Astronomy Research
#    (c) UWA - The University of Western Australia, 2015
#    Copyright by UWA (in the framework of the ICRAR)
#    All rights reserved
#
#    This library is free software; you can redistribute it and/or
#    modify it under the terms of the GNU Lesser General Public
#    License as published by the Free Software Foundation; either
#    version 2.1 of the License, or (at your option) any later version.
#
#    This library is distributed in the hope that it will be useful,
#    but WITHOUT ANY WARRANTY; without even the implied warranty of
#    MERCHANTABILITY or FITNESS FOR A PARTICULAR PURPOSE.  See the GNU
#    Lesser General Public License for more details.
#
#    You should have received a copy of the GNU Lesser General Public
#    License along with this library; if not, write to the Free Software
#    Foundation, Inc., 59 Temple Place, Suite 330, Boston,
#    MA 02111-1307  USA
#
import abc
import collections
import functools
import logging
import multiprocessing.pool
import threading

from . import constants
from .client import NodeManagerClient
from .constants import ISLAND_DEFAULT_REST_PORT, NODE_DEFAULT_REST_PORT
from .drop_manager import DROPManager
from .. import graph_loader
from ..ddap_protocol import DROPRel
from ..exceptions import InvalidGraphException, DaliugeException, SubManagerException
from ..utils import portIsOpen

logger = logging.getLogger(__name__)


def uid_for_drop(dropSpec):
    if "uid" in dropSpec:
        return dropSpec["uid"]
    return dropSpec["oid"]



def sanitize_relations(interDMRelations, graph):
    # TODO: Big change required to remove this hack here
    #
    # Values in the interDMRelations array use OIDs to identify drops.
    # This is because so far we have told users to that OIDs are required
    # in the physical graph description, while UIDs are optional
    # (and copied over from the OID if not given).
    # On the other hand, once drops are actually created in deploySession()
    # we access the values in interDMRelations as if they had UIDs inside,
    # which causes problems everywhere because everything else is indexed
    # on UIDs.
    # In order to not break the current physical graph constrains and keep
    # things simple we'll simply replace the values of the interDMRelations
    # array here to use the corresponding UID for the given OIDs.
    # Because UIDs are globally unique across drop instances it makes sense
    # to always index things by UID and not by OID. Thus, in the future we
    # should probably change the requirement on the physical graphs sent by
    # users to always require an UID, and optionally an OID, and then change
    # all this code to immediately use those UIDs instead.
    #
    # NOTE: It seems that the comment above is the result of a misunderstasnding
    # of the concept of OIDs and UIDs. OIDs are objectIDs provided by the
    # user or rather the translation system, they can't be UIDs, since those
    # have to be created by the underlying system implementing the actual drops.
    # The reason for that is that the UIDs are required to be unique within
    # the system runtime, the OIDs only have to be unique for a certain object.
    # In fact there could be multiple drops using to the same OID, but having
    # different UIDs. The idea would be that system generates the UIDs during
    # generation of the drops. In fact the user does not need to and should not
    # know about the UIDs at all and in general the system does not need to
    # know about the OIDs.
    newDMRelations = []
    for rel in interDMRelations:
        lhs = uid_for_drop(graph[rel.lhs])
        rhs = uid_for_drop(graph[rel.rhs])
        new_rel = DROPRel(lhs, rel.rel, rhs)
        newDMRelations.append(new_rel)
    interDMRelations[:] = newDMRelations


def group_by_node(uids, graph):
    uids_by_node = collections.defaultdict(list)
    for uid in uids:
        uids_by_node[graph[uid]["node"]].append(uid)
    return uids_by_node


class CompositeManager(DROPManager):
    """
    A DROPManager that in turn manages DROPManagers (sigh...).

    DROP Managers form a hierarchy where those at the bottom actually hold
    DROPs while those in the levels above rely commands and aggregate results,
    making the system more manageable and scalable. The CompositeManager class
    implements the upper part of this hierarchy in a generic way by holding
    references to a number of sub-DROPManagers and communicating with them to
    complete each operation. The only assumption about sub-DROPManagers is that
    they obey the DROPManager interface, and therefore this CompositeManager
    class allows for multiple levels of hierarchy seamlessly.

    Having different levels of Data Management hierarchy implies that the
    physical graph that is fed into the hierarchy needs to be partitioned at
    each level (except at the bottom of the hierarchy) in order to place each
    DROP in its correct place. The attribute used by a particular
    CompositeManager to partition the graph (from its graphSpec) is given at
    construction time.
    """

    __metaclass__ = abc.ABCMeta

    def __init__(
        self,
        dmPort,
        partitionAttr,
        subDmId,
        dmHosts=[],
        pkeyPath=None,
        dmCheckTimeout=10,
    ):
        """
        Creates a new CompositeManager. The sub-DMs it manages are to be located
        at `dmHosts`, and should be listening on port `dmPort`.

        :param: dmPort The port at which the sub-DMs expose themselves
        :param: partitionAttr The attribute on each dropSpec that specifies the
                partitioning of the graph at this CompositeManager level.
        :param: subDmId The sub-DM ID.
        :param: dmHosts The list of hosts under which the sub-DMs should be found.
        :param: pkeyPath The path to the SSH private key to be used when connecting
                to the remote hosts to start the sub-DMs if necessary. A value
                of `None` means that the default path should be used
        :param: dmCheckTimeout The timeout used before giving up and declaring
                a sub-DM as not-yet-present in a given host
        """
        self._dmPort = dmPort
        self._partitionAttr = partitionAttr
        self._subDmId = subDmId
        self._dmHosts = dmHosts
        self._graph = {}
        self._drop_rels = {}
<<<<<<< HEAD
        self._sessionIds = []  # TODO: it's still unclear how sessions are managed at the composite-manager level
=======
        self._sessionIds = (
            []
        )  # TODO: it's still unclear how sessions are managed at the composite-manager level
>>>>>>> cd732c1f
        self._pkeyPath = pkeyPath
        self._dmCheckTimeout = dmCheckTimeout
        n_threads = max(1, min(len(dmHosts), 20))
        self._tp = multiprocessing.pool.ThreadPool(n_threads)

        # The list of bottom-level nodes that are covered by this manager
        # This list is different from the dmHosts, which are the machines that
        # are directly managed by this manager (which in turn could manage more
        # machines)
        self._nodes = []

        self.startDMChecker()

    def startDMChecker(self):
        self._dmCheckerEvt = threading.Event()
        self._dmCheckerThread = threading.Thread(
            name="DMChecker Thread", target=self._checkDM
        )
        self._dmCheckerThread.start()

    def stopDMChecker(self):
        if not self._dmCheckerEvt.isSet():
            self._dmCheckerEvt.set()
            self._dmCheckerThread.join()

    # Explicit shutdown
    def shutdown(self):
        self.stopDMChecker()
        self._tp.close()
        self._tp.terminate()
        self._tp.join()

    def _checkDM(self):
        while True:
            for host in self._dmHosts:
                if self._dmCheckerEvt.is_set():
                    break
                if not self.check_dm(host, timeout=self._dmCheckTimeout):
                    logger.error(
                        "Couldn't contact manager for host %s, will try again later",
                        host,
                    )
            if self._dmCheckerEvt.wait(60):
                break

    @property
    def dmHosts(self):
        return self._dmHosts[:]

    def addDmHost(self, host):
        self._dmHosts.append(host)

    @property
    def nodes(self):
        return self._nodes[:]

    def add_node(self, node):
        self._nodes.append(node)

    def remove_node(self, node):
        self._nodes.remove(node)

    @property
    def dmPort(self):
        return self._dmPort

    def check_dm(self, host, port=None, timeout=10):
        port = port or self._dmPort
        logger.debug("Checking DM presence at %s:%d", host, port)
        dm_is_there = portIsOpen(host, port, timeout)
        return dm_is_there

    def dmAt(self, host, port=None):

        if not self.check_dm(host, port):
            raise SubManagerException(
                "Manager expected but not running in %s:%d" % (host, port)
            )

        port = port or self._dmPort
        return NodeManagerClient(host, port, 10)

    def getSessionIds(self):
        return self._sessionIds

    #
    # Replication of commands to underlying drop managers
    # If "collect" is given, then individual results are also kept in the given
    # structure, which is either a dictionary or a list
    #
    def _do_in_host(self, action, sessionId, exceptions, f, collect, port, iterable):

        host = iterable
        if isinstance(iterable, (list, tuple)):
            host = iterable[0]

        try:
            with self.dmAt(host, port) as dm:
                res = f(dm, iterable, sessionId)

            if isinstance(collect, dict):
                collect.update(res)
            elif isinstance(collect, list):
                collect.append(res)

        except Exception as e:
            exceptions[host] = e
            logger.exception(
                "Error while %s on host %s, session %s", action, host, sessionId
            )

    def replicate(self, sessionId, f, action, collect=None, iterable=None, port=None):
        """
        Replicates the given function call on each of the underlying drop managers
        """
        thrExs = {}
        iterable = iterable or self._dmHosts
        port = port or self._dmPort
        self._tp.map(
            functools.partial(
                self._do_in_host, action, sessionId, thrExs, f, collect, port
            ),
            iterable,
        )
        if thrExs:
            msg = "More than one error occurred while %s on session %s" % (
                action,
                sessionId,
            )
            raise SubManagerException(msg, thrExs)

    #
    # Commands and their per-underlying-drop-manager functions
    #
    def _createSession(self, dm, host, sessionId):
        dm.createSession(sessionId)
        logger.debug("Successfully created session %s on %s", sessionId, host)

    def createSession(self, sessionId):
        """
        Creates a session in all underlying DMs.
        """
        logger.info("Creating Session %s in all hosts", sessionId)
        self.replicate(sessionId, self._createSession, "creating sessions")
        logger.info("Successfully created session %s in all hosts", sessionId)
        self._sessionIds.append(sessionId)

    def _cancelSession(self, dm, host, sessionId):
        dm.cancelSession(sessionId)
        logger.debug("Successfully cancelled session %s on %s", sessionId, host)

    def cancelSession(self, sessionId):
        """
        Cancels a session in all underlying DMs.
        """
        logger.info("Cancelled session %s in all hosts", sessionId)
        self.replicate(sessionId, self._cancelSession, "cancelling sessions")

    def _destroySession(self, dm, host, sessionId):
        dm.destroySession(sessionId)
        logger.debug("Successfully destroyed session %s on %s", sessionId, host)

    def destroySession(self, sessionId):
        """
        Destroy a session in all underlying DMs.
        """
        logger.info("Destroying Session %s in all hosts", sessionId)
        self.replicate(sessionId, self._destroySession, "creating sessions")
        self._sessionIds.remove(sessionId)

    def _add_node_subscriptions(self, dm, host_and_subscriptions, sessionId):
        host, subscriptions = host_and_subscriptions
        dm.add_node_subscriptions(sessionId, subscriptions)
        logger.debug(
            "Successfully added relationship info to session %s on %s", sessionId, host
        )

    def _addGraphSpec(self, dm, host_and_graphspec, sessionId):
        host, graphSpec = host_and_graphspec
        dm.addGraphSpec(sessionId, graphSpec)
        logger.info("Successfully appended graph to session %s on %s", sessionId, host)

    def addGraphSpec(self, sessionId, graphSpec):

        # The first step is to break down the graph into smaller graphs that
        # belong to the same host, so we can submit that graph into the individual
        # DMs. For this we need to make sure that our graph has a the correct
        # attribute set
        logger.info("Separating graph")
        perPartition = collections.defaultdict(list)
        try:
            if graphSpec[-1]['merkleroot'] is not None:
                self._graph['reprodata'] = graphSpec.pop()
                logger.debug("Composite manager found reprodata in dropspecList, rmode=%s",
                             self._graph['reprodata']['rmode'])
        except KeyError:
            pass
        for dropSpec in graphSpec:
            if self._partitionAttr not in dropSpec:
                msg = "Drop %s doesn't specify a %s attribute" % (
                    dropSpec["oid"],
                    self._partitionAttr,
                )
                raise InvalidGraphException(msg)

            partition = dropSpec[self._partitionAttr]
            if partition not in self._dmHosts:
                msg = "Drop %s's %s %s does not belong to this DM" % (
                    dropSpec["oid"],
                    self._partitionAttr,
                    partition,
                )
                raise InvalidGraphException(msg)

            perPartition[partition].append(dropSpec)

            # Add the drop specs to our graph
            self._graph[uid_for_drop(dropSpec)] = dropSpec
        # At each partition the relationships between DROPs should be local at the
        # moment of submitting the graph; thus we record the inter-partition
        # relationships separately and remove them from the original graph spec
        inter_partition_rels = []
        for dropSpecs in perPartition.values():
            inter_partition_rels += graph_loader.removeUnmetRelationships(dropSpecs)
        sanitize_relations(inter_partition_rels, self._graph)
        logger.info(
            "Removed (and sanitized) %d inter-dm relationships",
            len(inter_partition_rels),
        )

        # Store the inter-partition relationships; later on they have to be
        # communicated to the NMs so they can establish them as needed.
        drop_rels = collections.defaultdict(
            functools.partial(collections.defaultdict, list)
        )
        for rel in inter_partition_rels:
            rhn = self._graph[rel.rhs]["node"]
            lhn = self._graph[rel.lhs]["node"]
            drop_rels[lhn][rhn].append(rel)
            drop_rels[rhn][lhn].append(rel)

        self._drop_rels[sessionId] = drop_rels
        logger.debug("Calculated NM-level drop relationships: %r", drop_rels)

        # Create the individual graphs on each DM now that they are correctly
        # separated.
<<<<<<< HEAD
        logger.info('Adding individual graphSpec of session %s to each DM', sessionId)
        try:
            for part in perPartition.values():
                part.append(self._graph['reprodata'])
        except KeyError:
            pass
        self.replicate(sessionId, self._addGraphSpec, "appending graphSpec to individual DMs",
                       iterable=perPartition.items())
        logger.info('Successfully added individual graphSpec of session %s to each DM', sessionId)
=======
        logger.info("Adding individual graphSpec of session %s to each DM", sessionId)
        self.replicate(
            sessionId,
            self._addGraphSpec,
            "appending graphSpec to individual DMs",
            iterable=perPartition.items(),
        )
        logger.info(
            "Successfully added individual graphSpec of session %s to each DM",
            sessionId,
        )
>>>>>>> cd732c1f

    def _deploySession(self, dm, host, sessionId):
        dm.deploySession(sessionId)
        logger.debug("Successfully deployed session %s on %s", sessionId, host)

    def _triggerDrops(self, dm, host_and_uids, sessionId):
        host, uids = host_and_uids
        dm.trigger_drops(sessionId, uids)
        logger.info(
            "Successfully triggered drops for session %s on %s", sessionId, host
        )

    def deploySession(self, sessionId, completedDrops=[]):

        # Indicate the node managers that they have to subscribe to events
        # published by some nodes
        if self._drop_rels.get(sessionId, None):
            self.replicate(
                sessionId,
                self._add_node_subscriptions,
                "adding relationship information",
                port=constants.NODE_DEFAULT_REST_PORT,
                iterable=self._drop_rels[sessionId].items(),
            )
            logger.info("Delivered node subscription list to node managers")
            logger.debug(
                "Number of subscriptions: %s" % len(self._drop_rels[sessionId].items())
            )

        logger.info("Deploying Session %s in all hosts", sessionId)
        self.replicate(sessionId, self._deploySession, "deploying session")
        logger.info("Successfully deployed session %s in all hosts", sessionId)

        # Now that everything is wired up we move the requested DROPs to COMPLETED
        # (instead of doing it at the DM-level deployment time, in which case
        # we would certainly miss most of the events)
        if completedDrops:
            not_found = set(completedDrops) - set(self._graph)
            if not_found:
                raise DaliugeException(
                    "UIDs for completed drops not found: %r", not_found
                )
            logger.info("Moving Drops to COMPLETED right away: %r", completedDrops)
            completed_by_host = group_by_node(completedDrops, self._graph)
            self.replicate(
                sessionId,
                self._triggerDrops,
                "triggering drops",
                port=constants.NODE_DEFAULT_REST_PORT,
                iterable=completed_by_host.items(),
            )
            logger.info("Successfully triggered drops")

    def _getGraphStatus(self, dm, host, sessionId):
        return dm.getGraphStatus(sessionId)

    def getGraphStatus(self, sessionId):
        allStatus = {}
        self.replicate(
            sessionId, self._getGraphStatus, "getting graph status", collect=allStatus
        )
        return allStatus

    def _getGraph(self, dm, host, sessionId):
        return dm.getGraph(sessionId)

    def getGraph(self, sessionId):

        allGraphs = {}
        self.replicate(
            sessionId, self._getGraph, "getting the graph", collect=allGraphs
        )

        # The graphs coming from the DMs are not interconnected, we need to
        # add the missing connections to the graph before returning upstream
        rels = set(
            [
                z
                for x in self._drop_rels[sessionId].values()
                for y in x.values()
                for z in y
            ]
        )
        for rel in rels:
            graph_loader.addLink(rel.rel, allGraphs[rel.rhs], rel.lhs)

        return allGraphs

    def _getSessionStatus(self, dm, host, sessionId):
        return {host: dm.getSessionStatus(sessionId)}

    def getSessionStatus(self, sessionId):
        allStatus = {}
        self.replicate(
            sessionId,
            self._getSessionStatus,
            "getting the graph status",
            collect=allStatus,
        )
        return allStatus

    def _getGraphSize(self, dm, host, sessionId):
        return dm.getGraphSize(sessionId)

    def getGraphSize(self, sessionId):
        allCounts = []
        self.replicate(
            sessionId, self._getGraphSize, "getting the graph size", collect=allCounts
        )
        return sum(allCounts)


class DataIslandManager(CompositeManager):
    """
    The DataIslandManager, which manages a number of NodeManagers.
    """

    def __init__(self, dmHosts=[], pkeyPath=None, dmCheckTimeout=10):
        super(DataIslandManager, self).__init__(
            NODE_DEFAULT_REST_PORT,
            "node",
            "nm",
            dmHosts=dmHosts,
            pkeyPath=pkeyPath,
            dmCheckTimeout=dmCheckTimeout,
        )

        # In the case of the Data Island the dmHosts are the final nodes as well
        self._nodes = dmHosts
        logger.info("Created DataIslandManager for hosts: %r", self._dmHosts)



class MasterManager(CompositeManager):
    """
    The MasterManager, which manages a number of DataIslandManagers.
    """

    def __init__(self, dmHosts=[], pkeyPath=None, dmCheckTimeout=10):
        super(MasterManager, self).__init__(
            ISLAND_DEFAULT_REST_PORT,
            "island",
            "dim",
            dmHosts=dmHosts,
            pkeyPath=pkeyPath,
            dmCheckTimeout=dmCheckTimeout,
        )
        logger.info("Created MasterManager for hosts: %r", self._dmHosts)<|MERGE_RESOLUTION|>--- conflicted
+++ resolved
@@ -145,13 +145,9 @@
         self._dmHosts = dmHosts
         self._graph = {}
         self._drop_rels = {}
-<<<<<<< HEAD
-        self._sessionIds = []  # TODO: it's still unclear how sessions are managed at the composite-manager level
-=======
         self._sessionIds = (
             []
         )  # TODO: it's still unclear how sessions are managed at the composite-manager level
->>>>>>> cd732c1f
         self._pkeyPath = pkeyPath
         self._dmCheckTimeout = dmCheckTimeout
         n_threads = max(1, min(len(dmHosts), 20))
@@ -398,17 +394,6 @@
 
         # Create the individual graphs on each DM now that they are correctly
         # separated.
-<<<<<<< HEAD
-        logger.info('Adding individual graphSpec of session %s to each DM', sessionId)
-        try:
-            for part in perPartition.values():
-                part.append(self._graph['reprodata'])
-        except KeyError:
-            pass
-        self.replicate(sessionId, self._addGraphSpec, "appending graphSpec to individual DMs",
-                       iterable=perPartition.items())
-        logger.info('Successfully added individual graphSpec of session %s to each DM', sessionId)
-=======
         logger.info("Adding individual graphSpec of session %s to each DM", sessionId)
         self.replicate(
             sessionId,
@@ -420,7 +405,6 @@
             "Successfully added individual graphSpec of session %s to each DM",
             sessionId,
         )
->>>>>>> cd732c1f
 
     def _deploySession(self, dm, host, sessionId):
         dm.deploySession(sessionId)
