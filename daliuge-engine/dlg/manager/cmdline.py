--- conflicted
+++ resolved
@@ -324,20 +324,6 @@
 
     # Parse command-line and check options
     addCommonOptions(parser, NODE_DEFAULT_REST_PORT)
-<<<<<<< HEAD
-    parser.add_option("-I", "--no-log-ids", action="store_true",
-                  dest="no_log_ids", help="Do not add associated session IDs and Drop UIDs to log statements", default=False)
-    parser.add_option("--no-dlm", action="store_true",
-                      dest="noDLM", help="Don't start the Data Lifecycle Manager on this NodeManager", default=True)
-    parser.add_option("--dlg-path", action="store", type="string",
-                      dest="dlgPath", help="Path where more DALiuGE-related libraries can be found", default=utils.getDlgPath())
-    parser.add_option("--error-listener", action="store", type="string",
-                      dest="errorListener", help="The error listener class to be used", default=None)
-    parser.add_option("--event-listeners", action="store", type="string",
-                      dest="event_listeners", help="A colon-separated list of event listener classes to be used", default='')
-    parser.add_option("-t", "--max-threads", action="store", type="int",
-                      dest="max_threads", help="Max thread pool size used for executing drops. -1 means use all CPUs. 0 (default) means no threads.", default=0)
-=======
     parser.add_option(
         "-I",
         "--no-log-ids",
@@ -383,10 +369,9 @@
         action="store",
         type="int",
         dest="max_threads",
-        help="Max thread pool size used for executing drops. 0 (default) means no pool.",
+        help="Max thread pool size used for executing drops. -1 means use all CPUs. 0 (default) means no threads.",
         default=0,
     )
->>>>>>> 4c71877e
     (options, args) = parser.parse_args(args)
 
     # Add DM-specific options
