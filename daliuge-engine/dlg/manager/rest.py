#
#    ICRAR - International Centre for Radio Astronomy Research
#    (c) UWA - The University of Western Australia, 2015
#    Copyright by UWA (in the framework of the ICRAR)
#    All rights reserved
#
#    This library is free software; you can redistribute it and/or
#    modify it under the terms of the GNU Lesser General Public
#    License as published by the Free Software Foundation; either
#    version 2.1 of the License, or (at your option) any later version.
#
#    This library is distributed in the hope that it will be useful,
#    but WITHOUT ANY WARRANTY; without even the implied warranty of
#    MERCHANTABILITY or FITNESS FOR A PARTICULAR PURPOSE.  See the GNU
#    Lesser General Public License for more details.
#
#    You should have received a copy of the GNU Lesser General Public
#    License along with this library; if not, write to the Free Software
#    Foundation, Inc., 59 Temple Place, Suite 330, Boston,
#    MA 02111-1307  USA
#
"""
Module containing the REST layer that exposes the methods of the different
Data Managers (DROPManager and DataIslandManager) to the outside world.
"""
# pylint: disable=protected-access

from email.message import Message
import functools
import io
import json
import logging
import os
import re
import tarfile
import threading

import bottle

from bottle import static_file
from pathlib import Path

from dlg import constants
from dlg.manager.client import NodeManagerClient, DataIslandManagerClient
from dlg import utils
from dlg.exceptions import (
    InvalidGraphException,
    InvalidSessionState,
    DaliugeException,
    NoSessionException,
    SessionAlreadyExistsException,
    InvalidDropException,
    InvalidRelationshipException,
    SubManagerException,
)
from dlg.restserver import RestServer
from dlg.restutils import RestClient, RestClientException
from dlg.manager.session import generateLogFileName
from dlg.common.deployment_methods import DeploymentMethods
from dlg.manager.manager_data import Node

logger = logging.getLogger(f"dlg.{__name__}")

def file_as_string(fname, enc="utf8"):
    res = Path(__file__).parent / fname
    return utils.b2s(res.read_bytes(), enc)


def daliuge_aware(func):
    @functools.wraps(func)
    def fwrapper(*args, **kwargs):
        try:
            res = func(*args, **kwargs)

            if isinstance(res, (bytes, bottle.HTTPResponse)):
                return res

            if res is not None:
                # set CORS headers
                origin = bottle.request.headers.raw("Origin")
                # logger.debug("CORS request comming from: %s", origin)
                # logger.debug("Request method: %s", bottle.request.method)
                if origin is None or re.match(
                    r"(http://dlg-trans.local:80[0-9][0-9]|https://dlg-trans.icrar.org)",
                    origin,
                ):
                    pass
                elif re.match(r"http://((localhost)|(127.0.0.1)):80[0-9][0-9]", origin):
                    origin = "http://localhost:8084"

                bottle.response.headers["Access-Control-Allow-Origin"] = origin
                bottle.response.headers["Access-Control-Allow-Credentials"] = "true"
                bottle.response.headers["Access-Control-Allow-Methods"] = (
                    "GET, POST, PUT, OPTIONS, HEAD"
                )
                bottle.response.headers["Access-Control-Allow-Headers"] = (
                    "Origin, Accept, Content-Type, Content-Encoding, X-Requested-With, X-CSRF-Token"
                )
                # logger.debug("CORS headers set to allow from: %s", origin)
            bottle.response.content_type = "application/json"
            # logger.debug("REST function called: %s", func.__name__)
            jres = (
                json.dumps(res)
                if res is not None
                else json.dumps({"Status": "Success"})
            )
            # logger.debug("Bottle sending back result: %s", jres[: min(len(jres), 80)])
            return jres
        except Exception as e: # pylint: disable=broad-exception-caught
            logger.exception("Error while fulfilling request for func %s ", func)

            status, eargs = 500, ()
            if isinstance(e, NotImplementedError):
                status, eargs = 501, e.args
            elif isinstance(e, NoSessionException):
                status, eargs = 404, (e.session_id,)
            elif isinstance(e, SessionAlreadyExistsException):
                status, eargs = 409, (e.session_id,)
            elif isinstance(e, InvalidDropException):
                status, eargs = 409, ((e.oid, e.uid), e.reason)
            elif isinstance(e, InvalidRelationshipException):
                status, eargs = 409, (e.rel, e.reason)
            elif isinstance(e, InvalidGraphException):
                status, eargs = 400, e.args
            elif isinstance(e, InvalidSessionState):
                status, eargs = 400, e.args
            elif isinstance(e, RestClientException):
                status, eargs = 556, e.args
            elif isinstance(e, SubManagerException):
                status = 555
                eargs = {}
                # args[1] is a dictionary of host:exception
                for host, subex in e.args[1].items():
                    logger.debug(">>>> Error class name: %s", subex.__class__.__name__)
                    eargs[host] = {
                        "type": subex.__class__.__name__,
                        # "args": subex.args,
                        "args": "dummy",
                    }
            elif isinstance(e, DaliugeException):
                status, eargs = 555, e.args
            else:
                raise

            error = {"type": e.__class__.__name__, "args": eargs}
            bottle.response.status = status
            return json.dumps(error)

    return fwrapper


class ManagerRestServer(RestServer):
    """
    An object that wraps a DataManager and exposes its methods via a REST
    interface. The server is started via the `start` method in a separate thread
    and runs until the process is shut down.

    This REST server currently also serves HTML pages in some of its methods
    (i.e. those not under /api).
    """

    def __init__(self, dm, maxreqsize=10):
        super(ManagerRestServer, self).__init__()

        # Increase maximum file sizes
        bottle.BaseRequest.MEMFILE_MAX = maxreqsize * 1024 * 1024

        self.dm = dm

        # Mappings
        app = self.app
        app.get("/api/submission_method", callback=self.submit_methods)
        app.post("/api/stop", callback=self.stop_manager)
        app.post("/api/sessions", callback=self.createSession)
        app.get("/api/sessions", callback=self.getSessions)
        app.get("/api/sessions/<sessionId>", callback=self.getSessionInformation)
        app.delete("/api/sessions/<sessionId>", callback=self.destroySession)
        app.get("/api/sessions/<sessionId>/logs", callback=self.getLogFile)
        app.get("/api/sessions/<sessionId>/status", callback=self.getSessionStatus)
        app.post("/api/sessions/<sessionId>/deploy", callback=self.deploySession)
        app.post("/api/sessions/<sessionId>/cancel", callback=self.cancelSession)
        app.get("/api/sessions/<sessionId>/graph", callback=self.getGraph)
        app.get("/api/sessions/<sessionId>/graph/size", callback=self.getGraphSize)
        app.get(
            "/api/sessions/<sessionId>/graph/status",
            callback=self.getGraphStatus,
        )
        app.post(
            "/api/sessions/<sessionId>/graph/append",
            callback=self.addGraphSpec,
        )
        app.get(
            "/api/sessions/<sessionId>/repro/data",
            callback=self.getSessionReproData,
        )
        app.get(
            "/api/sessions/<sessionId>/repro/status",
            callback=self.getSessionReproStatus,
        )

        app.route("/api/sessions", method="OPTIONS", callback=self.acceptPreflight)
        app.route(
            "/api/sessions/<sessionId>/graph/append",
            method="OPTIONS",
            callback=self.acceptPreflight2,
        )

        # The non-REST mappings that serve HTML-related content
        app.route("/static/<filepath:path>", callback=self.server_static)
        app.get("/session", callback=self.visualizeSession)
        app.route("/api/sessions/<sessionId>/dir", callback=self._getSessionDir)
        app.route("/api/sessions/<sessionId>/graph/drop/<dropId>",
                  callback=self._getDropStatus)
        app.route("/sessions/<sessionId>/graph/drop/<dropId>",
                callback=self.getDropStatus)

        # sub-class specifics
        self.initializeSpecifics(app)

    def initializeSpecifics(self, app):
        """
        Methods through which subclasses can initialize other mappings on top of
        the default ones and perform other DataManager-specific actions.
        The default implementation does nothing.
        """

    @daliuge_aware
    def submit_methods(self):
        return {"methods": [DeploymentMethods.BROWSER, DeploymentMethods.SERVER]}

    def _stop_manager(self):
        self.dm.shutdown()
        self.stop()
        logger.info(
            "Thanks for using our %s, come back again :-)",
            self.dm.__class__.__name__,
        )

    @daliuge_aware
    def stop_manager(self):
        threading.Thread(target=self._stop_manager).start()

    @daliuge_aware
    def createSession(self):
        newSession = bottle.request.json
        sessionId = newSession["sessionId"]
        self.dm.createSession(sessionId)
        return {"sessionId": sessionId}

    @daliuge_aware
    def acceptPreflight(self):
        return {}

    @daliuge_aware
    def acceptPreflight2(self, sessionId):
        logger.info("Preflight2 for %s", sessionId)
        return {}

    def sessions(self):
        sessions = []
        for sessionId in self.dm.getSessionIds():
            sessions.append(
                {
                    "sessionId": sessionId,
                    "status": self.dm.getSessionStatus(sessionId),
                    "size": self.dm.getGraphSize(sessionId),
                }
            )
        return sessions

    @daliuge_aware
    def getSessions(self):
        return self.sessions()

    @daliuge_aware
    def getSessionInformation(self, sessionId):
        status = self.dm.getSessionStatus(sessionId)
        try:
            graphDict = self.dm.getGraph(sessionId)
<<<<<<< HEAD
            directory = self.dm.getSessionDir(sessionId)
        except:  # Pristine state sessions don't have a graph, yet.
=======
        except KeyError:  # Pristine state sessions don't have a graph, yet.
>>>>>>> fde9919a
            graphDict = {}
            status = 0
            directory = ""
        return {"status": status, "graph": graphDict, "dir":directory}

    @daliuge_aware
    def getSessionReproStatus(self, sessionId):
        return self.dm.getSessionReproStatus(sessionId)

    @daliuge_aware
    def getSessionsReproStatus(self):
        sessions = []
        for sessionId in self.dm.getSessionIds():
            sessions.append(
                {
                    "sessionId": sessionId,
                    "status": self.dm.getSessionStatus(sessionId),
                    "size": self.dm.getGraphSize(sessionId),
                    "repro": self.dm.getSessionReproStatus(sessionId),
                }
            )
        return sessions

    @daliuge_aware
    def getSessionReproData(self, sessionId):
        #  For now, we only have information on a per-graph basis.
        graphDict = self.dm.getGraph(sessionId)
        reprodata = self.dm.getGraphReproData(sessionId)
        return {"graph": graphDict, "reprodata": reprodata}

    @daliuge_aware
    def destroySession(self, sessionId):
        self.dm.destroySession(sessionId)

    @daliuge_aware
    def getSessionStatus(self, sessionId):
        return self.dm.getSessionStatus(sessionId)

    @daliuge_aware
    def deploySession(self, sessionId):
        completedDrops = []
        if "completed" in bottle.request.forms:
            completedDrops = bottle.request.forms["completed"].split(",")
        return self.dm.deploySession(sessionId, completedDrops=completedDrops)
        # return {"Status": "Success"}

    @daliuge_aware
    def cancelSession(self, sessionId):
        self.dm.cancelSession(sessionId)

    @daliuge_aware
    def getGraph(self, sessionId):
        return self.dm.getGraph(sessionId)

    @daliuge_aware
    def getGraphSize(self, sessionId):
        return self.dm.getGraphSize(sessionId)

    @daliuge_aware
    def getGraphStatus(self, sessionId):
        return self.dm.getGraphStatus(sessionId)

    @daliuge_aware
    def addGraphSpec(self, sessionId):
        # WARNING: TODO: Somehow, the content_type can be overwritten to 'text/plain'
        logger.debug("Graph content type: %s", bottle.request.content_type)
        if (
            "application/json" not in bottle.request.content_type
            and "text/plain" not in bottle.request.content_type
        ):
            bottle.response.status = 415
            return

        # We also accept gzipped content
        hdrs = bottle.request.headers
        logger.debug("Graph hdr: %s", {k: v for k, v in hdrs.items()})
        if hdrs.get("Content-Encoding", None) == "gzip":
            json_content = utils.ZlibUncompressedStream(bottle.request.body)
        else:
            json_content = bottle.request.body

        graph_parts = bottle.json_loads(json_content.read())

        # Do something about host Nodes in graph_parts?
        return self.dm.addGraphSpec(sessionId, graph_parts)
        # return {"graph_parts": graph_parts}

    # ===========================================================================
    # non-REST methods
    # ===========================================================================
    def server_static(self, filepath):
        staticRoot = Path(__file__).parent / "web/static"
        return bottle.static_file(filepath, root=staticRoot)

    def _getSessionDir(self, sessionId):
        return self.dm.getSessionDir(sessionId)

    def visualizeSession(self):
        params = bottle.request.params
        sessionId = params["sessionId"] if "sessionId" in params else ""
        selectedNode = params["node"] if "node" in params else ""
        viewMode = params["view"] if "view" in params else ""
        tpl = file_as_string("web/session.html")
        urlparts = bottle.request.urlparts
        serverUrl = urlparts.scheme + "://" + urlparts.netloc
        return bottle.template(
            tpl,
            sessionId=sessionId,
            selectedNode=selectedNode,
            viewMode=viewMode,
            serverUrl=serverUrl,
            dmType=self.dm.__class__.__name__,
            sessionDir=sessionId
        )

    def _getDropStatus(self, sessionId, dropId):
        return self.dm.getDropStatus(sessionId, dropId)

    def getDropStatus(self, sessionId, dropId):
        params = bottle.request.params
        logger.warning("PARAMS: %s", params)

        urlparts = bottle.request.urlparts
        serverUrl = urlparts.scheme + "://" + urlparts.netloc

        data = self._getDropStatus(sessionId, dropId)
        if data["logs"]:
            columns = [col for col in data["logs"][-1].keys()]
            filter_column = "Level"
            filter_column_index = columns.index(filter_column)
        else:
            columns = []
            filter_column_index=0

        tpl = file_as_string("web/drop_log.html")
        return bottle.template(
            tpl,
            data=data,
            columns=columns,
            filter_index=filter_column_index,
            sessionId=sessionId,
            serverUrl=serverUrl,
            dmType=self.dm.__class__.__name__,
        )

class NMRestServer(ManagerRestServer):
    """
    A REST server for NodeManagers. It includes mappings for NM-specific
    methods and the mapping for the main visualization HTML pages.
    """

    def initializeSpecifics(self, app):
        app.get("/api", callback=self.getNMStatus)
        app.post(
            "/api/sessions/<sessionId>/graph/link",
            callback=self.linkGraphParts,
        )
        app.post(
            "/api/sessions/<sessionId>/subscriptions",
            callback=self.add_node_subscriptions,
        )
        app.post("/api/sessions/<sessionId>/trigger", callback=self.trigger_drops)
        # The non-REST mappings that serve HTML-related content
        app.get("/", callback=self.visualizeDM)
        app.get("/api/shutdown", callback=self.shutdown_node_manager)

    @daliuge_aware
    def shutdown_node_manager(self):
        logger.debug("Shutting down node manager")
        self.dm.shutdown()

    @daliuge_aware
    def getNMStatus(self):
        # we currently return the sessionIds, more things might be added in the
        # future
        logger.debug("NM REST call: status")
        return {"sessions": self.sessions()}

    @daliuge_aware
    def getLogFile(self, sessionId):
        logger.debug("NM REST call: logfile")
        logdir = self.dm.getLogDir()
        logfile = generateLogFileName(logdir, sessionId)
        if not os.path.isfile(logfile):
            raise NoSessionException(sessionId, "Log file not found.")
        return static_file(
            os.path.basename(logfile),
            root=logdir,
            download=os.path.basename(logfile),
        )

    @daliuge_aware
    def linkGraphParts(self, sessionId):
        logger.debug("NM REST call: graph/link")
        params = bottle.request.params
        lhOID = params["lhOID"]
        rhOID = params["rhOID"]
        linkType = int(params["linkType"])
        self.dm.linkGraphParts(sessionId, lhOID, rhOID, linkType)

    @daliuge_aware
    def add_node_subscriptions(self, sessionId):
        logger.debug("NM REST call: add_subscriptions %s", bottle.request.json)
        if bottle.request.content_type != "application/json":
            bottle.response.status = 415
            return
        subscriptions = self._parse_subscriptions(bottle.request.json)
        self.dm.add_node_subscriptions(sessionId, subscriptions)

    def _parse_subscriptions(self, json_request):
        return {Node(host): droprels for host, droprels in json_request.items()}

    @daliuge_aware
    def trigger_drops(self, sessionId):
        if bottle.request.content_type != "application/json":
            bottle.response.status = 415
            return
        self.dm.trigger_drops(sessionId, bottle.request.json)

    # ===========================================================================
    # non-REST methods
    # ===========================================================================
    def visualizeDM(self):
        tpl = file_as_string("web/dm.html")
        urlparts = bottle.request.urlparts
        serverUrl = urlparts.scheme + "://" + urlparts.netloc
        return bottle.template(
            tpl,
            serverUrl=serverUrl,
            dmType=self.dm.__class__.__name__,
            reset="false",
        )


class CompositeManagerRestServer(ManagerRestServer):
    """
    A REST server for DataIslandManagers. It includes mappings for DIM-specific
    methods.
    """

    def initializeSpecifics(self, app):
        app.get("/api", callback=self.getCMStatus)
        app.get("/api/past_sessions", callback=self.getPastSessions)
        app.get("/api/nodes", callback=self.getCMNodes)
        app.post("/api/node/<node>", callback=self.addCMNode)
        app.delete("/api/node/<node>", callback=self.removeCMNode)

        # Query forwarding to sub-nodes
        app.get("/api/node/<node>/sessions", callback=self.getNodeSessions)
        app.get(
            "/api/node/<node>/sessions/<sessionId>",
            callback=self.getNodeSessionInformation,
        )
        app.get(
            "/api/node/<node>/sessions/<sessionId>/status",
            callback=self.getNodeSessionStatus,
        )
        app.get(
            "/api/node/<node>/sessions/<sessionId>/graph",
            callback=self.getNodeGraph,
        )
        app.get(
            "/api/node/<node>/sessions/<sessionId>/graph/status",
            callback=self.getNodeGraphStatus,
        )

        # The non-REST mappings that serve HTML-related content
        app.get("/", callback=self.visualizeDIM)

    @daliuge_aware
    def getCMStatus(self):
        """
        REST (GET): /api/

        Return JSON-compatible list of Composite Manager nodes and sessions
        """
        return {
            "hosts": [str(n) for n in self.dm.dmHosts],
            "sessionIds": self.dm.getSessionIds(),
        }

    @daliuge_aware
    def getCMNodes(self):
        """
        REST (GET): /api/nodes

        Return JSON-compatible list of Composite Manager nodes
        """
        return [str(n) for n in self.dm.nodes]

    def _getAllCMNodes(self):
        return self.dm.nodes

    @daliuge_aware
    def addCMNode(self, node):
        """
        REST (POST): "/api/node/<node>"

        Add the posted node to the Composite Manager

        Converts from JSON to our ser
        """
        logger.debug("Adding node %s", node)
        self.dm.add_node(Node(node))

    @daliuge_aware
    def removeCMNode(self, node):
        """
        REST (DELETE): "/api/node/<node>"

        Add the posted node to the Composite Manager

        """
        logger.debug("Removing node %s", node)
        self.dm.remove_node(Node(node))

    @daliuge_aware
    def getNodeSessions(self, node):
        """
        REST (GET): "/api/node/<node>/sessions"

        Retrieve sessions for given node
        """
        host_node = Node(node)
        if host_node not in self.dm.nodes:
            raise RuntimeError(f"{host_node} not in current list of nodes")
        with NodeManagerClient(host=host_node.host, port=host_node.port) as dm:
            return dm.sessions()

    @daliuge_aware
    def getPastSessions(self):
        """
        REST (GET): /api/past_sessions

        Return JSON-compatible list of Composite Manager nodes
        """
        return self.pastSessions()

    def pastSessions(self):
        """
        Retrieve sessions from this DropManager and place it in JSON-format, for
        serialisation across the wire.
        """

        return [
            {"sessionId": pastSession} for pastSession in self.dm.getPastSessionIds()
        ]

    def _tarfile_write(self, tar, headers, stream):
        file_header = headers.getheader("Content-Disposition")
        length = headers.getheader("Content-Length")
        m = Message()
        m.add_header("content-disposition", file_header)
        filename = m.get_params("filename")
        info = tarfile.TarInfo(filename)
        info.size = int(length)

        content = []
        while True:
            buffer = stream.read()
            if not buffer:
                break
            content.append(buffer)

        tar.addfile(info, io.BytesIO(initial_bytes="".join(content).encode()))

    @daliuge_aware
    def getLogFile(self, sessionId):
        fh = io.BytesIO()
        with tarfile.open(fileobj=fh, mode="w:gz") as tar:
            for node in self._getAllCMNodes():
                with NodeManagerClient(host=node.host, port=node.port) as dm:
                    try:
                        stream, resp = dm.get_log_file(sessionId)
                        self._tarfile_write(tar, resp, stream)
                    except NoSessionException:
                        pass

        data = fh.getvalue()
        size = len(data)
        bottle.response.set_header("Content-type", "application/x-tar")
        bottle.response["Content-Disposition"] = (
            f"attachment; " f"filename=dlg_{sessionId}.tar"
        )
        bottle.response["Content-Length"] = size
        return data

    @daliuge_aware
    def getNodeSessionInformation(self, node_str, sessionId):
        try:
            node = self.dm.get_node_from_json(node_str)
            with NodeManagerClient(host=node.host, port=node.port) as dm:
                return dm.session(sessionId)
        except ValueError as e:
            raise ValueError(f"{node_str} not in current list of nodes") from e

    @daliuge_aware
    def getNodeSessionStatus(self, node_str, sessionId):
        try:
            node = self.dm.get_node_from_json(node_str)
            with NodeManagerClient(host=node.host, port=node.port) as dm:
                return dm.session_status(sessionId)
        except ValueError as e:
            raise ValueError(f"{node_str} not in current list of nodes") from e

    @daliuge_aware
    def getNodeGraph(self, node_str, sessionId):
        try:
            node = self.dm.get_node_from_json(node_str)
            with NodeManagerClient(host=node.host, port=node.port) as dm:
                return dm.graph(sessionId)
        except ValueError as e:
            raise ValueError(f"{node_str} not in current list of nodes") from e

    @daliuge_aware
    def getNodeGraphStatus(self, node_str, sessionId):
        try:
            node = self.dm.get_node_from_json(node_str)
            with NodeManagerClient(host=node.host, port=node.port) as dm:
                return dm.graph_status(sessionId)
        except ValueError as e:
            raise ValueError(f"{node_str} not in current list of nodes") from e

    # ===========================================================================
    # non-REST methods
    # ===========================================================================

    def visualizeDIM(self):
        tpl = file_as_string("web/dim.html")
        urlparts = bottle.request.urlparts
        selectedNode = (
            bottle.request.params["node"] if "node" in bottle.request.params else ""
        )
        serverUrl = urlparts.scheme + "://" + urlparts.netloc
        return bottle.template(
            tpl,
            dmType=self.dm.__class__.__name__,
            dmPort=self.dm.dmPort,
            serverUrl=serverUrl,
            dmHosts=json.dumps([str(n) for n in self.dm.dmHosts]),
            nodes=json.dumps([str(n) for n in self.dm.nodes]),
            selectedNode=selectedNode,
        )


class MasterManagerRestServer(CompositeManagerRestServer):
    def initializeSpecifics(self, app):
        CompositeManagerRestServer.initializeSpecifics(self, app)
        # DIM manamagement
        app.post("/api/island/<dim>", callback=self.addDIM)
        app.delete("/api/island/<dim>", callback=self.removeDIM)
        # Query forwarding to daemons
        app.post("/api/managers/<host>/island", callback=self.createDataIsland)
        app.post("/api/managers/<host>/node/start", callback=self.startNM)
        app.post("/api/managers/<host>/node/stop", callback=self.stopNM)
        # manage node manager assignment
        app.post("/api/managers/<host>/node/<node>", callback=self.addNM)
        app.delete("/api/managers/<host>/node/<node>", callback=self.removeNM)
        # Querying about managers
        app.get("/api/islands", callback=self.getDIMs)
        app.get("/api/nodes", callback=self.getNMs)
        app.get("/api/managers/<host>/node", callback=self.getNMInfo)
        app.get("/api/managers/<host>/island", callback=self.getDIMInfo)
        app.get("/api/managers/<host>/master", callback=self.getMMInfo)

    @daliuge_aware
    def createDataIsland(self, host):
        with RestClient(
            host=host, port=constants.DAEMON_DEFAULT_REST_PORT, timeout=10
        ) as c:
            c._post_json("/managers/island/start", bottle.request.body.read())
        self.dm.addDmHost(host)
        return {"islands": self.dm.dmHosts}

    @daliuge_aware
    def getDIMs(self):
        return {"islands": self.dm.dmHosts}

    @daliuge_aware
    def addDIM(self, dim):
        logger.debug("Adding DIM %s", dim)
        self.dm.addDmHost(dim)

    @daliuge_aware
    def removeDIM(self, dim):
        logger.debug("Removing dim %s", dim)
        self.dm.removeDmHost(dim)

    @daliuge_aware
    def getNMs(self):
        return {"nodes": [str(n) for n in self.dm.nodes]}

    @daliuge_aware
    def startNM(self, host):
        port = constants.DAEMON_DEFAULT_REST_PORT
        logger.debug("Sending NM start request to %s:%s", host, port)
        with RestClient(host=host, port=port, timeout=10) as c:
            return json.loads(c.POST("/managers/node/start").read())

    @daliuge_aware
    def stopNM(self, host):
        port = constants.DAEMON_DEFAULT_REST_PORT
        logger.debug("Sending NM stop request to %s:%s", host, port)
        with RestClient(host=host, port=port, timeout=10) as c:
            return json.loads(c.POST("/managers/node/stop").read())

    @daliuge_aware
    def addNM(self, host, node):
        port = constants.ISLAND_DEFAULT_REST_PORT
        logger.debug("Adding NM %s to DIM %s", node, host)
        with RestClient(host=host, port=port, timeout=10, url_prefix="/api") as c:
            return json.loads(
                c.POST(
                    f"/node/{node}",
                ).read()
            )

    @daliuge_aware
    def removeNM(self, host, node):
        port = constants.ISLAND_DEFAULT_REST_PORT
        logger.debug("Removing NM %s from DIM %s", node, host)
        with RestClient(host=host, port=port, timeout=10, url_prefix="/api") as c:
            return json.loads(c._DELETE(f"/node/{node}").read())

    @daliuge_aware
    def getNMInfo(self, host):
        port = constants.DAEMON_DEFAULT_REST_PORT
        logger.debug("Sending request %s:%s/managers/node", host, port)
        with RestClient(host=host, port=port, timeout=10) as c:
            return json.loads(c._GET("/managers/node").read())

    @daliuge_aware
    def getDIMInfo(self, host):
        with RestClient(
            host=host, port=constants.DAEMON_DEFAULT_REST_PORT, timeout=10
        ) as c:
            return json.loads(c._GET("/managers/island").read())

    @daliuge_aware
    def getMMInfo(self, host):
        with RestClient(
            host=host, port=constants.DAEMON_DEFAULT_REST_PORT, timeout=10
        ) as c:
            return json.loads(c._GET("/managers/master").read())

    def _getAllCMNodes(self):
        nodes = []
        for host in self.dm.dmHosts:
            with DataIslandManagerClient(host=host.host, port=host.port) as dm:
                nodes += dm.nodes()
        return [str(n) for n in nodes]<|MERGE_RESOLUTION|>--- conflicted
+++ resolved
@@ -277,12 +277,8 @@
         status = self.dm.getSessionStatus(sessionId)
         try:
             graphDict = self.dm.getGraph(sessionId)
-<<<<<<< HEAD
             directory = self.dm.getSessionDir(sessionId)
-        except:  # Pristine state sessions don't have a graph, yet.
-=======
         except KeyError:  # Pristine state sessions don't have a graph, yet.
->>>>>>> fde9919a
             graphDict = {}
             status = 0
             directory = ""
