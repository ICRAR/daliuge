--- conflicted
+++ resolved
@@ -667,15 +667,6 @@
         return data
 
     @daliuge_aware
-<<<<<<< HEAD
-    def getNodeSessionInformation(self, node, sessionId):
-        try:
-            node_obj = self.dm.get_node_from_json(node)
-            with NodeManagerClient(host=node_obj.host, port=node_obj.port) as dm:
-                return dm.session(sessionId)
-        except ValueError as e:
-            raise ValueError(f"{node} not in current list of nodes") from e
-=======
     def getNodeSessionInformation(self, node: str, sessionId):
         try:
             n = Node(self.dm.get_node_from_json(node))
@@ -683,7 +674,6 @@
                 return dm.session(sessionId)
         except ValueError as e:
             raise ValueError(f"{n} not in current list of nodes") from e
->>>>>>> 7e4db650
 
     @daliuge_aware
     def getNodeSessionStatus(self, node: str, sessionId):
