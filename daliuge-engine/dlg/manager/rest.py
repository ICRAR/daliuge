#
#    ICRAR - International Centre for Radio Astronomy Research
#    (c) UWA - The University of Western Australia, 2015
#    Copyright by UWA (in the framework of the ICRAR)
#    All rights reserved
#
#    This library is free software; you can redistribute it and/or
#    modify it under the terms of the GNU Lesser General Public
#    License as published by the Free Software Foundation; either
#    version 2.1 of the License, or (at your option) any later version.
#
#    This library is distributed in the hope that it will be useful,
#    but WITHOUT ANY WARRANTY; without even the implied warranty of
#    MERCHANTABILITY or FITNESS FOR A PARTICULAR PURPOSE.  See the GNU
#    Lesser General Public License for more details.
#
#    You should have received a copy of the GNU Lesser General Public
#    License along with this library; if not, write to the Free Software
#    Foundation, Inc., 59 Temple Place, Suite 330, Boston,
#    MA 02111-1307  USA
#
"""
Module containing the REST layer that exposes the methods of the different
Data Managers (DROPManager and DataIslandManager) to the outside world.
"""

import cgi
from email.message import Message
import functools
import io
import json
import logging
import os
import re
import tarfile
import threading

import bottle
import importlib.resources

from bottle import static_file
from pathlib import Path

from dlg import constants
from dlg.manager.client import NodeManagerClient, DataIslandManagerClient
from dlg import utils
from dlg.exceptions import (
    InvalidGraphException,
    InvalidSessionState,
    DaliugeException,
    NoSessionException,
    SessionAlreadyExistsException,
    InvalidDropException,
    InvalidRelationshipException,
    SubManagerException,
)
from dlg.restserver import RestServer
from dlg.restutils import RestClient, RestClientException
from dlg.manager.session import generateLogFileName
from dlg.common.deployment_methods import DeploymentMethods
from dlg.manager.manager_data import Node

logger = logging.getLogger(f"dlg.{__name__}")

def file_as_string(fname, enc="utf8"):
    res = Path(__file__).parent / fname
    return utils.b2s(res.read_bytes(), enc)


def daliuge_aware(func):
    @functools.wraps(func)
    def fwrapper(*args, **kwargs):
        try:
            res = func(*args, **kwargs)

            if isinstance(res, (bytes, bottle.HTTPResponse)):
                return res

            if res is not None:
                # set CORS headers
                origin = bottle.request.headers.raw("Origin")
                # logger.debug("CORS request comming from: %s", origin)
                # logger.debug("Request method: %s", bottle.request.method)
                if origin is None or re.match(
                    r"(http://dlg-trans.local:80[0-9][0-9]|https://dlg-trans.icrar.org)",
                    origin,
                ):
                    pass
                elif re.match(r"http://((localhost)|(127.0.0.1)):80[0-9][0-9]", origin):
                    origin = "http://localhost:8084"

                bottle.response.headers["Access-Control-Allow-Origin"] = origin
                bottle.response.headers["Access-Control-Allow-Credentials"] = "true"
                bottle.response.headers["Access-Control-Allow-Methods"] = (
                    "GET, POST, PUT, OPTIONS, HEAD"
                )
                bottle.response.headers["Access-Control-Allow-Headers"] = (
                    "Origin, Accept, Content-Type, Content-Encoding, X-Requested-With, X-CSRF-Token"
                )
                # logger.debug("CORS headers set to allow from: %s", origin)
            bottle.response.content_type = "application/json"
            # logger.debug("REST function called: %s", func.__name__)
            jres = (
                json.dumps(res)
                if res is not None
                else json.dumps({"Status": "Success"})
            )
            # logger.debug("Bottle sending back result: %s", jres[: min(len(jres), 80)])
            return jres
        except Exception as e:
            logger.exception("Error while fulfilling request for func %s ", func)

            status, eargs = 500, ()
            if isinstance(e, NotImplementedError):
                status, eargs = 501, e.args
            elif isinstance(e, NoSessionException):
                status, eargs = 404, (e._session_id,)
            elif isinstance(e, SessionAlreadyExistsException):
                status, eargs = 409, (e._session_id,)
            elif isinstance(e, InvalidDropException):
                status, eargs = 409, ((e.oid, e.uid), e.reason)
            elif isinstance(e, InvalidRelationshipException):
                status, eargs = 409, (e.rel, e.reason)
            elif isinstance(e, InvalidGraphException):
                status, eargs = 400, e.args
            elif isinstance(e, InvalidSessionState):
                status, eargs = 400, e.args
            elif isinstance(e, RestClientException):
                status, eargs = 556, e.args
            elif isinstance(e, SubManagerException):
                status = 555
                eargs = {}
                # args[1] is a dictionary of host:exception
                for host, subex in e.args[1].items():
                    logger.debug(">>>> Error class name: %s", subex.__class__.__name__)
                    eargs[host] = {
                        "type": subex.__class__.__name__,
                        # "args": subex.args,
                        "args": "dummy",
                    }
            elif isinstance(e, DaliugeException):
                status, eargs = 555, e.args
            else:
                raise

            error = {"type": e.__class__.__name__, "args": eargs}
            bottle.response.status = status
            return json.dumps(error)

    return fwrapper


class ManagerRestServer(RestServer):
    """
    An object that wraps a DataManager and exposes its methods via a REST
    interface. The server is started via the `start` method in a separate thread
    and runs until the process is shut down.

    This REST server currently also serves HTML pages in some of its methods
    (i.e. those not under /api).
    """

    def __init__(self, dm, maxreqsize=10):
        super(ManagerRestServer, self).__init__()

        # Increase maximum file sizes
        bottle.BaseRequest.MEMFILE_MAX = maxreqsize * 1024 * 1024

        self.dm = dm

        # Mappings
        app = self.app
        app.get("/api/submission_method", callback=self.submit_methods)
        app.post("/api/stop", callback=self.stop_manager)
        app.post("/api/sessions", callback=self.createSession)
        app.get("/api/sessions", callback=self.getSessions)
        app.get("/api/sessions/<sessionId>", callback=self.getSessionInformation)
        app.delete("/api/sessions/<sessionId>", callback=self.destroySession)
        app.get("/api/sessions/<sessionId>/logs", callback=self.getLogFile)
        app.get("/api/sessions/<sessionId>/status", callback=self.getSessionStatus)
        app.post("/api/sessions/<sessionId>/deploy", callback=self.deploySession)
        app.post("/api/sessions/<sessionId>/cancel", callback=self.cancelSession)
        app.get("/api/sessions/<sessionId>/graph", callback=self.getGraph)
        app.get("/api/sessions/<sessionId>/graph/size", callback=self.getGraphSize)
        app.get(
            "/api/sessions/<sessionId>/graph/status",
            callback=self.getGraphStatus,
        )
        app.post(
            "/api/sessions/<sessionId>/graph/append",
            callback=self.addGraphSpec,
        )
        app.get(
            "/api/sessions/<sessionId>/repro/data",
            callback=self.getSessionReproData,
        )
        app.get(
            "/api/sessions/<sessionId>/repro/status",
            callback=self.getSessionReproStatus,
        )

        app.route("/api/sessions", method="OPTIONS", callback=self.acceptPreflight)
        app.route(
            "/api/sessions/<sessionId>/graph/append",
            method="OPTIONS",
            callback=self.acceptPreflight2,
        )

        # The non-REST mappings that serve HTML-related content
        app.route("/static/<filepath:path>", callback=self.server_static)
        app.get("/session", callback=self.visualizeSession)
        app.route("/api/sessions/<sessionId>/graph/drop/<dropId>",
                  callback=self._getDropStatus)
        app.route("/sessions/<sessionId>/graph/drop/<dropId>",
                callback=self.getDropStatus)

        # sub-class specifics
        self.initializeSpecifics(app)

    def initializeSpecifics(self, app):
        """
        Methods through which subclasses can initialize other mappings on top of
        the default ones and perform other DataManager-specific actions.
        The default implementation does nothing.
        """

    @daliuge_aware
    def submit_methods(self):
        return {"methods": [DeploymentMethods.BROWSER, DeploymentMethods.SERVER]}

    def _stop_manager(self):
        self.dm.shutdown()
        self.stop()
        logger.info(
            "Thanks for using our %s, come back again :-)",
            self.dm.__class__.__name__,
        )

    @daliuge_aware
    def stop_manager(self):
        threading.Thread(target=self._stop_manager).start()

    @daliuge_aware
    def createSession(self):
        newSession = bottle.request.json
        sessionId = newSession["sessionId"]
        self.dm.createSession(sessionId)
        return {"sessionId": sessionId}

    @daliuge_aware
    def acceptPreflight(self):
        return {}

    @daliuge_aware
    def acceptPreflight2(self, sessionId):
        return {}

    def sessions(self):
        sessions = []
        for sessionId in self.dm.getSessionIds():
            sessions.append(
                {
                    "sessionId": sessionId,
                    "status": self.dm.getSessionStatus(sessionId),
                    "size": self.dm.getGraphSize(sessionId),
                }
            )
        return sessions

    @daliuge_aware
    def getSessions(self):
        return self.sessions()

    @daliuge_aware
    def getSessionInformation(self, sessionId):
        status = self.dm.getSessionStatus(sessionId)
        try:
            graphDict = self.dm.getGraph(sessionId)
        except:  # Pristine state sessions don't have a graph, yet.
            graphDict = {}
            status = 0
        return {"status": status, "graph": graphDict}

    @daliuge_aware
    def getSessionReproStatus(self, sessionId):
        return self.dm.getSessionReproStatus(sessionId)

    @daliuge_aware
    def getSessionsReproStatus(self):
        sessions = []
        for sessionId in self.dm.getSessionIds():
            sessions.append(
                {
                    "sessionId": sessionId,
                    "status": self.dm.getSessionStatus(sessionId),
                    "size": self.dm.getGraphSize(sessionId),
                    "repro": self.dm.getSessionReproStatus(sessionId),
                }
            )
        return sessions

    @daliuge_aware
    def getSessionReproData(self, sessionId):
        #  For now, we only have information on a per-graph basis.
        graphDict = self.dm.getGraph(sessionId)
        reprodata = self.dm.getGraphReproData(sessionId)
        return {"graph": graphDict, "reprodata": reprodata}

    @daliuge_aware
    def destroySession(self, sessionId):
        self.dm.destroySession(sessionId)

    @daliuge_aware
    def getSessionStatus(self, sessionId):
        return self.dm.getSessionStatus(sessionId)

    @daliuge_aware
    def deploySession(self, sessionId):
        completedDrops = []
        if "completed" in bottle.request.forms:
            completedDrops = bottle.request.forms["completed"].split(",")
        return self.dm.deploySession(sessionId, completedDrops=completedDrops)
        # return {"Status": "Success"}

    @daliuge_aware
    def cancelSession(self, sessionId):
        self.dm.cancelSession(sessionId)

    @daliuge_aware
    def getGraph(self, sessionId):
        return self.dm.getGraph(sessionId)

    @daliuge_aware
    def getGraphSize(self, sessionId):
        return self.dm.getGraphSize(sessionId)

    @daliuge_aware
    def getGraphStatus(self, sessionId):
        return self.dm.getGraphStatus(sessionId)

    @daliuge_aware
    def addGraphSpec(self, sessionId):
        # WARNING: TODO: Somehow, the content_type can be overwritten to 'text/plain'
        logger.debug("Graph content type: %s", bottle.request.content_type)
        if (
            "application/json" not in bottle.request.content_type
            and "text/plain" not in bottle.request.content_type
        ):
            bottle.response.status = 415
            return

        # We also accept gzipped content
        hdrs = bottle.request.headers
        logger.debug("Graph hdr: %s", {k: v for k, v in hdrs.items()})
        if hdrs.get("Content-Encoding", None) == "gzip":
            json_content = utils.ZlibUncompressedStream(bottle.request.body)
        else:
            json_content = bottle.request.body

        graph_parts = bottle.json_loads(json_content.read())

        # Do something about host Nodes in graph_parts?
        return self.dm.addGraphSpec(sessionId, graph_parts)
        # return {"graph_parts": graph_parts}

    # ===========================================================================
    # non-REST methods
    # ===========================================================================
    def server_static(self, filepath):
        staticRoot = Path(__file__).parent / "web/static"
        return bottle.static_file(filepath, root=staticRoot)

    def visualizeSession(self):
        params = bottle.request.params
        sessionId = params["sessionId"] if "sessionId" in params else ""
        selectedNode = params["node"] if "node" in params else ""
        viewMode = params["view"] if "view" in params else ""
        tpl = file_as_string("web/session.html")
        urlparts = bottle.request.urlparts
        serverUrl = urlparts.scheme + "://" + urlparts.netloc
        return bottle.template(
            tpl,
            sessionId=sessionId,
            selectedNode=selectedNode,
            viewMode=viewMode,
            serverUrl=serverUrl,
            dmType=self.dm.__class__.__name__,
        )

    def _getDropStatus(self, sessionId, dropId):
        return self.dm.getDropStatus(sessionId, dropId)

    def getDropStatus(self, sessionId, dropId):
        params = bottle.request.params
        logger.warning("PARAMS: %s", params)

        urlparts = bottle.request.urlparts
        serverUrl = urlparts.scheme + "://" + urlparts.netloc

        data = self._getDropStatus(sessionId, dropId)
        if data["logs"]:
            columns = [col for col in data["logs"][-1].keys()]
            filter_column = "Level"
            filter_column_index = columns.index(filter_column)
        else:
            columns = []
            filter_column_index=0


<<<<<<< HEAD
        columns = [col for col in data["logs"][-1].keys()]
        filter_column = "Level"
        filter_column_index = columns.index(filter_column)

=======
>>>>>>> 117d50e5
        tpl = file_as_string("web/drop_log.html")
        return bottle.template(
            tpl,
            data=data,
            columns=columns,
            filter_index=filter_column_index,
            sessionId=sessionId,
            serverUrl=serverUrl,
            dmType=self.dm.__class__.__name__,
        )

class NMRestServer(ManagerRestServer):
    """
    A REST server for NodeManagers. It includes mappings for NM-specific
    methods and the mapping for the main visualization HTML pages.
    """

    def initializeSpecifics(self, app):
        app.get("/api", callback=self.getNMStatus)
        app.post(
            "/api/sessions/<sessionId>/graph/link",
            callback=self.linkGraphParts,
        )
        app.post(
            "/api/sessions/<sessionId>/subscriptions",
            callback=self.add_node_subscriptions,
        )
        app.post("/api/sessions/<sessionId>/trigger", callback=self.trigger_drops)
        # The non-REST mappings that serve HTML-related content
        app.get("/", callback=self.visualizeDM)
        app.get("/api/shutdown", callback=self.shutdown_node_manager)

    @daliuge_aware
    def shutdown_node_manager(self):
        logger.debug("Shutting down node manager")
        self.dm.shutdown()

    @daliuge_aware
    def getNMStatus(self):
        # we currently return the sessionIds, more things might be added in the
        # future
        logger.debug("NM REST call: status")
        return {"sessions": self.sessions()}

    @daliuge_aware
    def getLogFile(self, sessionId):
        logger.debug("NM REST call: logfile")
        logdir = self.dm.getLogDir()
        logfile = generateLogFileName(logdir, sessionId)
        if not os.path.isfile(logfile):
            raise NoSessionException(sessionId, "Log file not found.")
        return static_file(
            os.path.basename(logfile),
            root=logdir,
            download=os.path.basename(logfile),
        )

    @daliuge_aware
    def linkGraphParts(self, sessionId):
        logger.debug("NM REST call: graph/link")
        params = bottle.request.params
        lhOID = params["lhOID"]
        rhOID = params["rhOID"]
        linkType = int(params["linkType"])
        self.dm.linkGraphParts(sessionId, lhOID, rhOID, linkType)

    @daliuge_aware
    def add_node_subscriptions(self, sessionId):
        logger.debug("NM REST call: add_subscriptions %s", bottle.request.json)
        if bottle.request.content_type != "application/json":
            bottle.response.status = 415
            return
        subscriptions = self._parse_subscriptions(bottle.request.json)
        self.dm.add_node_subscriptions(sessionId, subscriptions)

    def _parse_subscriptions(self, json_request):
        return {Node(host): droprels for host, droprels in json_request.items()}

    @daliuge_aware
    def trigger_drops(self, sessionId):
        if bottle.request.content_type != "application/json":
            bottle.response.status = 415
            return
        self.dm.trigger_drops(sessionId, bottle.request.json)

    # ===========================================================================
    # non-REST methods
    # ===========================================================================
    def visualizeDM(self):
        tpl = file_as_string("web/dm.html")
        urlparts = bottle.request.urlparts
        serverUrl = urlparts.scheme + "://" + urlparts.netloc
        return bottle.template(
            tpl,
            serverUrl=serverUrl,
            dmType=self.dm.__class__.__name__,
            reset="false",
        )


class CompositeManagerRestServer(ManagerRestServer):
    """
    A REST server for DataIslandManagers. It includes mappings for DIM-specific
    methods.
    """

    def initializeSpecifics(self, app):
        app.get("/api", callback=self.getCMStatus)
        app.get("/api/past_sessions", callback=self.getPastSessions)
        app.get("/api/nodes", callback=self.getCMNodes)
        app.post("/api/node/<node>", callback=self.addCMNode)
        app.delete("/api/node/<node>", callback=self.removeCMNode)

        # Query forwarding to sub-nodes
        app.get("/api/node/<node>/sessions", callback=self.getNodeSessions)
        app.get(
            "/api/node/<node>/sessions/<sessionId>",
            callback=self.getNodeSessionInformation,
        )
        app.get(
            "/api/node/<node>/sessions/<sessionId>/status",
            callback=self.getNodeSessionStatus,
        )
        app.get(
            "/api/node/<node>/sessions/<sessionId>/graph",
            callback=self.getNodeGraph,
        )
        app.get(
            "/api/node/<node>/sessions/<sessionId>/graph/status",
            callback=self.getNodeGraphStatus,
        )

        # The non-REST mappings that serve HTML-related content
        app.get("/", callback=self.visualizeDIM)

    @daliuge_aware
    def getCMStatus(self):
        """
        REST (GET): /api/

        Return JSON-compatible list of Composite Manager nodes and sessions
        """
        return {
            "hosts": [str(n) for n in self.dm.dmHosts],
            "sessionIds": self.dm.getSessionIds(),
        }

    @daliuge_aware
    def getCMNodes(self):
        """
        REST (GET): /api/nodes

        Return JSON-compatible list of Composite Manager nodes
        """
        return [str(n) for n in self.dm.nodes]

    def _getAllCMNodes(self):
        return self.dm.nodes

    @daliuge_aware
    def addCMNode(self, node):
        """
        REST (POST): "/api/node/<node>"

        Add the posted node to the Composite Manager

        Converts from JSON to our ser
        """
        logger.debug("Adding node %s", node)
        self.dm.add_node(Node(node))

    @daliuge_aware
    def removeCMNode(self, node):
        """
        REST (DELETE): "/api/node/<node>"

        Add the posted node to the Composite Manager

        """
        logger.debug("Removing node %s", node)
        self.dm.remove_node(Node(node))

    @daliuge_aware
    def getNodeSessions(self, node):
        """
        REST (GET): "/api/node/<node>/sessions"

        Retrieve sessions for given node
        """
        host_node = Node(node)
        if host_node not in self.dm.nodes:
            raise RuntimeError(f"{host_node} not in current list of nodes")
        with NodeManagerClient(host=host_node.host, port=host_node.port) as dm:
            return dm.sessions()

    @daliuge_aware
    def getPastSessions(self):
        """
        REST (GET): /api/past_sessions

        Return JSON-compatible list of Composite Manager nodes
        """
        return self.pastSessions()

    def pastSessions(self):
        """
        Retrieve sessions from this DropManager and place it in JSON-format, for
        serialisation across the wire.
        """

        return [
            {"sessionId": pastSession} for pastSession in self.dm.getPastSessionIds()
        ]

    def _tarfile_write(self, tar, headers, stream):
        file_header = headers.getheader("Content-Disposition")
        length = headers.getheader("Content-Length")
        m = Message()
        m.add_header("content-disposition", file_header)
        filename = m.get_params("filename")
        info = tarfile.TarInfo(filename)
        info.size = int(length)

        content = []
        while True:
            buffer = stream.read()
            if not buffer:
                break
            content.append(buffer)

        tar.addfile(info, io.BytesIO(initial_bytes="".join(content).encode()))

    @daliuge_aware
    def getLogFile(self, sessionId):
        fh = io.BytesIO()
        with tarfile.open(fileobj=fh, mode="w:gz") as tar:
            for node in self._getAllCMNodes():
                with NodeManagerClient(host=node.host, port=node.port) as dm:
                    try:
                        stream, resp = dm.get_log_file(sessionId)
                        self._tarfile_write(tar, resp, stream)
                    except NoSessionException:
                        pass

        data = fh.getvalue()
        size = len(data)
        bottle.response.set_header("Content-type", "application/x-tar")
        bottle.response["Content-Disposition"] = (
            f"attachment; " f"filename=dlg_{sessionId}.tar"
        )
        bottle.response["Content-Length"] = size
        return data

    @daliuge_aware
    def getNodeSessionInformation(self, node_str, sessionId):
        try:
            node = self.dm.get_node_from_json(node_str)
            with NodeManagerClient(host=node.host, port=node.port) as dm:
                return dm.session(sessionId)
        except ValueError as e:
            raise ValueError(f"{node_str} not in current list of nodes") from e

    @daliuge_aware
    def getNodeSessionStatus(self, node_str, sessionId):
        try:
            node = self.dm.get_node_from_json(node_str)
            with NodeManagerClient(host=node.host, port=node.port) as dm:
                return dm.session_status(sessionId)
        except ValueError as e:
            raise ValueError(f"{node_str} not in current list of nodes") from e

    @daliuge_aware
    def getNodeGraph(self, node_str, sessionId):
        try:
            node = self.dm.get_node_from_json(node_str)
            with NodeManagerClient(host=node.host, port=node.port) as dm:
                return dm.graph(sessionId)
        except ValueError as e:
            raise ValueError(f"{node_str} not in current list of nodes") from e

    @daliuge_aware
    def getNodeGraphStatus(self, node_str, sessionId):
        try:
            node = self.dm.get_node_from_json(node_str)
            with NodeManagerClient(host=node.host, port=node.port) as dm:
                return dm.graph_status(sessionId)
        except ValueError as e:
            raise ValueError(f"{node_str} not in current list of nodes") from e

    # ===========================================================================
    # non-REST methods
    # ===========================================================================

    def visualizeDIM(self):
        tpl = file_as_string("web/dim.html")
        urlparts = bottle.request.urlparts
        selectedNode = (
            bottle.request.params["node"] if "node" in bottle.request.params else ""
        )
        serverUrl = urlparts.scheme + "://" + urlparts.netloc
        return bottle.template(
            tpl,
            dmType=self.dm.__class__.__name__,
            dmPort=self.dm.dmPort,
            serverUrl=serverUrl,
            dmHosts=json.dumps([str(n) for n in self.dm.dmHosts]),
            nodes=json.dumps([str(n) for n in self.dm.nodes]),
            selectedNode=selectedNode,
        )


class MasterManagerRestServer(CompositeManagerRestServer):
    def initializeSpecifics(self, app):
        CompositeManagerRestServer.initializeSpecifics(self, app)
        # DIM manamagement
        app.post("/api/island/<dim>", callback=self.addDIM)
        app.delete("/api/island/<dim>", callback=self.removeDIM)
        # Query forwarding to daemons
        app.post("/api/managers/<host>/island", callback=self.createDataIsland)
        app.post("/api/managers/<host>/node/start", callback=self.startNM)
        app.post("/api/managers/<host>/node/stop", callback=self.stopNM)
        # manage node manager assignment
        app.post("/api/managers/<host>/node/<node>", callback=self.addNM)
        app.delete("/api/managers/<host>/node/<node>", callback=self.removeNM)
        # Querying about managers
        app.get("/api/islands", callback=self.getDIMs)
        app.get("/api/nodes", callback=self.getNMs)
        app.get("/api/managers/<host>/node", callback=self.getNMInfo)
        app.get("/api/managers/<host>/island", callback=self.getDIMInfo)
        app.get("/api/managers/<host>/master", callback=self.getMMInfo)

    @daliuge_aware
    def createDataIsland(self, host):
        with RestClient(
            host=host, port=constants.DAEMON_DEFAULT_REST_PORT, timeout=10
        ) as c:
            c._post_json("/managers/island/start", bottle.request.body.read())
        self.dm.addDmHost(host)
        return {"islands": self.dm.dmHosts}

    @daliuge_aware
    def getDIMs(self):
        return {"islands": self.dm.dmHosts}

    @daliuge_aware
    def addDIM(self, dim):
        logger.debug("Adding DIM %s", dim)
        self.dm.addDmHost(dim)

    @daliuge_aware
    def removeDIM(self, dim):
        logger.debug("Removing dim %s", dim)
        self.dm.removeDmHost(dim)

    @daliuge_aware
    def getNMs(self):
        return {"nodes": [str(n) for n in self.dm.nodes]}

    @daliuge_aware
    def startNM(self, host):
        port = constants.DAEMON_DEFAULT_REST_PORT
        logger.debug("Sending NM start request to %s:%s", host, port)
        with RestClient(host=host, port=port, timeout=10) as c:
            return json.loads(c._POST("/managers/node/start").read())

    @daliuge_aware
    def stopNM(self, host):
        port = constants.DAEMON_DEFAULT_REST_PORT
        logger.debug("Sending NM stop request to %s:%s", host, port)
        with RestClient(host=host, port=port, timeout=10) as c:
            return json.loads(c._POST("/managers/node/stop").read())

    @daliuge_aware
    def addNM(self, host, node):
        port = constants.ISLAND_DEFAULT_REST_PORT
        logger.debug("Adding NM %s to DIM %s", node, host)
        with RestClient(host=host, port=port, timeout=10, url_prefix="/api") as c:
            return json.loads(
                c._POST(
                    f"/node/{node}",
                ).read()
            )

    @daliuge_aware
    def removeNM(self, host, node):
        port = constants.ISLAND_DEFAULT_REST_PORT
        logger.debug("Removing NM %s from DIM %s", node, host)
        with RestClient(host=host, port=port, timeout=10, url_prefix="/api") as c:
            return json.loads(c._DELETE(f"/node/{node}").read())

    @daliuge_aware
    def getNMInfo(self, host):
        port = constants.DAEMON_DEFAULT_REST_PORT
        logger.debug("Sending request %s:%s/managers/node", host, port)
        with RestClient(host=host, port=port, timeout=10) as c:
            return json.loads(c._GET("/managers/node").read())

    @daliuge_aware
    def getDIMInfo(self, host):
        with RestClient(
            host=host, port=constants.DAEMON_DEFAULT_REST_PORT, timeout=10
        ) as c:
            return json.loads(c._GET("/managers/island").read())

    @daliuge_aware
    def getMMInfo(self, host):
        with RestClient(
            host=host, port=constants.DAEMON_DEFAULT_REST_PORT, timeout=10
        ) as c:
            return json.loads(c._GET("/managers/master").read())

    def _getAllCMNodes(self):
        nodes = []
        for host in self.dm.dmHosts:
            with DataIslandManagerClient(host=host.host, port=host.port) as dm:
                nodes += dm.nodes()
        return [str(n) for n in nodes]<|MERGE_RESOLUTION|>--- conflicted
+++ resolved
@@ -407,13 +407,6 @@
             filter_column_index=0
 
 
-<<<<<<< HEAD
-        columns = [col for col in data["logs"][-1].keys()]
-        filter_column = "Level"
-        filter_column_index = columns.index(filter_column)
-
-=======
->>>>>>> 117d50e5
         tpl = file_as_string("web/drop_log.html")
         return bottle.template(
             tpl,
