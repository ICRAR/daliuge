#
#    ICRAR - International Centre for Radio Astronomy Research
#    (c) UWA - The University of Western Australia, 2015
#    Copyright by UWA (in the framework of the ICRAR)
#    All rights reserved
#
#    This library is free software; you can redistribute it and/or
#    modify it under the terms of the GNU Lesser General Public
#    License as published by the Free Software Foundation; either
#    version 2.1 of the License, or (at your option) any later version.
#
#    This library is distributed in the hope that it will be useful,
#    but WITHOUT ANY WARRANTY; without even the implied warranty of
#    MERCHANTABILITY or FITNESS FOR A PARTICULAR PURPOSE.  See the GNU
#    Lesser General Public License for more details.
#
#    You should have received a copy of the GNU Lesser General Public
#    License along with this library; if not, write to the Free Software
#    Foundation, Inc., 59 Temple Place, Suite 330, Boston,
#    MA 02111-1307  USA
#
"""
Module containing the REST layer that exposes the methods of the different
Data Managers (DROPManager and DataIslandManager) to the outside world.
"""

import cgi
import functools
import io
import json
import logging
import os
import tarfile
import threading

import bottle
import pkg_resources

from bottle import static_file

from . import constants
from .client import NodeManagerClient, DataIslandManagerClient
from .. import utils
from ..exceptions import (
    InvalidGraphException,
    InvalidSessionState,
    DaliugeException,
    NoSessionException,
    SessionAlreadyExistsException,
    InvalidDropException,
    InvalidRelationshipException,
    SubManagerException,
)
from ..restserver import RestServer
from ..restutils import RestClient, RestClientException
<<<<<<< HEAD
=======
from .session import generateLogFileName
>>>>>>> cd732c1f

logger = logging.getLogger(__name__)


<<<<<<< HEAD
def file_as_string(fname, enc='utf8'):
=======
def file_as_string(fname, enc="utf8"):
>>>>>>> cd732c1f
    b = pkg_resources.resource_string(__name__, fname)  # @UndefinedVariable
    return utils.b2s(b, enc)


def daliuge_aware(func):
    @functools.wraps(func)
    def fwrapper(*args, **kwargs):
        try:
            res = func(*args, **kwargs)

            if isinstance(res, (bytes, bottle.HTTPResponse)):
                return res

            if res is not None:
                bottle.response.content_type = "application/json"
                # set CORS headers
                bottle.response.headers[
                    "Access-Control-Allow-Origin"
                ] = "http://localhost:8084"
                bottle.response.headers["Access-Control-Allow-Credentials"] = "true"
                bottle.response.headers[
                    "Access-Control-Allow-Methods"
                ] = "GET, POST, PUT, OPTIONS"
                bottle.response.headers[
                    "Access-Control-Allow-Headers"
                ] = "Origin, Accept, Content-Type, Content-Encoding, X-Requested-With, X-CSRF-Token"
            return json.dumps(res)
        except Exception as e:
            logger.exception("Error while fulfilling request")

            status, eargs = 500, ()
            if isinstance(e, NotImplementedError):
                status, eargs = 501, e.args
            elif isinstance(e, NoSessionException):
                status, eargs = 404, (e._session_id,)
            elif isinstance(e, SessionAlreadyExistsException):
                status, eargs = 409, (e._session_id,)
            elif isinstance(e, InvalidDropException):
                status, eargs = 409, ((e.oid, e.uid), e.reason)
            elif isinstance(e, InvalidRelationshipException):
                status, eargs = 409, (e.rel, e.reason)
            elif isinstance(e, InvalidGraphException):
                status, eargs = 400, e.args
            elif isinstance(e, InvalidSessionState):
                status, eargs = 400, e.args
            elif isinstance(e, RestClientException):
                status, eargs = 556, e.args
            elif isinstance(e, SubManagerException):
                status = 555
                eargs = {}
                # args[1] is a dictionary of host:exception
                for host, subex in e.args[1].items():
<<<<<<< HEAD
                    eargs[host] = {'type': subex.__class__.__name__, 'args': subex.args}
=======
                    eargs[host] = {"type": subex.__class__.__name__, "args": subex.args}
>>>>>>> cd732c1f
            elif isinstance(e, DaliugeException):
                status, eargs = 555, e.args
            else:
                raise

            error = {"type": e.__class__.__name__, "args": eargs}
            bottle.response.status = status
            return json.dumps(error)

    return fwrapper


class ManagerRestServer(RestServer):
    """
    An object that wraps a DataManager and exposes its methods via a REST
    interface. The server is started via the `start` method in a separate thread
    and runs until the process is shut down.

    This REST server currently also serves HTML pages in some of its methods
    (i.e. those not under /api).
    """

    def __init__(self, dm, maxreqsize=10):

        super(ManagerRestServer, self).__init__()

        # Increase maximum file sizes
        bottle.BaseRequest.MEMFILE_MAX = maxreqsize * 1024 * 1024

        self.dm = dm

        # Mappings
        app = self.app
<<<<<<< HEAD
        app.post('/api/stop', callback=self.stop_manager)
        app.post('/api/sessions', callback=self.createSession)
        app.get('/api/sessions', callback=self.getSessions)
        app.get('/api/sessions/<sessionId>', callback=self.getSessionInformation)
        app.delete('/api/sessions/<sessionId>', callback=self.destroySession)
        app.get('/api/sessions/<sessionId>/status', callback=self.getSessionStatus)
        app.post('/api/sessions/<sessionId>/deploy', callback=self.deploySession)
        app.post('/api/sessions/<sessionId>/cancel', callback=self.cancelSession)
        app.get('/api/sessions/<sessionId>/graph', callback=self.getGraph)
        app.get('/api/sessions/<sessionId>/graph/size', callback=self.getGraphSize)
        app.get('/api/sessions/<sessionId>/graph/status', callback=self.getGraphStatus)
        app.post('/api/sessions/<sessionId>/graph/append', callback=self.addGraphParts)
        app.get('/api/sessions/<sessionId>/repro/status', callback=self.getSessionReproStatus)
        app.get('/api/sessions/<sessionId>/repro/data', callback=self.getSessionReproData)


        # The non-REST mappings that serve HTML-related content
        app.route('/static/<filepath:path>', callback=self.server_static)
        app.get('/session', callback=self.visualizeSession)
=======
        app.post("/api/stop", callback=self.stop_manager)
        app.post("/api/sessions", callback=self.createSession)
        app.get("/api/sessions", callback=self.getSessions)
        app.get("/api/sessions/<sessionId>", callback=self.getSessionInformation)
        app.delete("/api/sessions/<sessionId>", callback=self.destroySession)
        app.get("/api/sessions/<sessionId>/logs", callback=self.getLogFile)
        app.get("/api/sessions/<sessionId>/status", callback=self.getSessionStatus)
        app.post("/api/sessions/<sessionId>/deploy", callback=self.deploySession)
        app.post("/api/sessions/<sessionId>/cancel", callback=self.cancelSession)
        app.get("/api/sessions/<sessionId>/graph", callback=self.getGraph)
        app.get("/api/sessions/<sessionId>/graph/size", callback=self.getGraphSize)
        app.get("/api/sessions/<sessionId>/graph/status", callback=self.getGraphStatus)
        app.post("/api/sessions/<sessionId>/graph/append", callback=self.addGraphParts)

        app.route("/api/sessions", method="OPTIONS", callback=self.acceptPreflight)
        app.route(
            "/api/sessions/<sessionId>/graph/append",
            method="OPTIONS",
            callback=self.acceptPreflight2,
        )

        # The non-REST mappings that serve HTML-related content
        app.route("/static/<filepath:path>", callback=self.server_static)
        app.get("/session", callback=self.visualizeSession)
>>>>>>> cd732c1f

        # sub-class specifics
        self.initializeSpecifics(app)

    def initializeSpecifics(self, app):
        """
        Methods through which subclasses can initialize other mappings on top of
        the default ones and perform other DataManager-specific actions.
        The default implementation does nothing.
        """

    def _stop_manager(self):
        self.dm.shutdown()
        self.stop()
<<<<<<< HEAD
        logger.info("Thanks for using our %s, come back again :-)" %
                    (self.dm.__class__.__name__))
=======
        logger.info(
            "Thanks for using our %s, come back again :-)"
            % (self.dm.__class__.__name__)
        )
>>>>>>> cd732c1f

    @daliuge_aware
    def stop_manager(self):
        threading.Thread(target=self._stop_manager).start()

    @daliuge_aware
    def createSession(self):
        newSession = bottle.request.json
        sessionId = newSession["sessionId"]
        self.dm.createSession(sessionId)
        return {"sessionId": sessionId}

    @daliuge_aware
    def acceptPreflight(self):
        return {}

    @daliuge_aware
    def acceptPreflight2(self, sessionId):
        return {}

    def sessions(self):
        sessions = []
        for sessionId in self.dm.getSessionIds():
<<<<<<< HEAD
            sessions.append({'sessionId': sessionId, 'status': self.dm.getSessionStatus(sessionId),
                             'size': self.dm.getGraphSize(sessionId)})
=======
            sessions.append(
                {
                    "sessionId": sessionId,
                    "status": self.dm.getSessionStatus(sessionId),
                    "size": self.dm.getGraphSize(sessionId),
                }
            )
>>>>>>> cd732c1f
        return sessions

    @daliuge_aware
    def getSessions(self):
        return self.sessions()

    @daliuge_aware
    def getSessionInformation(self, sessionId):
        status = self.dm.getSessionStatus(sessionId)
<<<<<<< HEAD
        logger.debug("%s", json.dumps(graphDict))
        return {'status': status, 'graph': graphDict}
=======
        try:
            graphDict = self.dm.getGraph(sessionId)
        except:  # Pristine state sessions don't have a graph, yet.
            graphDict = {}
            status = 0
        return {"status": status, "graph": graphDict}
>>>>>>> cd732c1f

    @daliuge_aware
    def getSessionReproStatus(self, sessionId):
        return self.dm.getSessionReproStatus(sessionId)

    @daliuge_aware
    def getSessionsReproStatus(self):
        sessions = []
        for sessionId in self.dm.getSessionIds():
            sessions.append({'sessionId': sessionId, 'status': self.dm.getSessionStatus(sessionId),
                             'size': self.dm.getGraphSize(sessionId),
                             'repro': self.dm.getSessionReproStatus(sessionId)})
        return sessions

    @daliuge_aware
    def getSessionReproData(self, sessionId):
        #  For now, we only have information on a per-graph basis.
        graphDict = self.dm.getGraph(sessionId)
        reprodata = self.dm.getGraphReproData(sessionId)
        return {'graph': graphDict, 'reprodata': reprodata}

    @daliuge_aware
    def destroySession(self, sessionId):
        self.dm.destroySession(sessionId)

    @daliuge_aware
    def getSessionStatus(self, sessionId):
        return self.dm.getSessionStatus(sessionId)

    @daliuge_aware
    def deploySession(self, sessionId):
        completedDrops = []
<<<<<<< HEAD
        if 'completed' in bottle.request.forms:
            completedDrops = bottle.request.forms['completed'].split(',')
        self.dm.deploySession(sessionId, completedDrops=completedDrops)
=======
        if "completed" in bottle.request.forms:
            completedDrops = bottle.request.forms["completed"].split(",")
        self.dm.deploySession(sessionId, completedDrops=completedDrops)
        return {}
>>>>>>> cd732c1f

    @daliuge_aware
    def cancelSession(self, sessionId):
        self.dm.cancelSession(sessionId)

    @daliuge_aware
    def getGraph(self, sessionId):
        return self.dm.getGraph(sessionId)

    @daliuge_aware
    def getGraphSize(self, sessionId):
        return self.dm.getGraphSize(sessionId)

    @daliuge_aware
    def getGraphStatus(self, sessionId):
        return self.dm.getGraphStatus(sessionId)

    # TODO: addGraphParts v/s addGraphSpec
    @daliuge_aware
    def addGraphParts(self, sessionId):
        if bottle.request.content_type != "application/json":
            bottle.response.status = 415
            return

        # We also accept gzipped content
        hdrs = bottle.request.headers
        if hdrs.get("Content-Encoding", None) == "gzip":
            json_content = utils.ZlibUncompressedStream(bottle.request.body)
        else:
            json_content = bottle.request.body

        graph_parts = bottle.json_loads(json_content.read())

        self.dm.addGraphSpec(sessionId, graph_parts)
        return {"graph_parts": graph_parts}

    # ===========================================================================
    # non-REST methods
    # ===========================================================================
    def server_static(self, filepath):
        staticRoot = pkg_resources.resource_filename(
            __name__, "/web/static"
        )  # @UndefinedVariable
        return bottle.static_file(filepath, root=staticRoot)

    def visualizeSession(self):
        params = bottle.request.params
        sessionId = params["sessionId"] if "sessionId" in params else ""
        selectedNode = params["node"] if "node" in params else ""
        viewMode = params["view"] if "view" in params else ""
        tpl = file_as_string("web/session.html")
        urlparts = bottle.request.urlparts
        serverUrl = urlparts.scheme + "://" + urlparts.netloc
        return bottle.template(
            tpl,
            sessionId=sessionId,
            selectedNode=selectedNode,
            viewMode=viewMode,
            serverUrl=serverUrl,
            dmType=self.dm.__class__.__name__,
        )



class NMRestServer(ManagerRestServer):
    """
    A REST server for NodeManagers. It includes mappings for NM-specific
    methods and the mapping for the main visualization HTML pages.
    """

    def initializeSpecifics(self, app):
<<<<<<< HEAD
        app.get('/api', callback=self.getNMStatus)
        app.post('/api/sessions/<sessionId>/graph/link', callback=self.linkGraphParts)
        app.post('/api/sessions/<sessionId>/subscriptions', callback=self.add_node_subscriptions)
        app.post('/api/sessions/<sessionId>/trigger', callback=self.trigger_drops)
        # The non-REST mappings that serve HTML-related content
        app.get('/', callback=self.visualizeDM)
        app.get('/api/shutdown', callback=self.shutdown_node_manager)
=======
        app.get("/api", callback=self.getNMStatus)
        app.post("/api/sessions/<sessionId>/graph/link", callback=self.linkGraphParts)
        app.post(
            "/api/sessions/<sessionId>/subscriptions",
            callback=self.add_node_subscriptions,
        )
        app.post("/api/sessions/<sessionId>/trigger", callback=self.trigger_drops)
        # The non-REST mappings that serve HTML-related content
        app.get("/", callback=self.visualizeDM)
        app.get("/api/shutdown", callback=self.shutdown_node_manager)
>>>>>>> cd732c1f

    @daliuge_aware
    def shutdown_node_manager(self):
        logger.debug("Shutting down node manager")
        self.dm.shutdown()

    @daliuge_aware
    def getNMStatus(self):
        # we currently return the sessionIds, more things might be added in the
        # future
        return {"sessions": self.sessions()}

    @daliuge_aware
    def getLogFile(self, sessionId):
        logdir = self.dm.getLogDir()
        logfile = generateLogFileName(logdir, sessionId)
        if not os.path.isfile(logfile):
            raise NoSessionException(sessionId, "Log file not found.")
        return static_file(
            os.path.basename(logfile), root=logdir, download=os.path.basename(logfile)
        )

    @daliuge_aware
    def linkGraphParts(self, sessionId):
        params = bottle.request.params
        lhOID = params["lhOID"]
        rhOID = params["rhOID"]
        linkType = int(params["linkType"])
        self.dm.linkGraphParts(sessionId, lhOID, rhOID, linkType)

    @daliuge_aware
    def add_node_subscriptions(self, sessionId):
        if bottle.request.content_type != "application/json":
            bottle.response.status = 415
            return
        self.dm.add_node_subscriptions(sessionId, bottle.request.json)

    @daliuge_aware
    def trigger_drops(self, sessionId):
        if bottle.request.content_type != "application/json":
            bottle.response.status = 415
            return
        self.dm.trigger_drops(sessionId, bottle.request.json)

    # ===========================================================================
    # non-REST methods
    # ===========================================================================
    def visualizeDM(self):
        tpl = file_as_string("web/dm.html")
        urlparts = bottle.request.urlparts
        serverUrl = urlparts.scheme + "://" + urlparts.netloc
        return bottle.template(
            tpl, serverUrl=serverUrl, dmType=self.dm.__class__.__name__, reset="false"
        )



class CompositeManagerRestServer(ManagerRestServer):
    """
    A REST server for DataIslandManagers. It includes mappings for DIM-specific
    methods.
    """

    def initializeSpecifics(self, app):
<<<<<<< HEAD
        app.get('/api', callback=self.getCMStatus)
        app.get('/api/nodes', callback=self.getCMNodes)
        app.post('/api/nodes/<node>', callback=self.addCMNode)
        app.delete('/api/nodes/<node>', callback=self.removeCMNode)

        # Query forwarding to sub-nodes
        app.get('/api/nodes/<node>/sessions', callback=self.getNodeSessions)
        app.get('/api/nodes/<node>/sessions/<sessionId>', callback=self.getNodeSessionInformation)
        app.get('/api/nodes/<node>/sessions/<sessionId>/status', callback=self.getNodeSessionStatus)
        app.get('/api/nodes/<node>/sessions/<sessionId>/graph', callback=self.getNodeGraph)
        app.get('/api/nodes/<node>/sessions/<sessionId>/graph/status', callback=self.getNodeGraphStatus)

        # The non-REST mappings that serve HTML-related content
        app.get('/', callback=self.visualizeDIM)
=======
        app.get("/api", callback=self.getCMStatus)
        app.get("/api/nodes", callback=self.getCMNodes)
        app.post("/api/nodes/<node>", callback=self.addCMNode)
        app.delete("/api/nodes/<node>", callback=self.removeCMNode)

        # Query forwarding to sub-nodes
        app.get("/api/nodes/<node>/sessions", callback=self.getNodeSessions)
        app.get(
            "/api/nodes/<node>/sessions/<sessionId>",
            callback=self.getNodeSessionInformation,
        )
        app.get(
            "/api/nodes/<node>/sessions/<sessionId>/status",
            callback=self.getNodeSessionStatus,
        )
        app.get(
            "/api/nodes/<node>/sessions/<sessionId>/graph", callback=self.getNodeGraph
        )
        app.get(
            "/api/nodes/<node>/sessions/<sessionId>/graph/status",
            callback=self.getNodeGraphStatus,
        )

        # The non-REST mappings that serve HTML-related content
        app.get("/", callback=self.visualizeDIM)
>>>>>>> cd732c1f

    @daliuge_aware
    def getCMStatus(self):
        return {"hosts": self.dm.dmHosts, "sessionIds": self.dm.getSessionIds()}

    @daliuge_aware
    def getCMNodes(self):
        return self.dm.nodes

    def getAllCMNodes(self):
        return self.dm.nodes

    @daliuge_aware
    def addCMNode(self, node):
        logger.debug("Adding node %s" % node)
        self.dm.add_node(node)

    @daliuge_aware
    def removeCMNode(self, node):
        logger.debug("Removing node %s" % node)
        self.dm.remove_node(node)

    @daliuge_aware
    def getNodeSessions(self, node):
        if node not in self.dm.nodes:
            raise Exception("%s not in current list of nodes" % (node,))
        with NodeManagerClient(host=node) as dm:
            return dm.sessions()

    def _tarfile_write(self, tar, headers, stream):
        file_header = headers.getheader("Content-Disposition")
        length = headers.getheader("Content-Length")
        _, params = cgi.parse_header(file_header)
        filename = params["filename"]
        info = tarfile.TarInfo(filename)
        info.size = int(length)

        content = []
        while True:
            buffer = stream.read()
            if not buffer:
                break
            content.append(buffer)

        tar.addfile(info, io.BytesIO(initial_bytes="".join(content).encode()))

    @daliuge_aware
    def getLogFile(self, sessionId):
        fh = io.BytesIO()
        with tarfile.open(fileobj=fh, mode="w:gz") as tar:
            for node in self.getAllCMNodes():
                with NodeManagerClient(host=node) as dm:
                    try:
                        stream, resp = dm.get_log_file(sessionId)
                        self._tarfile_write(tar, resp, stream)
                    except NoSessionException:
                        pass

        data = fh.getvalue()
        size = len(data)
        bottle.response.set_header("Content-type", "application/x-tar")
        bottle.response["Content-Disposition"] = (
            f"attachment; " f"filename=dlg_{sessionId}.tar"
        )
        bottle.response["Content-Length"] = size
        return data

    @daliuge_aware
    def getNodeSessionInformation(self, node, sessionId):
        if node not in self.dm.nodes:
            raise Exception("%s not in current list of nodes" % (node,))
        with NodeManagerClient(host=node) as dm:
            return dm.session(sessionId)

    @daliuge_aware
    def getNodeSessionStatus(self, node, sessionId):
        if node not in self.dm.nodes:
            raise Exception("%s not in current list of nodes" % (node,))
        with NodeManagerClient(host=node) as dm:
            return dm.session_status(sessionId)

    @daliuge_aware
    def getNodeGraph(self, node, sessionId):
        if node not in self.dm.nodes:
            raise Exception("%s not in current list of nodes" % (node,))
        with NodeManagerClient(host=node) as dm:
            return dm.graph(sessionId)

    @daliuge_aware
    def getNodeGraphStatus(self, node, sessionId):
        if node not in self.dm.nodes:
            raise Exception("%s not in current list of nodes" % (node,))
        with NodeManagerClient(host=node) as dm:
            return dm.graph_status(sessionId)

    # ===========================================================================
    # non-REST methods
    # ===========================================================================
    def visualizeDIM(self):
        tpl = file_as_string("web/dim.html")
        urlparts = bottle.request.urlparts
<<<<<<< HEAD
        selectedNode = bottle.request.params['node'] if 'node' in bottle.request.params else ''
        serverUrl = urlparts.scheme + '://' + urlparts.netloc
        return bottle.template(tpl,
                               dmType=self.dm.__class__.__name__,
                               dmPort=self.dm.dmPort,
                               serverUrl=serverUrl,
                               dmHosts=json.dumps(self.dm.dmHosts),
                               nodes=json.dumps(self.dm.nodes),
                               selectedNode=selectedNode)

=======
        selectedNode = (
            bottle.request.params["node"] if "node" in bottle.request.params else ""
        )
        serverUrl = urlparts.scheme + "://" + urlparts.netloc
        return bottle.template(
            tpl,
            dmType=self.dm.__class__.__name__,
            dmPort=self.dm.dmPort,
            serverUrl=serverUrl,
            dmHosts=json.dumps(self.dm.dmHosts),
            nodes=json.dumps(self.dm.nodes),
            selectedNode=selectedNode,
        )
>>>>>>> cd732c1f


class MasterManagerRestServer(CompositeManagerRestServer):
    def initializeSpecifics(self, app):
        CompositeManagerRestServer.initializeSpecifics(self, app)

        # Query forwarding to daemons

        app.post("/api/managers/<host>/dataisland", callback=self.createDataIsland)
        app.post("/api/managers/<host>/node/start", callback=self.startNM)
        app.post("/api/managers/<host>/node/stop", callback=self.stopNM)
        # Querying about managers
        app.get("/api/islands", callback=self.getDIMs)
        app.get("/api/nodes", callback=self.getNMs)
        app.get("/api/managers/<host>/node", callback=self.getNMInfo)
        app.get("/api/managers/<host>/dataisland", callback=self.getDIMInfo)
        app.get("/api/managers/<host>/master", callback=self.getMMInfo)

    @daliuge_aware
    def createDataIsland(self, host):
        with RestClient(
            host=host, port=constants.DAEMON_DEFAULT_REST_PORT, timeout=10
        ) as c:
            c._post_json("/managers/dataisland", bottle.request.body.read())
        self.dm.addDmHost(host)

    @daliuge_aware
    def getDIMs(self):
        return {"islands": self.dm.dmHosts}

    @daliuge_aware
    def getNMs(self):
        return {"nodes": self.dm.nodes}

    @daliuge_aware
    def startNM(self, host):
        port = constants.DAEMON_DEFAULT_REST_PORT
        logger.debug("Sending NM start request to %s:%s" % (host, port))
        with RestClient(host=host, port=port, timeout=10) as c:
            return json.loads(c._POST("/managers/node/start").read())

    @daliuge_aware
    def stopNM(self, host):
        port = constants.DAEMON_DEFAULT_REST_PORT
        logger.debug("Sending NM stop request to %s:%s" % (host, port))
        with RestClient(host=host, port=port, timeout=10) as c:
            return json.loads(c._POST("/managers/node/stop").read())

    @daliuge_aware
    def getNMInfo(self, host):
        port = constants.DAEMON_DEFAULT_REST_PORT
        logger.debug("Sending request %s:%s/managers/node" % (host, port))
        with RestClient(host=host, port=port, timeout=10) as c:
            return json.loads(c._GET("/managers/node").read())

    @daliuge_aware
    def getDIMInfo(self, host):
        with RestClient(
            host=host, port=constants.DAEMON_DEFAULT_REST_PORT, timeout=10
        ) as c:
            return json.loads(c._GET("/managers/dataisland").read())

    @daliuge_aware
    def getMMInfo(self, host):
        with RestClient(
            host=host, port=constants.DAEMON_DEFAULT_REST_PORT, timeout=10
        ) as c:
            return json.loads(c._GET("/managers/master").read())

    def getAllCMNodes(self):
        nodes = []
        for node in self.dm.dmHosts:
            with DataIslandManagerClient(host=node) as dm:
                nodes += dm.nodes()
        return nodes<|MERGE_RESOLUTION|>--- conflicted
+++ resolved
@@ -53,19 +53,12 @@
 )
 from ..restserver import RestServer
 from ..restutils import RestClient, RestClientException
-<<<<<<< HEAD
-=======
 from .session import generateLogFileName
->>>>>>> cd732c1f
 
 logger = logging.getLogger(__name__)
 
 
-<<<<<<< HEAD
-def file_as_string(fname, enc='utf8'):
-=======
 def file_as_string(fname, enc="utf8"):
->>>>>>> cd732c1f
     b = pkg_resources.resource_string(__name__, fname)  # @UndefinedVariable
     return utils.b2s(b, enc)
 
@@ -118,11 +111,7 @@
                 eargs = {}
                 # args[1] is a dictionary of host:exception
                 for host, subex in e.args[1].items():
-<<<<<<< HEAD
-                    eargs[host] = {'type': subex.__class__.__name__, 'args': subex.args}
-=======
                     eargs[host] = {"type": subex.__class__.__name__, "args": subex.args}
->>>>>>> cd732c1f
             elif isinstance(e, DaliugeException):
                 status, eargs = 555, e.args
             else:
@@ -156,27 +145,6 @@
 
         # Mappings
         app = self.app
-<<<<<<< HEAD
-        app.post('/api/stop', callback=self.stop_manager)
-        app.post('/api/sessions', callback=self.createSession)
-        app.get('/api/sessions', callback=self.getSessions)
-        app.get('/api/sessions/<sessionId>', callback=self.getSessionInformation)
-        app.delete('/api/sessions/<sessionId>', callback=self.destroySession)
-        app.get('/api/sessions/<sessionId>/status', callback=self.getSessionStatus)
-        app.post('/api/sessions/<sessionId>/deploy', callback=self.deploySession)
-        app.post('/api/sessions/<sessionId>/cancel', callback=self.cancelSession)
-        app.get('/api/sessions/<sessionId>/graph', callback=self.getGraph)
-        app.get('/api/sessions/<sessionId>/graph/size', callback=self.getGraphSize)
-        app.get('/api/sessions/<sessionId>/graph/status', callback=self.getGraphStatus)
-        app.post('/api/sessions/<sessionId>/graph/append', callback=self.addGraphParts)
-        app.get('/api/sessions/<sessionId>/repro/status', callback=self.getSessionReproStatus)
-        app.get('/api/sessions/<sessionId>/repro/data', callback=self.getSessionReproData)
-
-
-        # The non-REST mappings that serve HTML-related content
-        app.route('/static/<filepath:path>', callback=self.server_static)
-        app.get('/session', callback=self.visualizeSession)
-=======
         app.post("/api/stop", callback=self.stop_manager)
         app.post("/api/sessions", callback=self.createSession)
         app.get("/api/sessions", callback=self.getSessions)
@@ -201,7 +169,6 @@
         # The non-REST mappings that serve HTML-related content
         app.route("/static/<filepath:path>", callback=self.server_static)
         app.get("/session", callback=self.visualizeSession)
->>>>>>> cd732c1f
 
         # sub-class specifics
         self.initializeSpecifics(app)
@@ -216,15 +183,10 @@
     def _stop_manager(self):
         self.dm.shutdown()
         self.stop()
-<<<<<<< HEAD
-        logger.info("Thanks for using our %s, come back again :-)" %
-                    (self.dm.__class__.__name__))
-=======
         logger.info(
             "Thanks for using our %s, come back again :-)"
             % (self.dm.__class__.__name__)
         )
->>>>>>> cd732c1f
 
     @daliuge_aware
     def stop_manager(self):
@@ -248,10 +210,6 @@
     def sessions(self):
         sessions = []
         for sessionId in self.dm.getSessionIds():
-<<<<<<< HEAD
-            sessions.append({'sessionId': sessionId, 'status': self.dm.getSessionStatus(sessionId),
-                             'size': self.dm.getGraphSize(sessionId)})
-=======
             sessions.append(
                 {
                     "sessionId": sessionId,
@@ -259,7 +217,6 @@
                     "size": self.dm.getGraphSize(sessionId),
                 }
             )
->>>>>>> cd732c1f
         return sessions
 
     @daliuge_aware
@@ -269,17 +226,12 @@
     @daliuge_aware
     def getSessionInformation(self, sessionId):
         status = self.dm.getSessionStatus(sessionId)
-<<<<<<< HEAD
-        logger.debug("%s", json.dumps(graphDict))
-        return {'status': status, 'graph': graphDict}
-=======
         try:
             graphDict = self.dm.getGraph(sessionId)
         except:  # Pristine state sessions don't have a graph, yet.
             graphDict = {}
             status = 0
         return {"status": status, "graph": graphDict}
->>>>>>> cd732c1f
 
     @daliuge_aware
     def getSessionReproStatus(self, sessionId):
@@ -312,16 +264,10 @@
     @daliuge_aware
     def deploySession(self, sessionId):
         completedDrops = []
-<<<<<<< HEAD
-        if 'completed' in bottle.request.forms:
-            completedDrops = bottle.request.forms['completed'].split(',')
-        self.dm.deploySession(sessionId, completedDrops=completedDrops)
-=======
         if "completed" in bottle.request.forms:
             completedDrops = bottle.request.forms["completed"].split(",")
         self.dm.deploySession(sessionId, completedDrops=completedDrops)
         return {}
->>>>>>> cd732c1f
 
     @daliuge_aware
     def cancelSession(self, sessionId):
@@ -393,15 +339,6 @@
     """
 
     def initializeSpecifics(self, app):
-<<<<<<< HEAD
-        app.get('/api', callback=self.getNMStatus)
-        app.post('/api/sessions/<sessionId>/graph/link', callback=self.linkGraphParts)
-        app.post('/api/sessions/<sessionId>/subscriptions', callback=self.add_node_subscriptions)
-        app.post('/api/sessions/<sessionId>/trigger', callback=self.trigger_drops)
-        # The non-REST mappings that serve HTML-related content
-        app.get('/', callback=self.visualizeDM)
-        app.get('/api/shutdown', callback=self.shutdown_node_manager)
-=======
         app.get("/api", callback=self.getNMStatus)
         app.post("/api/sessions/<sessionId>/graph/link", callback=self.linkGraphParts)
         app.post(
@@ -412,7 +349,6 @@
         # The non-REST mappings that serve HTML-related content
         app.get("/", callback=self.visualizeDM)
         app.get("/api/shutdown", callback=self.shutdown_node_manager)
->>>>>>> cd732c1f
 
     @daliuge_aware
     def shutdown_node_manager(self):
@@ -477,22 +413,6 @@
     """
 
     def initializeSpecifics(self, app):
-<<<<<<< HEAD
-        app.get('/api', callback=self.getCMStatus)
-        app.get('/api/nodes', callback=self.getCMNodes)
-        app.post('/api/nodes/<node>', callback=self.addCMNode)
-        app.delete('/api/nodes/<node>', callback=self.removeCMNode)
-
-        # Query forwarding to sub-nodes
-        app.get('/api/nodes/<node>/sessions', callback=self.getNodeSessions)
-        app.get('/api/nodes/<node>/sessions/<sessionId>', callback=self.getNodeSessionInformation)
-        app.get('/api/nodes/<node>/sessions/<sessionId>/status', callback=self.getNodeSessionStatus)
-        app.get('/api/nodes/<node>/sessions/<sessionId>/graph', callback=self.getNodeGraph)
-        app.get('/api/nodes/<node>/sessions/<sessionId>/graph/status', callback=self.getNodeGraphStatus)
-
-        # The non-REST mappings that serve HTML-related content
-        app.get('/', callback=self.visualizeDIM)
-=======
         app.get("/api", callback=self.getCMStatus)
         app.get("/api/nodes", callback=self.getCMNodes)
         app.post("/api/nodes/<node>", callback=self.addCMNode)
@@ -518,7 +438,6 @@
 
         # The non-REST mappings that serve HTML-related content
         app.get("/", callback=self.visualizeDIM)
->>>>>>> cd732c1f
 
     @daliuge_aware
     def getCMStatus(self):
@@ -620,18 +539,6 @@
     def visualizeDIM(self):
         tpl = file_as_string("web/dim.html")
         urlparts = bottle.request.urlparts
-<<<<<<< HEAD
-        selectedNode = bottle.request.params['node'] if 'node' in bottle.request.params else ''
-        serverUrl = urlparts.scheme + '://' + urlparts.netloc
-        return bottle.template(tpl,
-                               dmType=self.dm.__class__.__name__,
-                               dmPort=self.dm.dmPort,
-                               serverUrl=serverUrl,
-                               dmHosts=json.dumps(self.dm.dmHosts),
-                               nodes=json.dumps(self.dm.nodes),
-                               selectedNode=selectedNode)
-
-=======
         selectedNode = (
             bottle.request.params["node"] if "node" in bottle.request.params else ""
         )
@@ -645,7 +552,7 @@
             nodes=json.dumps(self.dm.nodes),
             selectedNode=selectedNode,
         )
->>>>>>> cd732c1f
+
 
 
 class MasterManagerRestServer(CompositeManagerRestServer):
