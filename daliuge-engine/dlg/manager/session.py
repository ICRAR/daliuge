#
#    ICRAR - International Centre for Radio Astronomy Research
#    (c) UWA - The University of Western Australia, 2015
#    Copyright by UWA (in the framework of the ICRAR)
#    All rights reserved
#
#    This library is free software; you can redistribute it and/or
#    modify it under the terms of the GNU Lesser General Public
#    License as published by the Free Software Foundation; either
#    version 2.1 of the License, or (at your option) any later version.
#
#    This library is distributed in the hope that it will be useful,
#    but WITHOUT ANY WARRANTY; without even the implied warranty of
#    MERCHANTABILITY or FITNESS FOR A PARTICULAR PURPOSE.  See the GNU
#    Lesser General Public License for more details.
#
#    You should have received a copy of the GNU Lesser General Public
#    License along with this library; if not, write to the Free Software
#    Foundation, Inc., 59 Temple Place, Suite 330, Boston,
#    MA 02111-1307  USA
#
"""
Module containing the logic of a session -- a given graph execution
"""

from __future__ import annotations
import collections
import inspect
import json
import logging
import os
import threading
import time
import socket

from dlg.common.reproducibility.reproducibility import init_runtime_repro_data
from dlg.utils import createDirIfMissing

from .. import constants
from .. import droputils
from .. import graph_loader
from .. import rpc
from .. import utils
from ..common.reproducibility.constants import ReproducibilityFlags, ALL_RMODES
from ..ddap_protocol import DROPLinkType, DROPRel, DROPStates
from ..drop import (
    AbstractDROP,
    LINKTYPE_1TON_APPEND_METHOD,
    LINKTYPE_1TON_BACK_APPEND_METHOD,
)
from ..apps.app_base import AppDROP, InputFiredAppDROP
from ..data.drops.data_base import EndDROP

from ..exceptions import (
    InvalidSessionState,
    InvalidGraphException,
    NoDropException,
    DaliugeException,
)


logger = logging.getLogger(__name__)


class SessionStates:
    """
    An enumeration of the different states in which a Session can be found at
    any given point of time.
    """

    PRISTINE, BUILDING, DEPLOYING, RUNNING, FINISHED, CANCELLED = range(6)


class LeavesCompletionListener(object):
    def __init__(self, leaves, session):
        self._session = session
        self._nexpected = len(leaves)
        self._completed = 0

    def handleEvent(self, evt):
        # TODO: be thread-safe
        self._completed += 1
        logger.debug(
            "%d/%d leaf drops completed on session %s",
            self._completed,
            self._nexpected,
            self._session.sessionId,
        )
        if self._completed == self._nexpected:
            self._session.finish()


class ReproFinishedListener(object):
    def __init__(self, graph, session):
        self._session = session
        self._nexpected = len(graph)
        self._completed = 0

    def handleEvent(self, evt):
        self._completed += 1
        self._session.append_reprodata(evt.oid, evt.reprodata)
        logger.debug(
            "%d/%d drops filed reproducibility",
            self._completed,
            self._nexpected,
        )
        if self._completed == self._nexpected:
            if not self._session.reprostatus:
                logger.debug("Building Reproducibility BlockDAG")
                new_reprodata = init_runtime_repro_data(
                    self._session._graph, self._session._graphreprodata
                ).get("reprodata", {})
                logger.debug(
                    "Reprodata for %s is %s",
                    self._session.sessionId,
                    json.dumps(new_reprodata),
                )
                self._session._graphreprodata = new_reprodata
                self._session.reprostatus = True
                self._session.write_reprodata()


class EndListener(object):
    """
    Listener for an EndDROP that will end the session when complete
    """

    def __init__(self, session):
        self._session = session

    def handleEvent(self, evt):
        self._session.end()


track_current_session = utils.object_tracking("session")


def generateLogFileName(logdir, sessionId):
    hostname = socket.gethostname()
    ip = socket.gethostbyname(hostname)
    return f"{logdir}/dlg_{ip}_{sessionId}.log"


class Session(object):
    """
    A DROP graph execution.

    A session is the runtime incarnation of a given DROP graph that gets
    executed in our framework. Thus, different executions of the same graph
    parts or specifications lead to different sessions.

    In order to be flexible enough, a session starts in a PRISTINE status. While
    in PRISTINE status "graph parts" can be added to it in separate calls, which
    can be connected later. The first time a "graph part" is added to the
    session its status is changed to BUILDING. Once all the parts have been
    submitted, users can finally deploy the session, which will move the session
    to the DEPLOYING status first, create the actual DROPs, and then move
    the session to the RUNNING status later. Once the execution of the
    graph has finished the session is moved to FINISHED.
    """

    def __init__(self, sessionId, nm=None):
        self._sessionId = sessionId
        self._graph = {}  # key: oid, value: dropSpec dictionary
        self._drops = {}  # key: oid, value: actual drop object
        self._statusLock = threading.Lock()
        self._roots = []
        self._proxyinfo = []
        self._worker = None
        self._status = SessionStates.PRISTINE
        self._error_status_listener = None
        self._nm = nm
        self._dropsubs = {}
        self._graphreprodata = None
        self._reprofinished = False

        # create the session directory and change CWD
        self._sessionDir = f"{utils.getDlgWorkDir()}/{sessionId}"
        logger.debug("Creating session directory: %s", self._sessionDir)
        createDirIfMissing(self._sessionDir)
        os.chdir(self._sessionDir)

        logger.debug("Updating ENV with SESSION_ID: %s", sessionId)
        os.environ.update({"DLG_SESSION_ID": sessionId})

        class SessionFilter(logging.Filter):
            def __init__(self, sessionId):
                self.sessionId = sessionId

            def filter(self, record):
                return getattr(record, "session_id", None) == self.sessionId

        fmt = "%(asctime)-15s [%(levelname)5.5s] [%(threadName)15.15s] "
        fmt += "[%(drop_uid)10.10s] "
        fmt += "%(name)s#%(funcName)s:%(lineno)s %(message)s"
        fmt = logging.Formatter(fmt)
        fmt.converter = time.gmtime

        # logdir = utils.getDlgLogsDir()
        # if self._nm is not None:
        #     logdir = self._nm.logdir
        logfile = generateLogFileName(self._sessionDir, self.sessionId)
        try:
            self.file_handler = logging.FileHandler(logfile)
            self.file_handler.setFormatter(fmt)
            self.file_handler.addFilter(SessionFilter(self.sessionId))
            logging.root.addHandler(self.file_handler)
        except AttributeError as e:
            print(e)
        except FileNotFoundError as f:
            print(f)

    @property
    def sessionId(self):
        return self._sessionId

    @property
    def sessionDir(self):
        return self._sessionDir

    @property
    def status(self):
        with self._statusLock:
            return self._status

    @status.setter
    def status(self, status):
        with self._statusLock:
            self._status = status

    @property
    def roots(self):
        return self._roots

    @property
    def drops(self):
        return self._drops

    @property
    def reprodata(self):
        return self._graphreprodata

    @property
    def reprostatus(self):
        return self._reprofinished

    @reprostatus.setter
    def reprostatus(self, status):
        with self._statusLock:  # TODO: Consider creating another lock
            self._reprofinished = status

    def write_reprodata(self):
        the_dir = self._sessionDir
        createDirIfMissing(the_dir)
        the_path = os.path.join(the_dir, "reprodata.out")
        with open(the_path, "w+", encoding="utf-8") as file:
            json.dump([self._graph, self._graphreprodata], file, indent=4)

    @track_current_session
    def addGraphSpec(self, graphSpec):
        """
        Adds the graph specification given in `graphSpec` to the
        graph specification currently held by this session. A graphSpec is a
        list of dictionaries, each of which contains the information of one
        DROP. Each DROP specification is checked to see it contains
        all the necessary details to construct a proper DROP. If one
        DROP specification is found to be inconsistent the whole operation
        will fail.

        This operation also 'slices off' a dictionary containing graph-wide
        reproducibility information. This is stored as a class variable for later use.

        Adding graph specs to the session is only allowed while the session is
        in the PRISTINE or BUILDING status; otherwise an exception will be
        raised.

        If the `graphSpec` being added contains DROPs that have already
        been added to the session an exception will be raised. DROPs are
        uniquely identified by their OID at this point.
        """

        status = self.status
        if status not in (SessionStates.PRISTINE, SessionStates.BUILDING):
            logger.exception(
                "Can't add graphs to this session since it isn't in the PRISTINE or "
                "BUILDING status: %d",
                status)
            raise InvalidSessionState

        self.status = SessionStates.BUILDING

        # This will check the consistency of each dropSpec
<<<<<<< HEAD
        # logger.debug("Trying to add graphSpec: %s", [x.keys() for x in graphSpec])
        # logger.debug("Trying to add graphSpec: %s", graphSpec)
        graphSpecDict, self._graphreprodata = graph_loader.loadDropSpecs(graphSpec)
        # Check for duplicates
        duplicates = set(graphSpecDict) & set(self._graph)
        if duplicates:
            raise InvalidGraphException(
                "Trying to add drops with OIDs that already exist: %r" % (duplicates,)
            )
=======
        logger.debug("Trying to add graphSpec:")
        for x in graphSpec:
            logger.debug("%s: %s", x, x.keys())
        try:
            graphSpecDict, self._graphreprodata = graph_loader.loadDropSpecs(graphSpec)
            # Check for duplicates
            duplicates = set(graphSpecDict) & set(self._graph)
            if duplicates:
                logger.exception(
                    "Trying to add drops with OIDs that already exist: %r", duplicates)
                raise InvalidGraphException
>>>>>>> 6195723f

            self._graph.update(graphSpecDict)

            logger.debug("Added a graph definition with %d DROPs", len(graphSpecDict))
        except InvalidGraphException as e:
            logger.exception(e)
            raise e

    @track_current_session
    def linkGraphParts(self, lhOID, rhOID, linkType, force=False):
        """
        Links together two DROP specifications (i.e., those pointed by
        `lhOID` and `rhOID`) using `linkType`. The DROP specifications
        must both already be part of one of the graph specs contained in this
        session; otherwise an exception will be raised.
        """
        if self.status != SessionStates.BUILDING:
            raise InvalidSessionState(
                "Can't link DROPs anymore since this session isn't in the BUILDING state"
            )

        # Look for the two DROPs in all our graph parts and reporting
        # missing DROPs
        lhDropSpec = self._graph.get(lhOID, None)
        rhDropSpec = self._graph.get(rhOID, None)
        missingOids = []
        if lhDropSpec is None:
            missingOids.append(lhOID)
        if rhDropSpec is None:
            missingOids.append(rhOID)
        if missingOids:
            oids = "OID" if len(missingOids) == 1 else "OIDs"
            raise InvalidGraphException("No DROP found for %s %r" % (oids, missingOids))

        graph_loader.addLink(linkType, lhDropSpec, rhOID, force=force)

    @track_current_session
    def deploy(
        self,
        completedDrops: list[str] = None,
        event_listeners: list = None,
        foreach=None,
    ):
        """
        Creates the DROPs represented by all the graph specs contained in
        this session, effectively deploying them.

        When this method has finished executing a Pyro Daemon will also be
        up and running, servicing requests to access to all the DROPs
        belonging to this session
        """

        # It could happen that this local session was created by a high-level
        # entity (like the DIM) but ended up receiving no Drops.
        # In those cases we still want to be able to "deploy" this session
        # to keep a consistent state across all NM sessions, even though
        # in reality this particular session is managing nothing
        if not completedDrops:
            completedDrops = []
        status = self.status
        if (self._graph and status != SessionStates.BUILDING) or (
                not self._graph and status != SessionStates.PRISTINE
        ):
            logger.exception("Can't deploy this session in its current status: %d",
                             status)
            raise InvalidSessionState

        if not self._graph and completedDrops:
            logger.exception(
                "Drops are requested for immediate completion but none will be created")
            raise InvalidGraphException

        # Shortchut
        if not self._graph:
            self.finish()
            return

        self.status = SessionStates.DEPLOYING

        # Create the real DROPs from the graph specs
        logger.info("Creating DROPs for session %s", self._sessionId)

        try:
            self._roots = graph_loader.createGraphFromDropSpecList(
                self._graph.values(), session=self
            )

        except KeyError as e:
            logger.exception(e)
            raise e
        except ModuleNotFoundError as e:
            logger.exception(e)
            raise e
        logger.info("%d drops successfully created", len(self._graph))

        #  Add listeners for reproducibility information
        repro_listener = ReproFinishedListener(self._graph, self)

        for drop, _ in droputils.breadFirstTraverse(self._roots):

            # Register them
            self._drops[drop.uid] = drop

            # Add a reference to the RPC server endpoint that exposes this drop,
            # which is our containing Node Manager.
            # This information is usually not necessary, but there are cases in
            # which we actually need it (like in the DynlibProcApp)
            if self._nm:
                drop._rpc_endpoint = self._nm.rpc_endpoint

            # Register them with the error handler
            if event_listeners:
                for l in event_listeners:
                    drop.subscribe(l)
            #  Register each drop for reproducibility listening
            drop.subscribe(repro_listener, "reproducibility")

        logger.info("Stored all drops, proceeding with further customization")

        # Add listeners that will move the session to FINISHED state
        leaves = droputils.getLeafNodes(self._roots)
        logger.info("Adding completion listener to leaf drops")

        # The leaves completion listener will trigger session completed
        # when all leaf nodes are completed
        leavesListener = LeavesCompletionListener(leaves, self)
        for leaf in leaves:
            if isinstance(leaf, AppDROP):
                leaf.subscribe(leavesListener, "producerFinished")
            else:
                leaf.subscribe(leavesListener, "dropCompleted")

        # The end listener will trigger session end when an end
        # node is completed (end nodes are always a leaf nodes)
        endListener = EndListener(self)
        for leaf in leaves:
            if isinstance(leaf, EndDROP):
                leaf.subscribe(endListener, "dropCompleted")
        logger.info("Listener added to leaf drops")

        # Foreach
        if foreach:
            logger.info("Invoking 'foreach' on each drop")
            for drop, _ in droputils.breadFirstTraverse(self._roots):
                foreach(drop)
            logger.info("'foreach' invoked for each drop")

        # Append proxies
        logger.info(
            "Creating %d drop proxies",
            len(self._proxyinfo),
        )
        for host, port, local_uid, relname, remote_uid in self._proxyinfo:
            proxy = rpc.DropProxy(
                self._nm, rpc.ProxyInfo(host, port, self._sessionId, remote_uid)
            )
            logger.debug(
                "Attaching proxy to local %r via %s(proxy, False)",
                self._drops[local_uid],
                relname,
            )
            method = getattr(self._drops[local_uid], relname)
            method(proxy, False)

        # We move to COMPLETED the DROPs that we were requested to
        # InputFiredAppDROP are here considered as having to be executed and
        # not directly moved to COMPLETED.
        #
        # This is done in a separate iteration at the very end because all drops
        # to make sure all event listeners are ready
        self.status = SessionStates.RUNNING
        self.trigger_drops(completedDrops)

        logger.info("Session %s is now RUNNING", self._sessionId)

    def _run(self, worker):
        worker.run()
        worker.stop()
        self.finish()

    def trigger_drops(self, uids):
        for drop, downStreamDrops in droputils.breadFirstTraverse(self._roots):
            downStreamDrops[:] = [
                dsDrop for dsDrop in downStreamDrops if isinstance(dsDrop, AbstractDROP)
            ]
            if drop.uid in uids:
                if isinstance(drop, InputFiredAppDROP):
                    drop.async_execute()
                else:
                    drop.setCompleted()

    @track_current_session
    def deliver_event(self, evt):
        """
        Called when an event has been fired by a remote drop.
        The event is then delivered to the interested drops of this session.
        """
        if evt.uid not in self._dropsubs:
            logger.debug("No subscription found for drop %s", evt.uid)
            return
        for tgt in self._dropsubs[evt.uid]:
            drop = self._drops[tgt]
            logger.debug("Passing event %r to %r", evt, drop)
            drop.handleEvent(evt)

    def add_node_subscriptions(self, relationships):

        evt_consumer = (
            DROPLinkType.CONSUMER,
            DROPLinkType.STREAMING_CONSUMER,
            DROPLinkType.OUTPUT,
        )
        evt_producer = (
            DROPLinkType.INPUT,
            DROPLinkType.STREAMING_INPUT,
            DROPLinkType.PRODUCER,
        )

        for host, droprels in relationships.items():

            # Make sure we have DROPRel tuples
            droprels = [DROPRel(*x) for x in droprels]

            # Sanitize the host/rpc_port info if needed
            rpc_port = constants.NODE_DEFAULT_RPC_PORT
            if type(host) is tuple:
                host, _, rpc_port = host

            # Store which drops should receive events from which remote drops
            dropsubs = collections.defaultdict(set)
            for rel in droprels:

                # Which side of the relationship is local?
                local_uid = None
                remote_uid = None
                if rel.rhs in self._graph:
                    local_uid = rel.rhs
                    remote_uid = rel.lhs
                elif rel.lhs in self._graph:
                    local_uid = rel.lhs
                    remote_uid = rel.rhs

                # We are in the event receiver side
                if (rel.rel in evt_consumer and rel.lhs is local_uid) or (
                    rel.rel in evt_producer and rel.rhs is local_uid
                ):
                    dropsubs[remote_uid].add(local_uid)

            self._dropsubs.update(dropsubs)

            # Store the information needed to create the proxies later
            for rel in droprels:
                local_uid = rel.rhs
                mname = LINKTYPE_1TON_APPEND_METHOD[rel.rel]
                remote_uid = rel.lhs
                if local_uid not in self._graph:
                    local_uid = rel.lhs
                    remote_uid = rel.rhs
                    mname = LINKTYPE_1TON_BACK_APPEND_METHOD[rel.rel]

                self._proxyinfo.append((host, rpc_port, local_uid, mname, remote_uid))

    def append_reprodata(self, oid, reprodata):
        if oid in self._graph:
            if self._graph[oid].get("reprodata") is None:
                return
            if self._graph[oid]["reprodata"]["rmode"] == str(
                ReproducibilityFlags.ALL.value
            ):
                drop_reprodata = reprodata.get("data", {})
                drop_hashes = reprodata.get("merkleroot", {})
                for rmode in ALL_RMODES:
                    self._graph[oid]["reprodata"][rmode.name]["rg_data"] = (
                        drop_reprodata[rmode.name]
                    )
                    self._graph[oid]["reprodata"][rmode.name]["rg_data"][
                        "merkleroot"
                    ] = drop_hashes.get(rmode.name, b"")

            else:
                self._graph[oid]["reprodata"]["rg_data"] = reprodata.get("data", {})
                self._graph[oid]["reprodata"]["rg_data"]["merkleroot"] = reprodata.get(
                    "merkleroot", b""
                )

    @track_current_session
    def finish(self):
        self.status = SessionStates.FINISHED
        logger.info("Session %s finished", self._sessionId)
        for drop, downStreamDrops in droputils.breadFirstTraverse(self._roots):
            downStreamDrops[:] = [
                dsDrop for dsDrop in downStreamDrops if isinstance(dsDrop, AbstractDROP)
            ]
            if drop.status in (DROPStates.INITIALIZED, DROPStates.WRITING):
                drop.setCompleted()

    @track_current_session
    def end(self):
        self.status = SessionStates.FINISHED
        logger.info("Session %s ended", self._sessionId)
        for drop, downStreamDrops in droputils.breadFirstTraverse(self._roots):
            downStreamDrops[:] = [
                dsDrop for dsDrop in downStreamDrops if isinstance(dsDrop, AbstractDROP)
            ]
            if drop.status in (DROPStates.INITIALIZED, DROPStates.WRITING):
                drop.skip()

    def getGraphStatus(self):
        if self.status not in (
            SessionStates.RUNNING,
            SessionStates.FINISHED,
            SessionStates.CANCELLED,
        ):
            raise InvalidSessionState(
                "The session is currently not running, cannot get graph status"
            )

        # We shouldn't traverse the full graph because there might be nodes
        # attached to our DROPs that are actually part of other DM (and have been
        # wired together by the DIM after deploying each individual graph on
        # each of the DMs).
        # We recognize such nodes because they are actually not an instance of
        # AbstractDROP (they are DropProxy instances).
        statusDict = collections.defaultdict(dict)
        for drop, downStreamDrops in droputils.breadFirstTraverse(self._roots):
            downStreamDrops[:] = [
                dsDrop for dsDrop in downStreamDrops if isinstance(dsDrop, AbstractDROP)
            ]
            if isinstance(drop, AppDROP):
                statusDict[drop.oid]["execStatus"] = drop.execStatus
            statusDict[drop.oid]["status"] = drop.status

        return statusDict

    @track_current_session
    def cancel(self):
        status = self.status
        if status != SessionStates.RUNNING:
            raise InvalidSessionState(
                "Can't cancel this session in its current status: %d" % (status)
            )
        for drop, downStreamDrops in droputils.breadFirstTraverse(self._roots):
            downStreamDrops[:] = [
                dsDrop for dsDrop in downStreamDrops if isinstance(dsDrop, AbstractDROP)
            ]
            if drop.status not in (
                DROPStates.ERROR,
                DROPStates.COMPLETED,
                DROPStates.CANCELLED,
            ):
                drop.cancel()
        self.status = SessionStates.CANCELLED
        logger.info("Session %s cancelled", self._sessionId)

    def getGraph(self):
        return dict(self._graph)

    def destroy(self):
        try:
            self.file_handler.close()
            logging.root.removeHandler(self.file_handler)
        except AttributeError as e:
            print(e)

    __del__ = destroy

    def has_method(self, uid, mname):
        if uid not in self._drops:
            raise NoDropException(uid)
        try:
            drop = self._drops[uid]
            return inspect.ismethod(getattr(drop, mname))
        except AttributeError:
            return False

    def get_drop_property(self, uid, prop_name):
        if uid not in self._drops:
            raise NoDropException(uid)
        try:
            drop = self._drops[uid]
            return getattr(drop, prop_name)
        except AttributeError:
            raise DaliugeException("%r has no property called %s" % (drop, prop_name))

    def call_drop(self, uid, method, *args):
        if uid not in self._drops:
            raise NoDropException(uid)
        try:
            drop = self._drops[uid]
            m = getattr(drop, method)
        except AttributeError:
            raise DaliugeException("%r has no method called %s" % (drop, method))
        return m(*args)

    # Support for the 'with' keyword
    def __enter__(self):
        return self

    def __exit__(self, typ, value, traceback):
        self.destroy()<|MERGE_RESOLUTION|>--- conflicted
+++ resolved
@@ -284,23 +284,13 @@
             logger.exception(
                 "Can't add graphs to this session since it isn't in the PRISTINE or "
                 "BUILDING status: %d",
-                status)
+                status,
+            )
             raise InvalidSessionState
 
         self.status = SessionStates.BUILDING
 
         # This will check the consistency of each dropSpec
-<<<<<<< HEAD
-        # logger.debug("Trying to add graphSpec: %s", [x.keys() for x in graphSpec])
-        # logger.debug("Trying to add graphSpec: %s", graphSpec)
-        graphSpecDict, self._graphreprodata = graph_loader.loadDropSpecs(graphSpec)
-        # Check for duplicates
-        duplicates = set(graphSpecDict) & set(self._graph)
-        if duplicates:
-            raise InvalidGraphException(
-                "Trying to add drops with OIDs that already exist: %r" % (duplicates,)
-            )
-=======
         logger.debug("Trying to add graphSpec:")
         for x in graphSpec:
             logger.debug("%s: %s", x, x.keys())
@@ -310,9 +300,9 @@
             duplicates = set(graphSpecDict) & set(self._graph)
             if duplicates:
                 logger.exception(
-                    "Trying to add drops with OIDs that already exist: %r", duplicates)
+                    "Trying to add drops with OIDs that already exist: %r", duplicates
+                )
                 raise InvalidGraphException
->>>>>>> 6195723f
 
             self._graph.update(graphSpecDict)
 
@@ -374,15 +364,17 @@
             completedDrops = []
         status = self.status
         if (self._graph and status != SessionStates.BUILDING) or (
-                not self._graph and status != SessionStates.PRISTINE
+            not self._graph and status != SessionStates.PRISTINE
         ):
-            logger.exception("Can't deploy this session in its current status: %d",
-                             status)
+            logger.exception(
+                "Can't deploy this session in its current status: %d", status
+            )
             raise InvalidSessionState
 
         if not self._graph and completedDrops:
             logger.exception(
-                "Drops are requested for immediate completion but none will be created")
+                "Drops are requested for immediate completion but none will be created"
+            )
             raise InvalidGraphException
 
         # Shortchut
