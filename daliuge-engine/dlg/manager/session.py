#
#    ICRAR - International Centre for Radio Astronomy Research
#    (c) UWA - The University of Western Australia, 2015
#    Copyright by UWA (in the framework of the ICRAR)
#    All rights reserved
#
#    This library is free software; you can redistribute it and/or
#    modify it under the terms of the GNU Lesser General Public
#    License as published by the Free Software Foundation; either
#    version 2.1 of the License, or (at your option) any later version.
#
#    This library is distributed in the hope that it will be useful,
#    but WITHOUT ANY WARRANTY; without even the implied warranty of
#    MERCHANTABILITY or FITNESS FOR A PARTICULAR PURPOSE.  See the GNU
#    Lesser General Public License for more details.
#
#    You should have received a copy of the GNU Lesser General Public
#    License along with this library; if not, write to the Free Software
#    Foundation, Inc., 59 Temple Place, Suite 330, Boston,
#    MA 02111-1307  USA
#
"""
Module containing the logic of a session -- a given graph execution
"""

from __future__ import annotations
import collections
import inspect
import json
import logging
import os
import threading
import time
import socket

from dlg.common.reproducibility.reproducibility import init_runtime_repro_data
from dlg.utils import createDirIfMissing

from dlg import droputils
from dlg import graph_loader
from dlg import rpc
from dlg import utils
from dlg.common.reproducibility.constants import ReproducibilityFlags, ALL_RMODES
from dlg.ddap_protocol import DROPLinkType, DROPRel, DROPStates
from dlg.drop import (
    AbstractDROP,
    LINKTYPE_1TON_APPEND_METHOD,
    LINKTYPE_1TON_BACK_APPEND_METHOD,
)
from ..apps.app_base import AppDROP, InputFiredAppDROP
from ..data.drops.data_base import EndDROP

from dlg.exceptions import (
    InvalidSessionState,
    InvalidGraphException,
    NoDropException,
    DaliugeException,
)


logger = logging.getLogger(f"dlg.{__name__}")


class SessionStates:
    """
    An enumeration of the different states in which a Session can be found at
    any given point of time.
    """

    PRISTINE, BUILDING, DEPLOYING, RUNNING, FINISHED, CANCELLED = range(6)


class LeavesCompletionListener(object):
    def __init__(self, leaves, session):
        self._session = session
        self._nexpected = len(leaves)
        self._completed = 0

    def handleEvent(self, evt):
        # TODO: be thread-safe
        self._completed += 1
        logger.debug(
            "%d/%d leaf drops completed on session %s during event %s",
            self._completed,
            self._nexpected,
            self._session.sessionId,
            evt
        )
        if self._completed == self._nexpected:
            self._session.finish()


class ReproFinishedListener(object):
    def __init__(self, graph, session):
        self._session = session
        self._nexpected = len(graph)
        self._completed = 0

    def handleEvent(self, evt):
        self._completed += 1
        self._session.append_reprodata(evt.oid, evt.reprodata)
        logger.debug(
            "%d/%d drops filed reproducibility",
            self._completed,
            self._nexpected,
        )
        if self._completed == self._nexpected:
            if not self._session.reprostatus:
                logger.debug("Building Reproducibility BlockDAG")
                new_reprodata = init_runtime_repro_data(
                    self._session.graph, self._session.graphreprodata
                ).get("reprodata", {})
                logger.debug(
                    "Reprodata for %s is %s",
                    self._session.sessionId,
                    json.dumps(new_reprodata),
                )
                self._session.graphreprodata = new_reprodata
                self._session.reprostatus = True
                self._session.write_reprodata()


class EndListener(object):
    """
    Listener for an EndDROP that will end the session when complete
    """

    def __init__(self, session):
        self._session = session

    def handleEvent(self, evt):
        logger.info("Handling event %s", evt)
        self._session.end()


track_current_session = utils.object_tracking("session")


def generateLogFileName(logdir, sessionId):
    hostname = socket.gethostname()
    ip = socket.gethostbyname(hostname)
    return f"{logdir}/dlg_{ip}_{sessionId}.log"


class Session(object):
    """
    A DROP graph execution.

    A session is the runtime incarnation of a given DROP graph that gets
    executed in our framework. Thus, different executions of the same graph
    parts or specifications lead to different sessions.

    In order to be flexible enough, a session starts in a PRISTINE status. While
    in PRISTINE status "graph parts" can be added to it in separate calls, which
    can be connected later. The first time a "graph part" is added to the
    session its status is changed to BUILDING. Once all the parts have been
    submitted, users can finally deploy the session, which will move the session
    to the DEPLOYING status first, create the actual DROPs, and then move
    the session to the RUNNING status later. Once the execution of the
    graph has finished the session is moved to FINISHED.
    """

    def __init__(self, sessionId, nm: "NodeManager"=None):
        self._sessionId = sessionId
        self._graph = {}  # key: oid, value: dropSpec dictionary
        self._drops = {}  # key: oid, value: actual drop object
        self._statusLock = threading.Lock()
        self._roots = []
        self._proxyinfo = []
        self._worker = None
        self._status = SessionStates.PRISTINE
        self._error_status_listener = None
        self._nm = nm
        self._dropsubs = {}
        self._graphreprodata = None
        self._reprofinished = False

        # create the session directory and change CWD
        self._sessionDir = f"{utils.getDlgWorkDir()}/{sessionId}"
        logger.debug("Creating session directory: %s", self._sessionDir)
        createDirIfMissing(self._sessionDir)
        os.chdir(self._sessionDir)

        logger.debug("Updating ENV with SESSION_ID: %s", sessionId)
        os.environ.update({"DLG_SESSION_ID": sessionId})

        class SessionFilter(logging.Filter):
            def __init__(self, sessionId): #pylint: disable=super-init-not-called
                self.sessionId = sessionId

            def filter(self, record):
                return getattr(record, "session_id", None) == self.sessionId

        fmt = "%(asctime)-15s [%(levelname)5.5s] [%(threadName)15.15s] "
        fmt += "[%(drop_uid)10.10s] "
        fmt += "%(name)s#%(funcName)s:%(lineno)s %(message)s"
        fmt = logging.Formatter(fmt)
        if self._nm:
            fmt.converter = time.localtime if self._nm.use_local_time else time.gmtime
        else:
            fmt.converter = time.gmtime

        logfile = generateLogFileName(self._sessionDir, self.sessionId)
        try:
            self.file_handler = logging.FileHandler(logfile)
            self.file_handler.setFormatter(fmt)
            self.file_handler.addFilter(SessionFilter(self.sessionId))
            logging.root.addHandler(self.file_handler)
        except AttributeError as e:
            print(e)
        except FileNotFoundError as f:
            print(f)

    @property
    def sessionId(self):
        return self._sessionId

    @property
    def sessionDir(self):
        return self._sessionDir

    @property
    def status(self):
        with self._statusLock:
            return self._status

    @status.setter
    def status(self, status):
        with self._statusLock:
            self._status = status

    @property
    def roots(self):
        return self._roots

    @property
    def drops(self):
        return self._drops

    @property
    def reprostatus(self):
        return self._reprofinished

    @reprostatus.setter
    def reprostatus(self, status):
        with self._statusLock:  # TODO: Consider creating another lock
            self._reprofinished = status

    def write_reprodata(self):
        the_dir = self._sessionDir
        createDirIfMissing(the_dir)
        the_path = os.path.join(the_dir, "reprodata.out")
        with open(the_path, "w+", encoding="utf-8") as file:
            json.dump([self._graph, self._graphreprodata], file, indent=4)

    @track_current_session
    def addGraphSpec(self, graphSpec):
        """
        Adds the graph specification given in `graphSpec` to the
        graph specification currently held by this session. A graphSpec is a
        list of dictionaries, each of which contains the information of one
        DROP. Each DROP specification is checked to see it contains
        all the necessary details to construct a proper DROP. If one
        DROP specification is found to be inconsistent the whole operation
        will fail.

        This operation also 'slices off' a dictionary containing graph-wide
        reproducibility information. This is stored as a class variable for later use.

        Adding graph specs to the session is only allowed while the session is
        in the PRISTINE or BUILDING status; otherwise an exception will be
        raised.

        If the `graphSpec` being added contains DROPs that have already
        been added to the session an exception will be raised. DROPs are
        uniquely identified by their OID at this point.
        """

        status = self.status
        if status not in (SessionStates.PRISTINE, SessionStates.BUILDING):
            logger.exception(
                "Can't add graphs to this session since it isn't in the PRISTINE or "
                "BUILDING status: %d",
                status,
            )
            raise InvalidSessionState(self.sessionId)

        self.status = SessionStates.BUILDING

        # This will check the consistency of each dropSpec
        logger.debug("Trying to add graphSpec:")
        logger.debug("Number of drops: %s", len(graphSpec))

        # This is very excessive and should not be done in production
        # for x in graphSpec:
        #     logger.debug("%s: %s", x, x.keys())
        try:
            graphSpecDict, self._graphreprodata = graph_loader.loadDropSpecs(graphSpec)
            # Check for duplicates
            duplicates = set(graphSpecDict) & set(self._graph)
            if duplicates:
                logger.exception(
                    "Trying to add drops with OIDs that already exist: %r", duplicates
                )
                raise InvalidGraphException

            self._graph.update(graphSpecDict)

            logger.debug("Added a graph definition with %d DROPs", len(graphSpecDict))
        except InvalidGraphException as e:
            logger.exception(e)
            raise e

    @track_current_session
    def linkGraphParts(self, lhOID, rhOID, linkType, force=False):
        """
        Links together two DROP specifications (i.e., those pointed by
        `lhOID` and `rhOID`) using `linkType`. The DROP specifications
        must both already be part of one of the graph specs contained in this
        session; otherwise an exception will be raised.
        """
        if self.status != SessionStates.BUILDING:
            raise InvalidSessionState(
                "Can't link DROPs anymore since this session isn't in the BUILDING state"
            )

        # Look for the two DROPs in all our graph parts and reporting
        # missing DROPs
        lhDropSpec = self._graph.get(lhOID, None)
        rhDropSpec = self._graph.get(rhOID, None)
        missingOids = []
        if lhDropSpec is None:
            missingOids.append(lhOID)
        if rhDropSpec is None:
            missingOids.append(rhOID)
        if missingOids:
            oids = "OID" if len(missingOids) == 1 else "OIDs"
            raise InvalidGraphException("No DROP found for %s %r" % (oids, missingOids))

        graph_loader.addLink(linkType, lhDropSpec, rhOID, force=force)

    @track_current_session
    def deploy(
        self,
        completedDrops: list[str] = None,
        event_listeners: list = None,
        foreach=None,
    ):
        """
        Creates the DROPs represented by all the graph specs contained in
        this session, effectively deploying them.

        When this method has finished executing a Pyro Daemon will also be
        up and running, servicing requests to access to all the DROPs
        belonging to this session
        """

        # It could happen that this local session was created by a high-level
        # entity (like the DIM) but ended up receiving no Drops.
        # In those cases we still want to be able to "deploy" this session
        # to keep a consistent state across all NM sessions, even though
        # in reality this particular session is managing nothing
        if not completedDrops:
            completedDrops = []
        status = self.status
        if (self._graph and status != SessionStates.BUILDING) or (
            not self._graph and status != SessionStates.PRISTINE
        ):
            logger.exception(
                "Can't deploy this session in its current status: %d", status
            )
            raise InvalidSessionState(self._sessionId)

        if not self._graph and completedDrops:
            logger.exception(
                "Drops are requested for immediate completion but none will be created"
            )
            raise InvalidGraphException

        # Shortchut
        if not self._graph:
            self.finish()
            return

        self.status = SessionStates.DEPLOYING

        # Create the real DROPs from the graph specs
        logger.info("Creating DROPs for session %s", self._sessionId)

        try:
            self._roots = graph_loader.createGraphFromDropSpecList(
                list(self._graph.values()), session=self
            )

        except KeyError as e:
            logger.exception(e)
            raise e
        except ModuleNotFoundError as e:
            logger.exception(e)
            raise e
        logger.info("%d drops successfully created", len(self._graph))

        #  Add listeners for reproducibility information
        repro_listener = ReproFinishedListener(self._graph, self)

        for drop, _ in droputils.breadFirstTraverse(self._roots):

            # Register them
            self._drops[drop.uid] = drop

            # Add a reference to the RPC server endpoint that exposes this drop,
            # which is our containing Node Manager.
            # This information is usually not necessary, but there are cases in
            # which we actually need it (like in the DynlibProcApp)
            if self._nm:
                drop.rpc_endpoint = self._nm.rpc_endpoint

            # Register them with the error handler
            if event_listeners:
                for l in event_listeners:
                    drop.subscribe(l)
            #  Register each drop for reproducibility listening
            drop.subscribe(repro_listener, "reproducibility")

        logger.info("Stored all drops, proceeding with further customization")

        # Add listeners that will move the session to FINISHED state
        leaves = droputils.getLeafNodes(self._roots)
        logger.info("Adding completion listener to leaf drops")

        # The leaves completion listener will trigger session completed
        # when all leaf nodes are completed
        leavesListener = LeavesCompletionListener(leaves, self)
        for leaf in leaves:
            if isinstance(leaf, AppDROP):
                leaf.subscribe(leavesListener, "producerFinished")
            else:
                leaf.subscribe(leavesListener, "dropCompleted")

        # The end listener will trigger session end when an end
        # node is completed (end nodes are always a leaf nodes)
        endListener = EndListener(self)
        for leaf in leaves:
            if isinstance(leaf, EndDROP):
                leaf.subscribe(endListener, "dropCompleted")
        logger.info("Listener added to leaf drops")

        # Foreach
        if foreach:
            logger.info("Invoking 'foreach' on each drop")
            for drop, _ in droputils.breadFirstTraverse(self._roots):
                foreach(drop)
            logger.info("'foreach' invoked for each drop")

        # Append proxies
        logger.info(
            "Creating %d drop proxies",
            len(self._proxyinfo),
        )
        for host, port, local_uid, relname, remote_uid in self._proxyinfo:
            proxy = rpc.DropProxy(
                self._nm, rpc.ProxyInfo(host, port, self._sessionId, remote_uid)
            )
            logger.debug(
                "Attaching proxy to local %r via %s(proxy, False)",
                self._drops[local_uid],
                relname,
            )
            method = getattr(self._drops[local_uid], relname)
            method(proxy, False)

        # We move to COMPLETED the DROPs that we were requested to
        # InputFiredAppDROP are here considered as having to be executed and
        # not directly moved to COMPLETED.
        #
        # This is done in a separate iteration at the very end because all drops
        # to make sure all event listeners are ready
        self.status = SessionStates.RUNNING
        self.trigger_drops(completedDrops)

        logger.info("Session %s is now RUNNING", self._sessionId)

    def _run(self, worker):
        worker.run()
        worker.stop()
        self.finish()

    def trigger_drops(self, uids):
        for drop, downStreamDrops in droputils.breadFirstTraverse(self._roots):
            downStreamDrops[:] = [
                dsDrop for dsDrop in downStreamDrops if isinstance(dsDrop, AbstractDROP)
            ]
            if drop.uid in uids:
                if isinstance(drop, InputFiredAppDROP):
                    drop.async_execute()
                else:
                    drop.setCompleted()

    @track_current_session
    def deliver_event(self, evt):
        """
        Called when an event has been fired by a remote drop.
        The event is then delivered to the interested drops of this session.
        """
        if evt.uid not in self._dropsubs:
            logger.debug("No subscription found for drop %s", evt.uid)
            return
        for tgt in self._dropsubs[evt.uid]:
            drop = self._drops[tgt]
            logger.debug("Passing event %r to %r", evt, drop)
            drop.handleEvent(evt)

    def add_node_subscriptions(self, relationships):
        # do we translate on the REST side? Probably best to do this actually.

        evt_consumer = (
            DROPLinkType.CONSUMER,
            DROPLinkType.STREAMING_CONSUMER,
            DROPLinkType.OUTPUT,
        )
        evt_producer = (
            DROPLinkType.INPUT,
            DROPLinkType.STREAMING_INPUT,
            DROPLinkType.PRODUCER,
        )

        for host, droprels in relationships.items():

            # Make sure we have DROPRel tuples
            droprels = [DROPRel(*x) for x in droprels]

            # Sanitize the host/rpc_port info if needed
            rpc_port = host.rpc_port

            # Store which drops should receive events from which remote drops
            dropsubs = collections.defaultdict(set)
            for rel in droprels:

                # Which side of the relationship is local?
                local_uid = None
                remote_uid = None
                if rel.rhs in self._graph:
                    local_uid = rel.rhs
                    remote_uid = rel.lhs
                elif rel.lhs in self._graph:
                    local_uid = rel.lhs
                    remote_uid = rel.rhs

                # We are in the event receiver side
                if (rel.rel in evt_consumer and rel.lhs is local_uid) or (
                    rel.rel in evt_producer and rel.rhs is local_uid
                ):
                    dropsubs[remote_uid].add(local_uid)

            self._dropsubs.update(dropsubs)

            # Store the information needed to create the proxies later
            for rel in droprels:
                local_uid = rel.rhs
                mname = LINKTYPE_1TON_APPEND_METHOD[rel.rel]
                remote_uid = rel.lhs
                if local_uid not in self._graph:
                    local_uid = rel.lhs
                    remote_uid = rel.rhs
                    mname = LINKTYPE_1TON_BACK_APPEND_METHOD[rel.rel]

                self._proxyinfo.append((host, rpc_port, local_uid, mname, remote_uid))

    def append_reprodata(self, oid, reprodata):
        if oid in self._graph:
            if self._graph[oid].get("reprodata") is None:
                return
            if self._graph[oid]["reprodata"]["rmode"] == str(
                ReproducibilityFlags.ALL.value
            ):
                drop_reprodata = reprodata.get("data", {})
                drop_hashes = reprodata.get("merkleroot", {})
                for rmode in ALL_RMODES:
                    self._graph[oid]["reprodata"][rmode.name]["rg_data"] = (
                        drop_reprodata[rmode.name]
                    )
                    self._graph[oid]["reprodata"][rmode.name]["rg_data"][
                        "merkleroot"
                    ] = drop_hashes.get(rmode.name, b"")

            else:
                self._graph[oid]["reprodata"]["rg_data"] = reprodata.get("data", {})
                self._graph[oid]["reprodata"]["rg_data"]["merkleroot"] = reprodata.get(
                    "merkleroot", b""
                )

    @track_current_session
    def finish(self):
        self.status = SessionStates.FINISHED
        logger.info("Session %s finished", self._sessionId)
        for drop, downStreamDrops in droputils.breadFirstTraverse(self._roots):
            downStreamDrops[:] = [
                dsDrop for dsDrop in downStreamDrops if isinstance(dsDrop, AbstractDROP)
            ]
            if drop.status in (DROPStates.INITIALIZED, DROPStates.WRITING):
                drop.setCompleted()

    @track_current_session
    def end(self):
        self.status = SessionStates.FINISHED
        logger.info("Session %s ended", self._sessionId)
        for drop, downStreamDrops in droputils.breadFirstTraverse(self._roots):
            downStreamDrops[:] = [
                dsDrop for dsDrop in downStreamDrops if isinstance(dsDrop, AbstractDROP)
            ]
            if drop.status in (DROPStates.INITIALIZED, DROPStates.WRITING):
                drop.skip()

    def getGraphStatus(self):
        if self.status not in (
            SessionStates.RUNNING,
            SessionStates.FINISHED,
            SessionStates.CANCELLED,
        ):
            raise InvalidSessionState(
                "The session is currently not running, cannot get graph status"
            )

        # We shouldn't traverse the full graph because there might be nodes
        # attached to our DROPs that are actually part of other DM (and have been
        # wired together by the DIM after deploying each individual graph on
        # each of the DMs).
        # We recognize such nodes because they are actually not an instance of
        # AbstractDROP (they are DropProxy instances).
        statusDict = collections.defaultdict(dict)
        for drop, downStreamDrops in droputils.breadFirstTraverse(self._roots):
            downStreamDrops[:] = [
                dsDrop for dsDrop in downStreamDrops if isinstance(dsDrop, AbstractDROP)
            ]
            if isinstance(drop, AppDROP):
                statusDict[drop.oid]["execStatus"] = drop.execStatus
            statusDict[drop.oid]["status"] = drop.status

        return statusDict

    def getDropLogs(self, drop_oid: str):
        """
        Retrieve the logs stored in the given DROP
        :param drop_oid: drop_oid

        :return:
        """
        return {"session": self.sessionId,
                "status": self.status,
                "oid": drop_oid,
                "logs": self._drops[drop_oid].getLogs()}
                # "stderr": self._drops[drop_oid].getStdError(),
                # "stdout": self._drops[drop_oid].getStdOut()}


    @track_current_session
    def cancel(self, interrupt=False):
        status = self.status
        if not interrupt:
            if status != SessionStates.RUNNING and status != SessionStates.CANCELLED:
                raise InvalidSessionState(
                    "Can't cancel this session in its current status: %d" % (status)
                )
        else:
            logger.warning("Session %s has been interrupted when in state %s. This was "
                           "likely triggered by a runtime error that has been caught by "
                           "the DALiuGE runtime environment to ensure smoother shutdown.")
        for drop, downStreamDrops in droputils.breadFirstTraverse(self._roots):
            downStreamDrops[:] = [
                dsDrop for dsDrop in downStreamDrops if isinstance(dsDrop, AbstractDROP)
            ]
            if drop.status not in (
                DROPStates.ERROR,
                DROPStates.COMPLETED,
                DROPStates.CANCELLED,
            ):
                drop.cancel()
        self.status = SessionStates.CANCELLED
        logger.info("Session %s cancelled", self._sessionId)

    def getGraph(self):
        return dict(self._graph)

    @property
    def graph(self):
        return self._graph

    @property
    def graphreprodata(self):
        return self._graphreprodata

    @graphreprodata.setter
    def graphreprodata(self, data):
        self._graphreprodata = data

    def destroy(self):
        try:
            self.file_handler.close()
            logging.root.removeHandler(self.file_handler)
        except AttributeError as e:
            print(e)

    __del__ = destroy

    def has_method(self, uid, mname):
        if uid not in self._drops:
            raise NoDropException(uid)
        try:
            drop = self._drops[uid]
            return inspect.ismethod(getattr(drop, mname))
        except AttributeError:
            return False

    def get_drop_property(self, uid, prop_name):
        if uid not in self._drops:
            raise NoDropException(uid)
        try:
            drop = self._drops[uid]
            return getattr(drop, prop_name)
<<<<<<< HEAD
        except AttributeError as e:
            raise DaliugeException(
                "%r has no property called %s" % (drop, prop_name)) from e
=======
        except AttributeError:
            logger.critical("%r has no property called %s" % (drop, prop_name))
            return getattr(drop, "name")
>>>>>>> 3db5dae8

    def call_drop(self, uid, method, *args):
        if uid not in self._drops:
            raise NoDropException(uid)
        try:
            drop = self._drops[uid]
            m = getattr(drop, method)
        except AttributeError as e:
            raise DaliugeException(
                "%r has no method called %s" % (drop, method)) from e
        return m(*args)

    # Support for the 'with' keyword
    def __enter__(self):
        return self

    def __exit__(self, typ, value, traceback):
        self.destroy()<|MERGE_RESOLUTION|>--- conflicted
+++ resolved
@@ -717,15 +717,9 @@
         try:
             drop = self._drops[uid]
             return getattr(drop, prop_name)
-<<<<<<< HEAD
-        except AttributeError as e:
-            raise DaliugeException(
-                "%r has no property called %s" % (drop, prop_name)) from e
-=======
         except AttributeError:
             logger.critical("%r has no property called %s" % (drop, prop_name))
             return getattr(drop, "name")
->>>>>>> 3db5dae8
 
     def call_drop(self, uid, method, *args):
         if uid not in self._drops:
