--- conflicted
+++ resolved
@@ -32,11 +32,6 @@
 
 logger = logging.getLogger(__name__)
 
-<<<<<<< HEAD
-
-class HierarchicalStorageManager(object):
-=======
->>>>>>> cd732c1f
 
 class HierarchicalStorageManager(object):
     def __init__(self):
