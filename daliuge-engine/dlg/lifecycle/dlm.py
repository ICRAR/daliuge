--- conflicted
+++ resolved
@@ -137,11 +137,7 @@
     """
     A thread that periodically runs some of the methods on the given DLM until
     signaled to stop
-<<<<<<< HEAD
-    '''
-=======
-    """
->>>>>>> 15a9b310
+    """
 
     def __init__(self, dlm, period, finishedEvent):
         threading.Thread.__init__(self, name="DLMBackgroundTask")
@@ -195,11 +191,6 @@
     def doTask(self, dlm):
         dlm.moveDropsAround()
 
-<<<<<<< HEAD
-
-class DropEventListener(object):
-=======
->>>>>>> 15a9b310
 
 class DropEventListener(object):
     def __init__(self, dlm):
@@ -212,11 +203,6 @@
             if event.status == DROPStates.COMPLETED:
                 self._dlm.handleCompletedDrop(event.uid)
 
-<<<<<<< HEAD
-
-class DataLifecycleManager(object):
-=======
->>>>>>> 15a9b310
 
 class DataLifecycleManager(object):
     def __init__(self, **kwargs):
@@ -235,13 +221,8 @@
             self._checkPeriod = float(kwargs["checkPeriod"])
 
         self._cleanupPeriod = 10 * self._checkPeriod
-<<<<<<< HEAD
-        if 'cleanupPeriod' in kwargs:
-            self._cleanupPeriod = float(kwargs['cleanupPeriod'])
-=======
         if "cleanupPeriod" in kwargs:
             self._cleanupPeriod = float(kwargs["cleanupPeriod"])
->>>>>>> 15a9b310
 
     def startup(self):
         # Spawn the background threads
@@ -311,15 +292,6 @@
             # Otherwise, we check the expiration date
             # (if no lifespan was specified for the DROP, its expiration
             # date will be -1 and it will be skipped)
-<<<<<<< HEAD
-            elif drop.expirationDate == -1 or \
-                    now <= drop.expirationDate:
-                continue
-
-            if drop.isBeingRead():
-                logger.info("%r has expired but is currently being read, " \
-                            "will skip expiration for the time being", drop)
-=======
             elif drop.expirationDate == -1 or now <= drop.expirationDate:
                 continue
 
@@ -329,7 +301,6 @@
                     "will skip expiration for the time being",
                     drop,
                 )
->>>>>>> 15a9b310
                 continue
 
             # Finally!
@@ -385,16 +356,11 @@
                     definitelyLost = True
 
             if definitelyLost:
-<<<<<<< HEAD
-                logger.error("No available replica found for DROP %s/%s, the data is DEFINITELY LOST", drop.oid,
-                             drop.uid)
-=======
                 logger.error(
                     "No available replica found for DROP %s/%s, the data is DEFINITELY LOST",
                     drop.oid,
                     drop.uid,
                 )
->>>>>>> 15a9b310
                 drop.phase = DROPPhases.LOST
                 self._reg.setDropPhase(drop, drop.phase)
 
@@ -547,17 +513,12 @@
     def _replicate(self, drop, store):
 
         # Dummy, but safe, new UID
-<<<<<<< HEAD
-        newUid = 'uid:' + ''.join(
-            [random.SystemRandom().choice(string.ascii_letters + string.digits) for _ in range(10)])
-=======
         newUid = "uid:" + "".join(
             [
                 random.SystemRandom().choice(string.ascii_letters + string.digits)
                 for _ in range(10)
             ]
         )
->>>>>>> 15a9b310
 
         logger.debug("Creating new DROP with uid %s from %r", newUid, drop)
 
