--- conflicted
+++ resolved
@@ -366,13 +366,9 @@
         finalDropPortMap = {}  # Final mapping of named port to value stored in producer
 
         for p in self.producers:
-<<<<<<< HEAD
             producerUid = p.uid
             producerPortValueMap[producerUid] = {}
-            params = p.parameters['outputs']
-=======
             params = p.parameters["outputs"]
->>>>>>> 3224f45f
             for param in params:
                 try:
                     key = list(param.keys())[0]
@@ -383,16 +379,7 @@
                 portValue = ""
                 if portName in p.parameters:
                     portValue = p.parameters[param[key]]
-<<<<<<< HEAD
                 producerPortValueMap[producerUid][portName] = portValue
-=======
-                # TODO This currently only allows 1 UID -> Portname/Value
-                # Investigate UID -> [Portname1:Value1, Portnam2:value2,..,]
-                producerPortValueMap[producerUid] = {
-                    "portname": portName,
-                    "value": portValue,
-                }
->>>>>>> 3224f45f
 
         for port in dropInputPorts:
             try:
@@ -402,21 +389,12 @@
                 continue
             for uid, input_port_name in port.items():
                 try:
-<<<<<<< HEAD
                     ouput_port_name = self.parameters["port_map"][input_port_name]
                     if ouput_port_name in producerPortValueMap[uid]:
                         finalDropPortMap[input_port_name] = producerPortValueMap[uid][
                             ouput_port_name]
                 except KeyError:
                     logging.warning("%s not available.", input_port_name)
-=======
-                    logger.debug("Trying to map UID: %s to port %s", uid, portname)
-                    tmp = producerPortValueMap[uid]
-                    if tmp["portname"] == portname:
-                        finalDropPortMap[portname] = tmp["value"]
-                except KeyError:
-                    logger.debug("UID %s Not available!", uid)
->>>>>>> 3224f45f
 
         for portname in finalDropPortMap:
             if portname in self.parameters:
