--- conflicted
+++ resolved
@@ -46,12 +46,7 @@
 # @param base_name file/String/ComponentParameter/NoPort/ReadOnly//False/False/Base name of application class
 # @param streaming False/Boolean/ComponentParameter/NoPort/ReadWrite//False/False/Specifies whether this data component streams input and output data
 # @param persist True/Boolean/ComponentParameter/NoPort/ReadWrite//False/False/Specifies whether this data component contains data that should not be deleted after execution
-<<<<<<< HEAD
-# @param prefix /String/ApplicationArgument/NoPort/ReadWrite//False/False/"File path for this file. In many cases this does not need to be specified. If it has a \/ at the end it will be treated as a directory name and the filename will be generated. If it does not have a \/, the last part will be treated as a filename. If filepath does not start with \/ (relative path) then the session directory will be prepended to make the path absolute.""
-# @param suffix /String/ApplicationArgument/NoPort/ReadWrite//False/False/"File path for this file. In many cases this does not need to be specified. If it has a \/ at the end it will be treated as a directory name and the filename will be generated. If it does not have a \/, the last part will be treated as a filename. If filepath does not start with \/ (relative path) then the session directory will be prepended to make the path absolute.""
-=======
 # @param block_skip False/Boolean/ComponentParameter/NoPort/ReadWrite//False/False/If set the drop will block a skipping chain until the last producer has finished and is not also skipped.
->>>>>>> 3224f45f
 # @param data_volume 5/Float/ConstraintParameter/NoPort/ReadWrite//False/False/Estimated size of the data contained in this node
 # @param group_end False/Boolean/ComponentParameter/NoPort/ReadWrite//False/False/Is this node the end of a group?
 # @param dummy /Object/ApplicationArgument/InputOutput/ReadWrite//False/False/Dummy port
