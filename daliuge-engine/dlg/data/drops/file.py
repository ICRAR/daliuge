--- conflicted
+++ resolved
@@ -71,7 +71,6 @@
     delete_parent_directory = dlg_bool_param("delete_parent_directory", False)
     check_filepath_exists = dlg_bool_param("check_filepath_exists", False)
 
-    # is_dir = dlg_bool_param("is_dir", False)
 
     # Make sure files are not deleted by default and certainly not if they are
     # marked to be persisted no matter what expireAfterUse said
@@ -116,12 +115,9 @@
     def setupFilePaths(self):
         filepath = self.parameters.get("filepath", None)
         # TODO ADD SUFFIX/PREFIX
-
-<<<<<<< HEAD
-        if filepath:  # if there is anything provided
-            if "/" not in filepath:  # just a name
-                filename = filepath
-=======
+        dirname = None
+        filename = None
+
         if filepath:
             fp = os.path.expandvars(filepath)
             if fp == filepath and "$" in fp:
@@ -131,28 +127,17 @@
                 )
             if "/" not in fp:  # just a name
                 filename = fp
->>>>>>> 8cf6ca0a
                 dirname = self.get_dir(".")
             elif fp.endswith("/"):  # just a directory name
                 self.is_dir = True
                 filename = None
                 dirname = fp
             else:
-<<<<<<< HEAD
-                filename = os.path.basename(filepath)
-                dirname = os.path.dirname(filepath)
-        else:
-            dirname = "."
-            filename = None
-        filename = os.path.expandvars(filename) if filename else None
-        dirname = self.sanitize_paths(dirname) if dirname else None
-=======
                 filename = os.path.basename(fp)
                 dirname = os.path.dirname(fp)
         if dirname is None:
             dirname = "."
 
->>>>>>> 8cf6ca0a
         # We later check if the file exists, but only if the user has specified
         # an absolute dirname/filepath (otherwise it doesn't make sense, since
         # we create our own filenames/dirnames dynamically as necessary
@@ -174,11 +159,7 @@
         )
         if check and not os.path.isfile(self._path):
             raise InvalidDropException(
-<<<<<<< HEAD
-                self, f"File does not exist or is not a file: {self._path}"
-=======
                 self, "File does not exist or is not a file: {self._path}"
->>>>>>> 8cf6ca0a
             )
 
         self._wio = None
