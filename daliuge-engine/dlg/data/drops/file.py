#
#    ICRAR - International Centre for Radio Astronomy Research
#    (c) UWA - The University of Western Australia
#    Copyright by UWA (in the framework of the ICRAR)
#    All rights reserved
#
#    This library is free software; you can redistribute it and/or
#    modify it under the terms of the GNU Lesser General Public
#    License as published by the Free Software Foundation; either
#    version 2.1 of the License, or (at your option) any later version.
#
#    This library is distributed in the hope that it will be useful,
#    but WITHOUT ANY WARRANTY; without even the implied warranty of
#    MERCHANTABILITY or FITNESS FOR A PARTICULAR PURPOSE.  See the GNU
#    Lesser General Public License for more details.
#
#    You should have received a copy of the GNU Lesser General Public
#    License along with this library; if not, write to the Free Software
#    Foundation, Inc., 59 Temple Place, Suite 330, Boston,
#    MA 02111-1307  USA
#
import errno
import os
import re

from dlg.common.reproducibility.reproducibility import common_hash
from dlg.ddap_protocol import DROPStates
from .data_base import DataDROP, PathBasedDrop, logger, track_current_drop
from dlg.exceptions import InvalidDropException
from dlg.data.io import FileIO
from dlg.meta import dlg_bool_param
from dlg.utils import isabs
from typing import Union


##
# @brief File
# @details A standard file on a filesystem mounted to the deployment machine
# @par EAGLE_START
# @param category File
# @param categoryType Data
# @param tag daliuge
<<<<<<< HEAD
# @param filepath
#   /String/ApplicationArgument/NoPort/ReadWrite//False/False/
#   File path for this file. In many cases this does not need to be specified.
#   If it has a \/ at the end it will be treated as a directory name and the
#   filename will be generated. If it does not have a \/, the last part will
#   be treated as a filename. If filepath does not start with \/ (relative
#   path) then the session directory will be prepended to make the path
#   absolute.
# @param check_filepath_exists
#   False/Boolean/ComponentParameter/NoPort/ReadWrite//False/False/
#   Perform a check to make sure the file path exists before proceeding with
#   the application
# @param dropclass
#   dlg.data.drops.file.FileDROP/String/ComponentParameter/NoPort/ReadWrite//False/False/
#   Drop class
# @param streaming
# False/Boolean/ComponentParameter/NoPort/ReadWrite//False/False/
#   Specifies whether this data component streams input and output data
# @param persist
#   False/Boolean/ComponentParameter/NoPort/ReadWrite
#   //False/False/
#   Specifies whether this data component contains data that should not be
#   deleted after execution
# @param persistentStoreType
#   directory/Select/ComponentParameter/NoPort/ReadWrite
#   /directory,filesystem
#   //False/False/
#   Specifies where the data will persist after drop has completed
# @param persistentStorePath
#   String/ComponentParameter/NoPort/ReadWrite//False/False/
#   Where in the persistent storage location we want to persist the data
# @param expireAfterUse
#   False/Boolean/ComponentParameter/NoPort/ReadWrite//False/False/
#   Specifies whether this data component contains data that should not be
#   deleted after execution
# @param data_volume
#   5/Float/ConstraintParameter/NoPort/ReadWrite//False/False/
#   Estimated size of the data contained in this node
# @param group_end
#   False/Boolean/ComponentParameter/NoPort/ReadWrite//False/False/
#   Is this node the end of a group?
# @param dummy
#   /Object/ApplicationArgument/InputOutput/ReadWrite//False/False/
#   Dummy port
=======
# @param filepath /String/ApplicationArgument/NoPort/ReadWrite//False/False/"File path for this file. In many cases this does not need to be specified. If it has a \/ at the end it will be treated as a directory name and the filename will be generated. If it does not have a \/, the last part will be treated as a filename. If filepath does not start with \/ (relative path) then the session directory will be prepended to make the path absolute.""
# @param check_filepath_exists False/Boolean/ComponentParameter/NoPort/ReadWrite//False/False/Perform a check to make sure the file path exists before proceeding with the application
# @param dropclass dlg.data.drops.file.FileDROP/String/ComponentParameter/NoPort/ReadWrite//False/False/Drop class
# @param streaming False/Boolean/ComponentParameter/NoPort/ReadWrite//False/False/Specifies whether this data component streams input and output data
# @param persist True/Boolean/ComponentParameter/NoPort/ReadWrite//False/False/Specifies whether this data component contains data that should not be deleted after execution
# @param expireAfterUse True/Boolean/ComponentParameter/NoPort/ReadWrite//False/False/Specifies whether this data component contains data that should not be deleted after execution
# @param data_volume 5/Float/ConstraintParameter/NoPort/ReadWrite//False/False/Estimated size of the data contained in this node
# @param group_end False/Boolean/ComponentParameter/NoPort/ReadWrite//False/False/Is this node the end of a group?
# @param dummy /Object/ApplicationArgument/InputOutput/ReadWrite//False/False/Dummy port
>>>>>>> 465bf7da
# @par EAGLE_END
class FileDROP(DataDROP, PathBasedDrop):
    """
    A DROP that points to data stored in a mounted filesystem.

    Users can fix both the path and the name of a FileDrop using the `filepath`
    parameter for each FileDrop. We distinguish four cases and their combinations.

    1) If not specified the filename will be generated.
    2) If it has a '/' at the end it will be treated as a directory name and the
       filename will the generated.
    3) If it does not end with a '/' and it is not an existing directory, it is
       treated as dirname plus filename.
    4) If filepath points to an existing directory, the filename will be generated

    In all cases above, if `filepath` does not start with '/’ (relative path)
    then the session directory will be pre-pended to make the path absolute.
    """

    delete_parent_directory = dlg_bool_param("delete_parent_directory", False)
    check_filepath_exists = dlg_bool_param("check_filepath_exists", False)
    # is_dir = dlg_bool_param("is_dir", False)

    def __init__(self, *args, **kwargs):
        """
<<<<<<< HEAD
        Initialise default drop completion behaviour:

        - "expireAfterUse": Remove the  data from the workspace once it has
        been used by all consumers. This is independent of the "persist"
        flag. This is false by default for FileDrops.
        - Ensure we do not set expireAfterUse in the event 'lifespan' has
        been specified in the Drop arguments, as the two are mutually
        exclusive.
        """

=======
        Initialise default drop behaviour when it is completed with the following rules:

        - "expireAfterUse": Remove the data from the workspace once it has been used
        by all consumers. This is independent of the "persist" flag. This is false
       by default for FileDrops.

        """

        # 'lifespan' and 'expireAfterUse' are mutually exclusive
>>>>>>> 465bf7da
        if "lifespan" not in kwargs and "expireAfterUse" not in kwargs:
            kwargs["expireAfterUse"] = False

        self.is_dir = False
        super().__init__(*args, **kwargs)

    def sanitize_paths(self, filepath: str) -> Union[None, str]:
        """
        Expand ENV_VARS, but also deal with relative
        and absolute paths. filepath can be either just be
        a directory, a directory including a file name, only
        a directory (both relative and absolute), or just
        a file name.

        :param filepath: string, path and or directory

        :returns filepath
        """
        # replace any ENV_VARS on the names
        if not filepath:
            return None
        filepath = os.path.expandvars(filepath)
        if isabs(filepath):
            return filepath
        else:
            filepath = self.get_dir(filepath)
        return filepath

    non_fname_chars = re.compile(r":|%s" % os.sep)

    def initialize(self, **kwargs):
        """
        FileDROP-specific initialization.
        """
        filepath = self.parameters.get("filepath", None)
        dirname = None
        filename = None

        if filepath:  # if there is anything provided
            if "/" not in filepath:  # just a name
                filename = filepath
                dirname = self.get_dir(".")
            # filepath = self.sanitize_paths(self.filepath)
            elif filepath.endswith("/"):  # just a directory name
                self.is_dir = True
                filename = None
                dirname = filepath
            else:
                filename = os.path.basename(filepath)
                dirname = os.path.dirname(filepath)
        if dirname is None:
            dirname = "."
        filename = os.path.expandvars(filename) if filename else None
        dirname = self.sanitize_paths(dirname) if dirname else None
        # We later check if the file exists, but only if the user has specified
        # an absolute dirname/filepath (otherwise it doesn't make sense, since
        # we create our own filenames/dirnames dynamically as necessary
        check = False
        if isabs(dirname):
            check = self.check_filepath_exists

        # Default filename to drop UID
        if filename is None:
            filename = self.non_fname_chars.sub("_", self.uid)
        self.filename = filename
        self.dirname = self.get_dir(dirname)

        self._root = self.dirname
        self._path = (
            os.path.join(self.dirname, self.filename)
            if self.filename
            else self.dirname
        )
        logger.debug(
            f"Set path of drop {self._uid}: {self._path} check: {check} {os.path.isfile(self._path)}"
        )
        if check and not os.path.isfile(self._path):
            raise InvalidDropException(
                self, "File does not exist or is not a file: %s" % self._path
            )

        self._wio = None

    def _initializePersistStore(self):
        """
        Setup the File drop to be able to persist
        """
        self._persistStoreType = "directory"
        if self._persist and 'persistStoreType' in self.parameters:
            self._persistType = self._popArg(
                self.parameters, "persistStoreType", "directory")

        if "persistStorePath" in self.parameters:
            self._persistStorePath = self._popArg(
                self.parameters, "persistStorePath", self.filename
            )
        else:
            logger.warning("Persistent drop %s will be stored in working "
                           "directory", self.uid)
            self._persistStorePath = self._root


    def getIO(self):
        return FileIO(self._path)

    def delete(self):
        super().delete()
        if self.delete_parent_directory:
            try:
                os.rmdir(self._root)
            except OSError as e:
                # Silently ignore "Directory not empty" errors
                if e.errno != errno.ENOTEMPTY:
                    raise

    @track_current_drop
    def setCompleted(self):
        """
        Override this method in order to get the size of the drop set once it is completed.
        """
        # TODO: This implementation is almost a verbatim copy of the base class'
        # so we should look into merging them
        status = self.status
        if status == DROPStates.CANCELLED:
            return
        elif status == DROPStates.SKIPPED:
            self._fire("dropCompleted", status=status)
            return
        elif status not in [
            DROPStates.COMPLETED,
            DROPStates.INITIALIZED,
            DROPStates.WRITING,
        ]:
            raise Exception(
                "%r not in INITIALIZED or WRITING state (%s), cannot setComplete()"
                % (self, self.status)
            )

        self._closeWriters()

        if status != DROPStates.COMPLETED:
            logger.debug("Moving %r to COMPLETED", self)
            self.status = DROPStates.COMPLETED

        # here we set the size. It could happen that nothing is written into
        # this file, in which case we create an empty file so applications
        # downstream don't fail to read
        try:
            self._size = os.stat(self.path).st_size
        except FileNotFoundError:
            # we''ll try this again in case there is some other issue
            try:
                with open(self.path, "wb"):
                    pass
            except:
                self.status = DROPStates.ERROR
                logger.error("Path not accessible: %s", self.path)
            self._size = 0
        # Signal our subscribers that the show is over
        self._fire("dropCompleted", status=DROPStates.COMPLETED)
        self.completedrop()

    @property
    def dataURL(self) -> str:
        hostname = os.uname()[1]  # TODO: change when necessary
        return "file://" + hostname + self._path

    # Override
    def generate_reproduce_data(self):
        from dlg.droputils import allDropContents

        try:
            data = allDropContents(self, self.size)
        except Exception:
            data = b""
        return {"data_hash": common_hash(data)}<|MERGE_RESOLUTION|>--- conflicted
+++ resolved
@@ -40,7 +40,6 @@
 # @param category File
 # @param categoryType Data
 # @param tag daliuge
-<<<<<<< HEAD
 # @param filepath
 #   /String/ApplicationArgument/NoPort/ReadWrite//False/False/
 #   File path for this file. In many cases this does not need to be specified.
@@ -85,17 +84,6 @@
 # @param dummy
 #   /Object/ApplicationArgument/InputOutput/ReadWrite//False/False/
 #   Dummy port
-=======
-# @param filepath /String/ApplicationArgument/NoPort/ReadWrite//False/False/"File path for this file. In many cases this does not need to be specified. If it has a \/ at the end it will be treated as a directory name and the filename will be generated. If it does not have a \/, the last part will be treated as a filename. If filepath does not start with \/ (relative path) then the session directory will be prepended to make the path absolute.""
-# @param check_filepath_exists False/Boolean/ComponentParameter/NoPort/ReadWrite//False/False/Perform a check to make sure the file path exists before proceeding with the application
-# @param dropclass dlg.data.drops.file.FileDROP/String/ComponentParameter/NoPort/ReadWrite//False/False/Drop class
-# @param streaming False/Boolean/ComponentParameter/NoPort/ReadWrite//False/False/Specifies whether this data component streams input and output data
-# @param persist True/Boolean/ComponentParameter/NoPort/ReadWrite//False/False/Specifies whether this data component contains data that should not be deleted after execution
-# @param expireAfterUse True/Boolean/ComponentParameter/NoPort/ReadWrite//False/False/Specifies whether this data component contains data that should not be deleted after execution
-# @param data_volume 5/Float/ConstraintParameter/NoPort/ReadWrite//False/False/Estimated size of the data contained in this node
-# @param group_end False/Boolean/ComponentParameter/NoPort/ReadWrite//False/False/Is this node the end of a group?
-# @param dummy /Object/ApplicationArgument/InputOutput/ReadWrite//False/False/Dummy port
->>>>>>> 465bf7da
 # @par EAGLE_END
 class FileDROP(DataDROP, PathBasedDrop):
     """
@@ -121,7 +109,6 @@
 
     def __init__(self, *args, **kwargs):
         """
-<<<<<<< HEAD
         Initialise default drop completion behaviour:
 
         - "expireAfterUse": Remove the  data from the workspace once it has
@@ -132,20 +119,8 @@
         exclusive.
         """
 
-=======
-        Initialise default drop behaviour when it is completed with the following rules:
-
-        - "expireAfterUse": Remove the data from the workspace once it has been used
-        by all consumers. This is independent of the "persist" flag. This is false
-       by default for FileDrops.
-
-        """
-
-        # 'lifespan' and 'expireAfterUse' are mutually exclusive
->>>>>>> 465bf7da
         if "lifespan" not in kwargs and "expireAfterUse" not in kwargs:
             kwargs["expireAfterUse"] = False
-
         self.is_dir = False
         super().__init__(*args, **kwargs)
 
@@ -226,25 +201,6 @@
 
         self._wio = None
 
-    def _initializePersistStore(self):
-        """
-        Setup the File drop to be able to persist
-        """
-        self._persistStoreType = "directory"
-        if self._persist and 'persistStoreType' in self.parameters:
-            self._persistType = self._popArg(
-                self.parameters, "persistStoreType", "directory")
-
-        if "persistStorePath" in self.parameters:
-            self._persistStorePath = self._popArg(
-                self.parameters, "persistStorePath", self.filename
-            )
-        else:
-            logger.warning("Persistent drop %s will be stored in working "
-                           "directory", self.uid)
-            self._persistStorePath = self._root
-
-
     def getIO(self):
         return FileIO(self._path)
 
