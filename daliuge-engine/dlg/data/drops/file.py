#
#    ICRAR - International Centre for Radio Astronomy Research
#    (c) UWA - The University of Western Australia
#    Copyright by UWA (in the framework of the ICRAR)
#    All rights reserved
#
#    This library is free software; you can redistribute it and/or
#    modify it under the terms of the GNU Lesser General Public
#    License as published by the Free Software Foundation; either
#    version 2.1 of the License, or (at your option) any later version.
#
#    This library is distributed in the hope that it will be useful,
#    but WITHOUT ANY WARRANTY; without even the implied warranty of
#    MERCHANTABILITY or FITNESS FOR A PARTICULAR PURPOSE.  See the GNU
#    Lesser General Public License for more details.
#
#    You should have received a copy of the GNU Lesser General Public
#    License along with this library; if not, write to the Free Software
#    Foundation, Inc., 59 Temple Place, Suite 330, Boston,
#    MA 02111-1307  USA
#
import errno
import os

from dlg.common.reproducibility.reproducibility import common_hash
from dlg.data import path_builder
from dlg.data.io import FileIO
from dlg.ddap_protocol import DROPStates
from .data_base import DataDROP, PathBasedDrop, logger, track_current_drop
from dlg.exceptions import InvalidPathException
from dlg.meta import dlg_bool_param
from dlg.utils import isabs
from typing import Union


##
# @brief File
# @details A standard file on a filesystem mounted to the deployment machine
# @par EAGLE_START
# @param category File
# @param tag daliuge
# @param filepath /String/ApplicationArgument/NoPort/ReadWrite//False/False/"File path for this file. In many cases this does not need to be specified. If it has a \/ at the end it will be treated as a directory name and the filename will be generated. If it does not have a \/, the last part will be treated as a filename. If filepath does not start with \/ (relative path) then the session directory will be prepended to make the path absolute.""
# @param check_filepath_exists False/Boolean/ComponentParameter/NoPort/ReadWrite//False/False/Perform a check to make sure the file path exists before proceeding with the application
# @param dropclass dlg.data.drops.file.FileDROP/String/ComponentParameter/NoPort/ReadWrite//False/False/Drop class
# @param base_name file/String/ComponentParameter/NoPort/ReadOnly//False/False/Base name of application class
# @param streaming False/Boolean/ComponentParameter/NoPort/ReadWrite//False/False/Specifies whether this data component streams input and output data
# @param persist True/Boolean/ComponentParameter/NoPort/ReadWrite//False/False/Specifies whether this data component contains data that should not be deleted after execution
# @param block_skip False/Boolean/ComponentParameter/NoPort/ReadWrite//False/False/If set the drop will block a skipping chain until the last producer has finished and is not also skipped.
# @param data_volume 5/Float/ConstraintParameter/NoPort/ReadWrite//False/False/Estimated size of the data contained in this node
# @param group_end False/Boolean/ComponentParameter/NoPort/ReadWrite//False/False/Is this node the end of a group?
# @param io /Object/ApplicationArgument/InputOutput/ReadWrite//False/False/Input Output port
# @par EAGLE_END
class FileDROP(DataDROP, PathBasedDrop):
    """
    A DROP that points to data stored in a mounted filesystem.

    Users can fix both the path and the name of a FileDrop using the `filepath`
    parameter for each FileDrop. We distinguish four cases and their combinations.

    1) If not specified the filename will be generated.
    2) If it has a '/' at the end it will be treated as a directory name and the
       filename will the generated.
    3) If it does not end with a '/' and it is not an existing directory, it is
       treated as dirname plus filename.
    4) If filepath points to an existing directory, the filename will be generated

    In all cases above, if `filepath` does not start with '/’ (relative path)
    then the session directory will be pre-pended to make the path absolute.
    """

    delete_parent_directory = dlg_bool_param("delete_parent_directory", False)
    check_filepath_exists = dlg_bool_param("check_filepath_exists", False)


    # Make sure files are not deleted by default and certainly not if they are
    # marked to be persisted no matter what expireAfterUse said
    def __init__(self, *args, **kwargs):
        if "persist" not in kwargs:
            kwargs["persist"] = True
        if kwargs["persist"] and "lifespan" not in kwargs:
            kwargs["expireAfterUse"] = False
        self.is_dir = False
        self._updatedPorts = False
        super().__init__(*args, **kwargs)

    def sanitize_paths(self, filepath: str) -> Union[None, str]:
        """
        Expand ENV_VARS, but also deal with relative
        and absolute paths. filepath can be either just be
        a directory, a directory including a file name, only
        a directory (both relative and absolute), or just
        a file name.

        :param filepath: string, path and or directory

        :returns filepath
        """
        # replace any ENV_VARS on the names
        if not filepath:
            return None
        filepath = os.path.expandvars(filepath)
        if isabs(filepath):
            return filepath
        else:
            filepath = self.get_dir(filepath)
        return filepath

    def initialize(self, **kwargs):
        """
        FileDROP-specific initialization.
        """

        self.setupFilePaths()

    def setupFilePaths(self):
        filepath = self.parameters.get("filepath", None)
        # TODO ADD SUFFIX/PREFIX

        if filepath:
            fp = os.path.expandvars(filepath)
            if fp == filepath and "$" in fp:
                raise InvalidPathException(
                    self,
                    f"{filepath} has unset environment variable!"
                )
            if "/" not in fp:  # just a name
                filename = fp
                dirname = self.get_dir(".")
            # filepath = self.sanitize_paths(self.filepath)
            elif filepath.endswith("/"):  # just a directory name
                self.is_dir = True
                filename = None
                dirname = fp
            else:
                filename = os.path.basename(filepath)
                dirname = os.path.dirname(filepath)
        else:
            dirname = "."
            filename = None
        filename = os.path.expandvars(filename) if filename else None
        dirname = self.sanitize_paths(dirname) if dirname else None
        # We later check if the file exists, but only if the user has specified
        # an absolute dirname/filepath (otherwise it doesn't make sense, since
        # we create our own filenames/dirnames dynamically as necessary
        check = self.check_filepath_exists if isabs(dirname) else False

        # Default filename to drop human readable format based on UID
        if filename is None:
            filename = path_builder.base_uid_pathname(self.uid, self._humanKey)

        self.filename = filename
        self.dirname = self.get_dir(dirname)
        self._root = self.dirname
        self._path = (
            os.path.join(self.dirname, self.filename) if self.filename else self.dirname
        )
        logger.debug(
            "Set path of drop %s: %s check: %s %s",
            self._uid, self._path, check, os.path.isfile(self._path)
        )
        if check and not os.path.isfile(self._path):
            raise InvalidPathException(
<<<<<<< HEAD
                self, f"File does not exist or is not a file: {self._path}"
=======
                self, "File does not exist or is not a file: {self._path}"
>>>>>>> d266e83f
            )

        self._wio = None

    def getIO(self):

        # We need to update named_ports now we have runtime information
        # if not self._updatedPorts:
        if not self.parameters.get("filepath", None):
            self._map_input_ports_to_params()
            self.setupFilePaths()

        return FileIO(self._path)

    def delete(self):
        super().delete()
        if self.delete_parent_directory:
            try:
                os.rmdir(self._root)
            except OSError as e:
                # Silently ignore "Directory not empty" errors
                if e.errno != errno.ENOTEMPTY:
                    raise

    @track_current_drop
    def setCompleted(self):
        """
        Override this method in order to get the size of the drop set once it is completed.
        """
        # TODO: This implementation is almost a verbatim copy of the base class'
        # so we should look into merging them
        status = self.status
        if status == DROPStates.CANCELLED:
            return
        elif status == DROPStates.SKIPPED:
            self._fire("dropCompleted", status=status)
            return
        elif status not in [
            DROPStates.COMPLETED,
            DROPStates.INITIALIZED,
            DROPStates.WRITING,
        ]:
            raise Exception(
                "%r not in INITIALIZED or WRITING state (%s), cannot setComplete()"
                % (self, self.status)
            )

        self._closeWriters()

        if status != DROPStates.COMPLETED:
            logger.debug("Moving %r to COMPLETED", self)
            self.status = DROPStates.COMPLETED

        # here we set the size. It could happen that nothing is written into
        # this file, in which case we create an empty file so applications
        # downstream don't fail to read
        try:
            self._size = os.stat(self.path).st_size
        except FileNotFoundError:
            # we''ll try this again in case there is some other issue
            try:
                with open(self.path, "wb"):
                    pass
            except IOError:
                self.status = DROPStates.ERROR
                logger.error("Path not accessible: %s", self.path)
            self._size = 0
        # Signal our subscribers that the show is over
        self._fire("dropCompleted", status=DROPStates.COMPLETED)
        self.completedrop()

    @property
    def dataURL(self) -> str:
        hostname = os.uname()[1]  # TODO: change when necessary
        return "file://" + hostname + self._path

    # Override
    def generate_reproduce_data(self):
        from dlg.droputils import allDropContents

        try:
            data = allDropContents(self, self.size)
        except IOError:
            data = b""
        return {"data_hash": common_hash(data)}<|MERGE_RESOLUTION|>--- conflicted
+++ resolved
@@ -136,9 +136,7 @@
                 dirname = os.path.dirname(filepath)
         else:
             dirname = "."
-            filename = None
-        filename = os.path.expandvars(filename) if filename else None
-        dirname = self.sanitize_paths(dirname) if dirname else None
+
         # We later check if the file exists, but only if the user has specified
         # an absolute dirname/filepath (otherwise it doesn't make sense, since
         # we create our own filenames/dirnames dynamically as necessary
@@ -160,11 +158,7 @@
         )
         if check and not os.path.isfile(self._path):
             raise InvalidPathException(
-<<<<<<< HEAD
-                self, f"File does not exist or is not a file: {self._path}"
-=======
                 self, "File does not exist or is not a file: {self._path}"
->>>>>>> d266e83f
             )
 
         self._wio = None
