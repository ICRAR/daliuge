--- conflicted
+++ resolved
@@ -40,14 +40,8 @@
 # @param category File
 # @param tag daliuge
 # @param filepath File Path//String/ApplicationArgument/readwrite//False/False/File path for this file. In many cases this does not need to be specified. If it has a \/ at the end it will be treated as a directory name and the filename will be generated. If it does not have a \/, the last part will be treated as a filename. If filepath does not start with \/ (relative path) then the session directory will be prepended to make the path absolute.
-<<<<<<< HEAD
 # @param check_filepath_exists Check existence/False/Boolean/ComponentParameter/readwrite//False/False/Perform a check to make sure the file path exists before proceeding with the application
 # @param streaming Streaming/False/Boolean/ComponentParameter/readwrite//False/False/Specifies whether this data component streams input and output data
-=======
-# @param check_filepath_exists Check existence/False/Boolean/ApplicationArgument/readwrite//False/False/Perform a check to make sure the file path exists before proceeding with the application
-# @param delete_parent_directory Delete parent/False/Boolean/ApplicationArgument/readwrite//False/False/Also delete the parent directory of this file when deleting the file itself
-# @param streaming Streaming/False/Boolean/ApplicationArgument/readwrite//False/False/Specifies whether this data component streams input and output data
->>>>>>> d4aefb32
 # @param persist Persist/True/Boolean/ComponentParameter/readwrite//False/False/Specifies whether this data component contains data that should not be deleted after execution
 # @param data_volume Data volume/5/Float/ComponentParameter/readwrite//False/False/Estimated size of the data contained in this node
 # @param group_end Group end/False/Boolean/ComponentParameter/readwrite//False/False/Is this node the end of a group?
