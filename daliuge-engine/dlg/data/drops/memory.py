--- conflicted
+++ resolved
@@ -70,7 +70,7 @@
     logger.debug("pydata value provided: '%s' with type '%s'", pydata, type(pydata))
     empty_strings = ["None", ""]
     if pd_dict["type"].lower() in ["string", "str"]:
-        pydata = pydata
+        pass
     if pydata in empty_strings:
         pydata = bytes() # Treat None/Empty objects as empty object data.
         pd_dict["type"] = 'object'
@@ -107,21 +107,13 @@
         except JSONDecodeError:
             pydata = pydata.encode()
     elif pd_dict["type"].lower() == "object":
-<<<<<<< HEAD
-        pydata = base64.b64decode(pydata.encode())
-        try:
-            pydata = dill.loads(pydata)
-        except dill.PickleError as e:
-            logger.error("Issue loading pydata object with pickle %s", pydata)
-            raise dill.PickleError from e
-=======
         if pydata:
             pydata = base64.b64decode(pydata.encode())
             try:
                 pydata = dill.loads(pydata)
-            except:
-                raise
->>>>>>> fc75c068
+            except dill.PickleError as e:
+                logger.error("Issue loading pydata object with pickle %s", pydata)
+                raise dill.PickleError from e
     elif pd_dict["type"].lower() == "raw":
         pydata = dill.loads(base64.b64decode(pydata))
         logger.debug("Returning pydata of type: %s", type(pydata))
