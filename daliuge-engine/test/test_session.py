#
#    ICRAR - International Centre for Radio Astronomy Research
#    (c) UWA - The University of Western Australia, 2015
#    Copyright by UWA (in the framework of the ICRAR)
#    All rights reserved
#
#    This library is free software; you can redistribute it and/or
#    modify it under the terms of the GNU Lesser General Public
#    License as published by the Free Software Foundation; either
#    version 2.1 of the License, or (at your option) any later version.
#
#    This library is distributed in the hope that it will be useful,
#    but WITHOUT ANY WARRANTY; without even the implied warranty of
#    MERCHANTABILITY or FITNESS FOR A PARTICULAR PURPOSE.  See the GNU
#    Lesser General Public License for more details.
#
#    You should have received a copy of the GNU Lesser General Public
#    License along with this library; if not, write to the Free Software
#    Foundation, Inc., 59 Temple Place, Suite 330, Boston,
#    MA 02111-1307  USA
#
import unittest

<<<<<<< HEAD
from dlg.common import Categories
=======
from dlg import runtime
>>>>>>> 1e14afb5
from dlg.ddap_protocol import DROPLinkType, DROPStates, AppDROPStates
from dlg.droputils import DROPWaiterCtx
from dlg.exceptions import InvalidGraphException
from dlg.manager.session import SessionStates, Session

default_repro = {"rmode": "1", "lg_blockhash": "x", "pgt_blockhash": "y", "pg_blockhash": "z"}
default_graph_repro = {"rmode": "1", "meta_data": {"repro_protocol": 0.1, "hashing_alg": "_sha3.sha3_256"},
                       "merkleroot": "a", "signature": "b"}


def add_test_reprodata(graph: list):
    for drop in graph:
        drop['reprodata'] = default_repro.copy()
    graph.append(default_graph_repro.copy())
    return graph



class TestSession(unittest.TestCase):
    def test_sessionStates(self):
        with Session("1") as s:
            self.assertEqual(SessionStates.PRISTINE, s.status)
<<<<<<< HEAD
            self.assertRaises(Exception, s.linkGraphParts, '', '', 0)
            s.addGraphSpec(add_test_reprodata([{"oid": "A", "type": "container"}]))
=======
            self.assertRaises(Exception, s.linkGraphParts, "", "", 0)

            s.addGraphSpec([{"oid": "A", "type": "container"}])
>>>>>>> 1e14afb5
            self.assertEqual(SessionStates.BUILDING, s.status)

            s.deploy()
            self.assertEqual(SessionStates.RUNNING, s.status)

            # Now we can't do any of these
            self.assertRaises(Exception, s.deploy)
            self.assertRaises(Exception, s.addGraphSpec, "")
            self.assertRaises(Exception, s.linkGraphParts, "", "", 0)

    def test_sessionStates_noDrops(self):
        # No drops created, we can deploy right away
        with Session("1") as s:
            self.assertEqual(SessionStates.PRISTINE, s.status)
            s.deploy()
            self.assertEqual(SessionStates.FINISHED, s.status)

        with Session("2") as s:
            self.assertRaises(InvalidGraphException, s.deploy, completedDrops=["a"])

    def test_addGraphSpec(self):
<<<<<<< HEAD
        with Session('1') as s:
            s.addGraphSpec(add_test_reprodata([{"oid": "A", "type": "container"}]))
            s.addGraphSpec(add_test_reprodata([{"oid": "B", "type": "container"}]))
            s.addGraphSpec(add_test_reprodata([{"oid": "C", "type": "container"}]))

            # Adding an existing DROP
            self.assertRaises(Exception, s.addGraphSpec, add_test_reprodata([{"oid": "A", "type": "container"}]))

            # Adding invalid specs
            self.assertRaises(Exception, s.addGraphSpec, add_test_reprodata([{"oid": "D", "type": "app"}]))  # missing "storage"
            self.assertRaises(Exception, s.addGraphSpec,
                              add_test_reprodata([{"oid": "D", "type": "plain", "storage": "invalid"}]))  # invalid "storage"
            self.assertRaises(Exception, s.addGraphSpec, add_test_reprodata([{"oid": "D", "type": "invalid"}]))  # invalid "type"
            self.assertRaises(Exception, s.addGraphSpec,
                              add_test_reprodata([{"oid": "D", "type": "app", "storage": Categories.NULL, "outputs": ["X"]}]))  # missing X DROP

    def test_linking(self):
        with Session('1') as s:
            s.addGraphSpec(add_test_reprodata([{"oid": "A", "type": "container"}]))
            s.addGraphSpec(add_test_reprodata([{"oid": "B", "type": "app", "storage": Categories.NULL, "app": "dlg.apps.crc.CRCApp"}]))
            s.addGraphSpec(add_test_reprodata([{"oid": "C", "type": "container"}]))
=======
        with Session("1") as s:
            s.addGraphSpec([{"oid": "A", "type": "container"}])
            s.addGraphSpec([{"oid": "B", "type": "container"}])
            s.addGraphSpec([{"oid": "C", "type": "container"}])

            # Adding an existing DROP
            self.assertRaises(
                Exception, s.addGraphSpec, [{"oid": "A", "type": "container"}]
            )

            # Adding invalid specs
            self.assertRaises(
                Exception, s.addGraphSpec, [{"oid": "D", "type": "app"}]
            )  # missing "storage"
            self.assertRaises(
                Exception,
                s.addGraphSpec,
                [{"oid": "D", "type": "plain", "storage": "invalid"}],
            )  # invalid "storage"
            self.assertRaises(
                Exception, s.addGraphSpec, [{"oid": "D", "type": "invalid"}]
            )  # invalid "type"
            self.assertRaises(
                Exception,
                s.addGraphSpec,
                [
                    {
                        "oid": "D",
                        "type": "app",
                        "storage": Categories.NULL,
                        "outputs": ["X"],
                    }
                ],
            )  # missing X DROP

    def test_linking(self):
        with Session("1") as s:
            s.addGraphSpec([{"oid": "A", "type": "container"}])
            s.addGraphSpec(
                [
                    {
                        "oid": "B",
                        "type": "app",
                        "storage": Categories.NULL,
                        "app": "dlg.apps.crc.CRCApp",
                    }
                ]
            )
            s.addGraphSpec([{"oid": "C", "type": "container"}])
>>>>>>> 1e14afb5

            # Link them now
            s.linkGraphParts("A", "B", DROPLinkType.CONSUMER)
            s.linkGraphParts("B", "C", DROPLinkType.OUTPUT)

            # Deploy and check that the actual DROPs are linked together
            s.deploy()
            roots = s.roots
            self.assertEqual(1, len(roots))
            a = s.roots[0]
            self.assertEqual("A", a.oid)
            self.assertEqual(1, len(a.consumers))
            b = a.consumers[0]
            self.assertEqual("B", b.oid)
            self.assertEqual(1, len(b.outputs))
            c = b.outputs[0]
            self.assertEqual("C", c.oid)

    def test_cancel(self):
<<<<<<< HEAD
        '''Cancels a whole graph execution'''
        with Session('1') as s:
            s.addGraphSpec(add_test_reprodata([{"oid": "A", "type": "plain", "storage": Categories.MEMORY, 'consumers': ['B']},
                            {"oid": "B", "type": "app", "app": "dlg.apps.simple.SleepApp", "sleepTime": 2},
                            {"oid": "C", "type": "plain", "storage": Categories.MEMORY, 'producers': ['B']}]))
=======
        """Cancels a whole graph execution"""
        with Session("1") as s:
            s.addGraphSpec(
                [
                    {
                        "oid": "A",
                        "type": "plain",
                        "storage": Categories.MEMORY,
                        "consumers": ["B"],
                    },
                    {
                        "oid": "B",
                        "type": "app",
                        "app": "dlg.apps.simple.SleepApp",
                        "sleepTime": 2,
                    },
                    {
                        "oid": "C",
                        "type": "plain",
                        "storage": Categories.MEMORY,
                        "producers": ["B"],
                    },
                ]
            )
>>>>>>> 1e14afb5
            s.deploy()
            self.assertEqual(SessionStates.RUNNING, s.status)
            s.cancel()
            self.assertEqual(SessionStates.CANCELLED, s.status)
            for uid in "ABC":
                self.assertEqual(DROPStates.CANCELLED, s.drops[uid].status)
            self.assertEqual(AppDROPStates.CANCELLED, s.drops["B"].execStatus)

    def test_partial_cancel(self):
<<<<<<< HEAD
        '''Like test_cancel, but only part of the graph should be cancelled'''
        with Session('1') as s:
            s.addGraphSpec(add_test_reprodata([{"oid": "A", "type": "plain", "storage": Categories.MEMORY, 'consumers': ['B']},
                            {"oid": "B", "type": "app", "app": "dlg.apps.simple.SleepApp", "sleepTime": 0},
                            {"oid": "C", "type": "plain", "storage": Categories.MEMORY, 'producers': ['B'], 'consumers': ['D']},
                            {"oid": "D", "type": "app", "app": "dlg.apps.simple.SleepApp", "sleepTime": 10},
                            {"oid": "E", "type": "plain", "storage": Categories.MEMORY, 'producers': ['D']}]))
=======
        """Like test_cancel, but only part of the graph should be cancelled"""
        with Session("1") as s:
            s.addGraphSpec(
                [
                    {
                        "oid": "A",
                        "type": "plain",
                        "storage": Categories.MEMORY,
                        "consumers": ["B"],
                    },
                    {
                        "oid": "B",
                        "type": "app",
                        "app": "dlg.apps.simple.SleepApp",
                        "sleepTime": 0,
                    },
                    {
                        "oid": "C",
                        "type": "plain",
                        "storage": Categories.MEMORY,
                        "producers": ["B"],
                        "consumers": ["D"],
                    },
                    {
                        "oid": "D",
                        "type": "app",
                        "app": "dlg.apps.simple.SleepApp",
                        "sleepTime": 10,
                    },
                    {
                        "oid": "E",
                        "type": "plain",
                        "storage": Categories.MEMORY,
                        "producers": ["D"],
                    },
                ]
            )
>>>>>>> 1e14afb5
            s.deploy()
            self.assertEqual(SessionStates.RUNNING, s.status)

            # Move first three drops to completed, D should take longer to execute
            with DROPWaiterCtx(self, s.drops["C"], 1):
                s.drops["A"].write(b"x")
                s.drops["A"].setCompleted()
            # Cancel the session, A, B and C should remain COMPLETED
            s.cancel()
            self.assertEqual(SessionStates.CANCELLED, s.status)
            for uid in "ABC":
                self.assertEqual(DROPStates.COMPLETED, s.drops[uid].status)
            for uid in "DE":
                self.assertEqual(DROPStates.CANCELLED, s.drops[uid].status)<|MERGE_RESOLUTION|>--- conflicted
+++ resolved
@@ -21,11 +21,7 @@
 #
 import unittest
 
-<<<<<<< HEAD
-from dlg.common import Categories
-=======
 from dlg import runtime
->>>>>>> 1e14afb5
 from dlg.ddap_protocol import DROPLinkType, DROPStates, AppDROPStates
 from dlg.droputils import DROPWaiterCtx
 from dlg.exceptions import InvalidGraphException
@@ -48,14 +44,8 @@
     def test_sessionStates(self):
         with Session("1") as s:
             self.assertEqual(SessionStates.PRISTINE, s.status)
-<<<<<<< HEAD
-            self.assertRaises(Exception, s.linkGraphParts, '', '', 0)
+            self.assertRaises(Exception, s.linkGraphParts, "", "", 0)
             s.addGraphSpec(add_test_reprodata([{"oid": "A", "type": "container"}]))
-=======
-            self.assertRaises(Exception, s.linkGraphParts, "", "", 0)
-
-            s.addGraphSpec([{"oid": "A", "type": "container"}])
->>>>>>> 1e14afb5
             self.assertEqual(SessionStates.BUILDING, s.status)
 
             s.deploy()
@@ -77,79 +67,38 @@
             self.assertRaises(InvalidGraphException, s.deploy, completedDrops=["a"])
 
     def test_addGraphSpec(self):
-<<<<<<< HEAD
-        with Session('1') as s:
+        with Session("1") as s:
             s.addGraphSpec(add_test_reprodata([{"oid": "A", "type": "container"}]))
             s.addGraphSpec(add_test_reprodata([{"oid": "B", "type": "container"}]))
             s.addGraphSpec(add_test_reprodata([{"oid": "C", "type": "container"}]))
 
             # Adding an existing DROP
-            self.assertRaises(Exception, s.addGraphSpec, add_test_reprodata([{"oid": "A", "type": "container"}]))
-
-            # Adding invalid specs
-            self.assertRaises(Exception, s.addGraphSpec, add_test_reprodata([{"oid": "D", "type": "app"}]))  # missing "storage"
-            self.assertRaises(Exception, s.addGraphSpec,
-                              add_test_reprodata([{"oid": "D", "type": "plain", "storage": "invalid"}]))  # invalid "storage"
-            self.assertRaises(Exception, s.addGraphSpec, add_test_reprodata([{"oid": "D", "type": "invalid"}]))  # invalid "type"
-            self.assertRaises(Exception, s.addGraphSpec,
-                              add_test_reprodata([{"oid": "D", "type": "app", "storage": Categories.NULL, "outputs": ["X"]}]))  # missing X DROP
-
-    def test_linking(self):
-        with Session('1') as s:
-            s.addGraphSpec(add_test_reprodata([{"oid": "A", "type": "container"}]))
-            s.addGraphSpec(add_test_reprodata([{"oid": "B", "type": "app", "storage": Categories.NULL, "app": "dlg.apps.crc.CRCApp"}]))
-            s.addGraphSpec(add_test_reprodata([{"oid": "C", "type": "container"}]))
-=======
-        with Session("1") as s:
-            s.addGraphSpec([{"oid": "A", "type": "container"}])
-            s.addGraphSpec([{"oid": "B", "type": "container"}])
-            s.addGraphSpec([{"oid": "C", "type": "container"}])
-
-            # Adding an existing DROP
             self.assertRaises(
-                Exception, s.addGraphSpec, [{"oid": "A", "type": "container"}]
-            )
+                Exception, s.addGraphSpec, add_test_reprodata([{"oid": "A", "type": "container"}]
+            ))
 
             # Adding invalid specs
             self.assertRaises(
-                Exception, s.addGraphSpec, [{"oid": "D", "type": "app"}]
-            )  # missing "storage"
-            self.assertRaises(
-                Exception,
-                s.addGraphSpec,
-                [{"oid": "D", "type": "plain", "storage": "invalid"}],
-            )  # invalid "storage"
-            self.assertRaises(
-                Exception, s.addGraphSpec, [{"oid": "D", "type": "invalid"}]
-            )  # invalid "type"
-            self.assertRaises(
-                Exception,
-                s.addGraphSpec,
-                [
-                    {
-                        "oid": "D",
-                        "type": "app",
-                        "storage": Categories.NULL,
-                        "outputs": ["X"],
+                Exception, s.addGraphSpec, add_test_reprodata([{"oid": "D", "type": "app"}]))  # missing "storage"
+            self.assertRaises(Exception, s.addGraphSpec,
+                              add_test_reprodata([{"oid": "D", "type": "plain", "storage": "invalid"}],
+            ) )  # invalid "storage"
+            self.assertRaises(Exception, s.addGraphSpec, add_test_reprodata([{"oid": "D", "type": "invalid"}]))  # invalid "type"
+            self.assertRaises(Exception, s.addGraphSpec,
+                              add_test_reprodata([{"oid": "D", "type": "app", "storage": Categories.NULL, "outputs": ["X"],
                     }
                 ],
-            )  # missing X DROP
+            ) )  # missing X DROP
 
     def test_linking(self):
         with Session("1") as s:
-            s.addGraphSpec([{"oid": "A", "type": "container"}])
+            s.addGraphSpec(add_test_reprodata([{"oid": "A", "type": "container"}]))
             s.addGraphSpec(
-                [
-                    {
-                        "oid": "B",
-                        "type": "app",
-                        "storage": Categories.NULL,
-                        "app": "dlg.apps.crc.CRCApp",
+                add_test_reprodata([{"oid": "B", "type": "app", "storage": Categories.NULL, "app": "dlg.apps.crc.CRCApp",
                     }
                 ]
-            )
-            s.addGraphSpec([{"oid": "C", "type": "container"}])
->>>>>>> 1e14afb5
+            ))
+            s.addGraphSpec(add_test_reprodata([{"oid": "C", "type": "container"}]))
 
             # Link them now
             s.linkGraphParts("A", "B", DROPLinkType.CONSUMER)
@@ -169,38 +118,17 @@
             self.assertEqual("C", c.oid)
 
     def test_cancel(self):
-<<<<<<< HEAD
-        '''Cancels a whole graph execution'''
-        with Session('1') as s:
-            s.addGraphSpec(add_test_reprodata([{"oid": "A", "type": "plain", "storage": Categories.MEMORY, 'consumers': ['B']},
-                            {"oid": "B", "type": "app", "app": "dlg.apps.simple.SleepApp", "sleepTime": 2},
-                            {"oid": "C", "type": "plain", "storage": Categories.MEMORY, 'producers': ['B']}]))
-=======
         """Cancels a whole graph execution"""
         with Session("1") as s:
             s.addGraphSpec(
-                [
-                    {
-                        "oid": "A",
-                        "type": "plain",
-                        "storage": Categories.MEMORY,
-                        "consumers": ["B"],
+                add_test_reprodata([{"oid": "A", "type": "plain", "storage": Categories.MEMORY, "consumers": ["B"],
                     },
-                    {
-                        "oid": "B",
-                        "type": "app",
-                        "app": "dlg.apps.simple.SleepApp",
-                        "sleepTime": 2,
+                    {"oid": "B", "type": "app", "app": "dlg.apps.simple.SleepApp", "sleepTime": 2,
                     },
-                    {
-                        "oid": "C",
-                        "type": "plain",
-                        "storage": Categories.MEMORY,
-                        "producers": ["B"],
+                    {"oid": "C", "type": "plain", "storage": Categories.MEMORY, "producers": ["B"],
                     },
                 ]
-            )
->>>>>>> 1e14afb5
+            ))
             s.deploy()
             self.assertEqual(SessionStates.RUNNING, s.status)
             s.cancel()
@@ -210,53 +138,23 @@
             self.assertEqual(AppDROPStates.CANCELLED, s.drops["B"].execStatus)
 
     def test_partial_cancel(self):
-<<<<<<< HEAD
-        '''Like test_cancel, but only part of the graph should be cancelled'''
-        with Session('1') as s:
-            s.addGraphSpec(add_test_reprodata([{"oid": "A", "type": "plain", "storage": Categories.MEMORY, 'consumers': ['B']},
-                            {"oid": "B", "type": "app", "app": "dlg.apps.simple.SleepApp", "sleepTime": 0},
-                            {"oid": "C", "type": "plain", "storage": Categories.MEMORY, 'producers': ['B'], 'consumers': ['D']},
-                            {"oid": "D", "type": "app", "app": "dlg.apps.simple.SleepApp", "sleepTime": 10},
-                            {"oid": "E", "type": "plain", "storage": Categories.MEMORY, 'producers': ['D']}]))
-=======
         """Like test_cancel, but only part of the graph should be cancelled"""
         with Session("1") as s:
             s.addGraphSpec(
-                [
-                    {
-                        "oid": "A",
-                        "type": "plain",
-                        "storage": Categories.MEMORY,
-                        "consumers": ["B"],
+                add_test_reprodata([{"oid": "A", "type": "plain", "storage": Categories.MEMORY, "consumers": ["B"],
                     },
-                    {
-                        "oid": "B",
-                        "type": "app",
-                        "app": "dlg.apps.simple.SleepApp",
-                        "sleepTime": 0,
+                    {"oid": "B", "type": "app", "app": "dlg.apps.simple.SleepApp", "sleepTime": 0,
                     },
-                    {
-                        "oid": "C",
-                        "type": "plain",
-                        "storage": Categories.MEMORY,
-                        "producers": ["B"],
+                    {"oid": "C", "type": "plain", "storage": Categories.MEMORY, "producers": ["B"],
                         "consumers": ["D"],
                     },
                     {
-                        "oid": "D",
-                        "type": "app",
-                        "app": "dlg.apps.simple.SleepApp",
-                        "sleepTime": 10,
+                        "oid": "D", "type": "app", "app": "dlg.apps.simple.SleepApp", "sleepTime": 10,
                     },
-                    {
-                        "oid": "E",
-                        "type": "plain",
-                        "storage": Categories.MEMORY,
-                        "producers": ["D"],
+                    {"oid": "E", "type": "plain", "storage": Categories.MEMORY, "producers": ["D"],
                     },
                 ]
-            )
->>>>>>> 1e14afb5
+            ))
             s.deploy()
             self.assertEqual(SessionStates.RUNNING, s.status)
 
