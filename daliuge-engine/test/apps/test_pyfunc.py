#
#    ICRAR - International Centre for Radio Astronomy Research
#    (c) UWA - The University of Western Australia, 2017
#    Copyright by UWA (in the framework of the ICRAR)
#    All rights reserved
#
#    This library is free software; you can redistribute it and/or
#    modify it under the terms of the GNU Lesser General Public
#    License as published by the Free Software Foundation; either
#    version 2.1 of the License, or (at your option) any later version.
#
#    This library is distributed in the hope that it will be useful,
#    but WITHOUT ANY WARRANTY; without even the implied warranty of
#    MERCHANTABILITY or FITNESS FOR A PARTICULAR PURPOSE.  See the GNU
#    Lesser General Public License for more details.
#
#    You should have received a copy of the GNU Lesser General Public
#    License along with this library; if not, write to the Free Software
#    Foundation, Inc., 59 Temple Place, Suite 330, Boston,
#    MA 02111-1307  USA
#
import base64
import logging
import os
import pickle
import random
import unittest
import pkg_resources
import json

from ..manager import test_dm
from dlg import droputils, graph_loader
from dlg.apps import pyfunc
from dlg.common import Categories
from dlg.ddap_protocol import DROPStates, DROPRel, DROPLinkType
from dlg.drop import InMemoryDROP
from dlg.droputils import DROPWaiterCtx
from dlg.exceptions import InvalidDropException

from ..manager import test_dm

logger = logging.getLogger(__name__)


def func1(arg1):
    return arg1


def func2(arg1):
    return arg1 * 2


def func3():
    return ["b", "c", "d"]


def func_with_defaults(a, b=10, c=20, x=30, y=40, z=50):
    """Returns a - b * c + (y - x) * z. Default is a + 300"""
    res = a - b * c + (y - x) * z
    logger.info("%r - %r * %r + (%r - %r) * %r = %r", a, b, c, y, x, z, res)
    return res

def sum_with_args_and_kwarg(a, *args, **kwargs):
    """Returns a + kwargs['b'], or only a if no 'b' is found in kwargs"""
    b = kwargs.pop("b", 0)
    return a + sum(args) + b

def _PyFuncApp(oid, uid, f, **kwargs):
    fname = None
    if isinstance(f, str):
        fname = f = "test.apps.test_pyfunc." + f

    fcode, fdefaults = pyfunc.serialize_func(f)
    return pyfunc.PyFuncApp(
        oid,
        uid,
        func_name=fname,
        func_code=fcode,
        func_defaults=fdefaults,
        pickle=True,
        **kwargs
    )


class TestPyFuncApp(unittest.TestCase):
    def test_missing_function_param(self):
        self.assertRaises(InvalidDropException, pyfunc.PyFuncApp, "a", "a")

    def test_invalid_function_param(self):
        # The function doesn't have a module
        self.assertRaises(
            InvalidDropException, pyfunc.PyFuncApp, "a", "a", func_name="func1"
        )

    def test_function_invalid_module(self):
        # The function lives in an unknown module/package
        self.assertRaises(
            InvalidDropException,
            pyfunc.PyFuncApp,
            "a",
            "a",
            func_name="doesnt_exist.func1",
        )

    def test_function_invalid_fname(self):
        # The function lives in an unknown module/package
        self.assertRaises(
            InvalidDropException,
            pyfunc.PyFuncApp,
            "a",
            "a",
            func_name="test.apps.test_pyfunc.doesnt_exist",
        )

    def test_valid_creation(self):
        _PyFuncApp("a", "a", "func1")

    def test_creation_with_code(self):
        def inner_function(x, y):
            return x + y

        _PyFuncApp("a", "a", inner_function)

    def _test_simple_functions(self, f, input_data, output_data):

        a, c = [InMemoryDROP(x, x) for x in ("a", "c")]
        b = _PyFuncApp("b", "b", f)
        b.addInput(a)
        b.addOutput(c)

        with DROPWaiterCtx(self, c, 5):
            a.write(pickle.dumps(input_data))  # @UndefinedVariable
            a.setCompleted()

        for drop in a, b, c:
            self.assertEqual(DROPStates.COMPLETED, drop.status)
        self.assertEqual(
            output_data, pickle.loads(droputils.allDropContents(c))
        )  # @UndefinedVariable

    def test_func1(self):
        """Checks that func1 in this module works when wrapped"""
        data = os.urandom(64)
        self._test_simple_functions("func1", data, data)

    def test_func2(self):
        """Checks that func2 in this module works when wrapped"""
        n = random.randint(0, 1e6)
        self._test_simple_functions("func2", n, 2 * n)

    def test_inner_func(self):
        n = random.randint(0, 1e6)

        def f(x):
            return x + 2

        self._test_simple_functions(f, n, n + 2)

    def test_lambda(self):
        n = random.randint(0, 1e6)
        self._test_simple_functions(lambda x: x / 2, n, n / 2)

    def test_inner_func_with_closure(self):
        n = random.randint(0, 1e6)

        def f(x):
            return x + n

        self._test_simple_functions(f, n, n + n)

    def test_lambda_with_closure(self):
        n = random.randint(0, 1e6)
        self._test_simple_functions(lambda x: (x + n) / 2, n, (n + n) / 2)

    def _test_func3(self, output_drops, expected_outputs):

        a = _PyFuncApp("a", "a", "func3")
        for drop in output_drops:
            a.addOutput(drop)

        drops = [a] + droputils.listify(output_drops)
        a.execute()

        for drop in drops:
            self.assertEqual(DROPStates.COMPLETED, drop.status)

        for expected_output, drop in zip(expected_outputs, output_drops):
            self.assertEqual(
                expected_output, pickle.loads(droputils.allDropContents(drop))
            )  # @UndefinedVariable

    def test_func3_singleoutput(self):
        """
        Checks that func3 in this module works when wrapped as an application
        with multiple outputs.
        """
        self._test_func3([InMemoryDROP("b", "b")], [["b", "c", "d"]])

    def test_func3_multioutput(self):
        """
        Checks that func3 in this module works when wrapped as an application
        with multiple outputs.
        """
        output_drops = [InMemoryDROP(x, x) for x in ("b", "c", "d")]
        self._test_func3(output_drops, ("b", "c", "d"))

    def _test_defaults(self, expected_out, *args, **kwargs):
        def _do_test(func, expected_out, *args, **kwargs):
            n_args = len(args)
            n_kwargs = len(kwargs)
            # List with (drop, value) elements
            arg_inputs = []
            # dict with name: (drop, value) items
            kwarg_inputs = {}

            translate = lambda x: base64.b64encode(pickle.dumps(x))
            logger.debug(f"args: {args}")
            for i in range(n_args):
                logger.debug(f"adding arg input: {args[i]}")
                si = chr(98+i) # need to start from b
                arg_inputs.append(InMemoryDROP(si, si, pydata=translate(args[i])))
            i = n_args
            for name, value in kwargs.items():
                si = chr(98+i)
                kwarg_inputs[name] = (si, InMemoryDROP(si, si, pydata=translate(value)))
                i += 1

            a = InMemoryDROP("a", "a", pydata=translate(1))
            output = InMemoryDROP("o", "o")

            app = _PyFuncApp(
                "f",
                "f",
                func,
                func_arg_mapping={name: vals[0] for name, vals in kwarg_inputs.items()},
            )
            logger.debug(f"adding input: {a}")
            app.addInput(a)
            app.addOutput(output)
            logger.debug(f"adding inputs: {arg_inputs + [x[1] for x in kwarg_inputs.values()]}")
            for drop in arg_inputs + [x[1] for x in kwarg_inputs.values()]:
                app.addInput(drop)

            with droputils.DROPWaiterCtx(self, output):
                a.setCompleted()
                for i in arg_inputs + [x[1] for x in kwarg_inputs.values()]:
                    i.setCompleted()

            self.assertEqual(
                expected_out, pickle.loads(droputils.allDropContents(output))
            )  # @UndefinedVariable

        # func_with_defaults returns a - b * c + (y - x) * z
        # defaults are: b=10, c=20, x=30, y=40, z=50
        # The value of "a" is always 1
        _do_test("func_with_defaults", expected_out, *args, **kwargs)
        _do_test(func_with_defaults, expected_out, *args, **kwargs)

    def test_defaults_empty(self):
        # 1 - b * c + (y - x) * z
        # defaults are: b=10, c=20, x=30, y=40, z=50
        self._test_defaults(301)

    def test_defaults_positional_args_only(self):
        # 1 - b * c + (y - x) * z
        # defaults are: b=10, c=20, x=30, y=40, z=50
        self._test_defaults(501, 0)
        self._test_defaults(481, 1)
        self._test_defaults(0, 1, 1, 40)
        self._test_defaults(249, 1, 2, 35)

    def test_defaults_kwargs_only(self):
        self._test_defaults(1, z=0, c=0)
        # self._test_defaults(1, z=0, b=0)
        # self._test_defaults(561, b=-1, y=300, z=2)

    def test_defaults_args_and_kwargs(self):
        self._test_defaults(561, -1, y=300, z=2)
        self._test_defaults(0, 1, 1, x=40)
        self._test_defaults(249, 1, 2, x=35)

<<<<<<< HEAD
    def test_reproducibility(self):
        from dlg.common.reproducibility.constants import ReproducibilityFlags
        from dlg.drop import NullDROP

        a = _PyFuncApp("a", "a", "func3")
        a.run()
        b = NullDROP("b", "b")
        a.reproducibility_level = ReproducibilityFlags.RERUN
        b.reproducibility_level = ReproducibilityFlags.RERUN
        a.setCompleted()
        b.setCompleted()
        self.assertEqual(a.merkleroot, b.merkleroot)

        a.reproducibility_level = ReproducibilityFlags.REPEAT
        a.commit()
        self.assertEqual(a.merkleroot, b.merkleroot)

        a.reproducibility_level = ReproducibilityFlags.RECOMPUTE
        a.commit()
        self.assertNotEqual(a.merkleroot, b.merkleroot)
        self.assertEqual(a.generate_merkle_data(), {"args": [], "kwargs": {}})

        a.reproducibility_level = ReproducibilityFlags.REPRODUCE
        a.commit()
        self.assertNotEqual(a.merkleroot, b.merkleroot)
        self.assertEqual(a.generate_merkle_data(), {})

        a.reproducibility_level = ReproducibilityFlags.REPLICATE_SCI
        a.commit()
        self.assertEqual(a.merkleroot, b.merkleroot)
        self.assertEqual(a.generate_merkle_data(), a.generate_rerun_data())

        a.reproducibility_level = ReproducibilityFlags.REPLICATE_COMP
        a.commit()
        self.assertNotEqual(a.merkleroot, b.merkleroot)
        self.assertEqual(a.generate_merkle_data(), a.generate_recompute_data())

        a.reproducibility_level = ReproducibilityFlags.REPLICATE_TOTAL
        a.commit()
        self.assertEqual(a.merkleroot, b.merkleroot)
        self.assertEqual(a.generate_merkle_data(), a.generate_repeat_data())

=======
    def test_mixed_explicit_and_variable_args(self):
        args = [1, 20, 30]
        kwargs = {'b':100}
        self.assertEqual(sum_with_args_and_kwarg(1), 1)
        self.assertEqual(sum_with_args_and_kwarg(*args, **kwargs), 151)
        self.assertEqual(sum_with_args_and_kwarg(1, 20, 30, b=100), 151)
>>>>>>> 9084573d

class PyFuncAppIntraNMTest(test_dm.NMTestsMixIn, unittest.TestCase):
    def test_input_in_remote_nm(self):
        """
        A test similar in spirit to TestDM.test_runGraphOneDOPerDom, but where
        application B is a PyFuncApp. This makes sure that PyFuncApp work fine
        across Node Managers.

        NM #1      NM #2
        =======    =============
        | A --|----|-> B --> C |
        =======    =============
        """
        g1 = [{"oid": "A", "type": "plain", "storage": Categories.MEMORY}]
        g2 = [
            {
                "oid": "B",
                "type": "app",
                "app": "dlg.apps.pyfunc.PyFuncApp",
                "func_name": __name__ + ".func1",
            },
            {
                "oid": "C",
                "type": "plain",
                "storage": Categories.MEMORY,
                "producers": ["B"],
            },
        ]
        rels = [DROPRel("A", DROPLinkType.INPUT, "B")]
        a_data = os.urandom(32)
        c_data = self._test_runGraphInTwoNMs(g1, g2, rels, pickle.dumps(a_data), None)
        self.assertEqual(a_data, pickle.loads(c_data))

    def test_output_in_remote_nm(self):
        """
        Like the above, but with this graph. In this case the output (instead of
        the input) is in a remote Node Manager.

        NM #1            NM #2
        =============    =======
        | A --> B --|----|-> C |
        =============    =======
        """
        g1 = [
            {
                "oid": "A",
                "type": "plain",
                "storage": Categories.MEMORY,
                "consumers": ["B"],
            },
            {
                "oid": "B",
                "type": "app",
                "app": "dlg.apps.pyfunc.PyFuncApp",
                "func_name": __name__ + ".func1",
            },
        ]
        g2 = [{"oid": "C", "type": "plain", "storage": Categories.MEMORY}]
        rels = [DROPRel("B", DROPLinkType.PRODUCER, "C")]
        a_data = os.urandom(32)
        c_data = self._test_runGraphInTwoNMs(g1, g2, rels, pickle.dumps(a_data), None)
        self.assertEqual(a_data, pickle.loads(c_data))
<|MERGE_RESOLUTION|>--- conflicted
+++ resolved
@@ -279,7 +279,13 @@
         self._test_defaults(0, 1, 1, x=40)
         self._test_defaults(249, 1, 2, x=35)
 
-<<<<<<< HEAD
+    def test_mixed_explicit_and_variable_args(self):
+        args = [1, 20, 30]
+        kwargs = {'b':100}
+        self.assertEqual(sum_with_args_and_kwarg(1), 1)
+        self.assertEqual(sum_with_args_and_kwarg(*args, **kwargs), 151)
+        self.assertEqual(sum_with_args_and_kwarg(1, 20, 30, b=100), 151)
+
     def test_reproducibility(self):
         from dlg.common.reproducibility.constants import ReproducibilityFlags
         from dlg.drop import NullDROP
@@ -322,14 +328,6 @@
         self.assertEqual(a.merkleroot, b.merkleroot)
         self.assertEqual(a.generate_merkle_data(), a.generate_repeat_data())
 
-=======
-    def test_mixed_explicit_and_variable_args(self):
-        args = [1, 20, 30]
-        kwargs = {'b':100}
-        self.assertEqual(sum_with_args_and_kwarg(1), 1)
-        self.assertEqual(sum_with_args_and_kwarg(*args, **kwargs), 151)
-        self.assertEqual(sum_with_args_and_kwarg(1, 20, 30, b=100), 151)
->>>>>>> 9084573d
 
 class PyFuncAppIntraNMTest(test_dm.NMTestsMixIn, unittest.TestCase):
     def test_input_in_remote_nm(self):
