#
#    ICRAR - International Centre for Radio Astronomy Research
#    (c) UWA - The University of Western Australia, 2017
#    Copyright by UWA (in the framework of the ICRAR)
#    All rights reserved
#
#    This library is free software; you can redistribute it and/or
#    modify it under the terms of the GNU Lesser General Public
#    License as published by the Free Software Foundation; either
#    version 2.1 of the License, or (at your option) any later version.
#
#    This library is distributed in the hope that it will be useful,
#    but WITHOUT ANY WARRANTY; without even the implied warranty of
#    MERCHANTABILITY or FITNESS FOR A PARTICULAR PURPOSE.  See the GNU
#    Lesser General Public License for more details.
#
#    You should have received a copy of the GNU Lesser General Public
#    License along with this library; if not, write to the Free Software
#    Foundation, Inc., 59 Temple Place, Suite 330, Boston,
#    MA 02111-1307  USA
#
import base64
import logging
import os
import pickle
import random
import unittest

<<<<<<< HEAD
import six
import six.moves.cPickle as pickle  # @UnresolvedImport
=======
from ..manager import test_dm
>>>>>>> cd732c1f
from dlg import droputils
from dlg.apps import pyfunc
from dlg.common import Categories
from dlg.ddap_protocol import DROPStates, DROPRel, DROPLinkType
from dlg.drop import InMemoryDROP
from dlg.droputils import DROPWaiterCtx
from dlg.exceptions import InvalidDropException

from ..manager import test_dm

logger = logging.getLogger(__name__)


def func1(arg1):
    return arg1


def func2(arg1):
    return arg1 * 2



def func3():
    return ["b", "c", "d"]



def func_with_defaults(a, b=10, c=20, x=30, y=40, z=50):
    """Returns a - b * c + (y - x) * z. Default is a + 300"""
    res = a - b * c + (y - x) * z
    logger.info("%r - %r * %r + (%r - %r) * %r = %r", a, b, c, y, x, z, res)
    return res

<<<<<<< HEAD
=======

def _PyFuncApp(oid, uid, f, **kwargs):
>>>>>>> cd732c1f

def _PyFuncApp(oid, uid, f, **kwargs):
    fname = None
    if isinstance(f, str):
        fname = f = "test.apps.test_pyfunc." + f

    fcode, fdefaults = pyfunc.serialize_func(f)
    return pyfunc.PyFuncApp(
        oid, uid, func_name=fname, func_code=fcode, func_defaults=fdefaults, **kwargs
    )

<<<<<<< HEAD

class TestPyFuncApp(unittest.TestCase):
=======
>>>>>>> cd732c1f

class TestPyFuncApp(unittest.TestCase):
    def test_missing_function_param(self):
        self.assertRaises(InvalidDropException, pyfunc.PyFuncApp, "a", "a")

    def test_invalid_function_param(self):
        # The function doesn't have a module
        self.assertRaises(
            InvalidDropException, pyfunc.PyFuncApp, "a", "a", func_name="func1"
        )

    def test_function_invalid_module(self):
        # The function lives in an unknown module/package
        self.assertRaises(
            InvalidDropException,
            pyfunc.PyFuncApp,
            "a",
            "a",
            func_name="doesnt_exist.func1",
        )

    def test_function_invalid_fname(self):
        # The function lives in an unknown module/package
<<<<<<< HEAD
        self.assertRaises(InvalidDropException, pyfunc.PyFuncApp, 'a', 'a',
                          func_name='test.apps.test_pyfunc.doesnt_exist')
=======
        self.assertRaises(
            InvalidDropException,
            pyfunc.PyFuncApp,
            "a",
            "a",
            func_name="test.apps.test_pyfunc.doesnt_exist",
        )
>>>>>>> cd732c1f

    def test_valid_creation(self):
        _PyFuncApp("a", "a", "func1")

    def test_creation_with_code(self):
        def inner_function(x, y):
            return x + y

        _PyFuncApp("a", "a", inner_function)

    def _test_simple_functions(self, f, input_data, output_data):

        a, c = [InMemoryDROP(x, x) for x in ("a", "c")]
        b = _PyFuncApp("b", "b", f)
        b.addInput(a)
        b.addOutput(c)

        with DROPWaiterCtx(self, c, 5):
            a.write(pickle.dumps(input_data))  # @UndefinedVariable
            a.setCompleted()

        for drop in a, b, c:
            self.assertEqual(DROPStates.COMPLETED, drop.status)
        self.assertEqual(
            output_data, pickle.loads(droputils.allDropContents(c))
        )  # @UndefinedVariable

    def test_func1(self):
        """Checks that func1 in this module works when wrapped"""
        data = os.urandom(64)
        self._test_simple_functions("func1", data, data)

    def test_func2(self):
        """Checks that func2 in this module works when wrapped"""
        n = random.randint(0, 1e6)
        self._test_simple_functions("func2", n, 2 * n)

    def test_inner_func(self):
        n = random.randint(0, 1e6)

        def f(x):
            return x + 2

        self._test_simple_functions(f, n, n + 2)

    def test_lambda(self):
        n = random.randint(0, 1e6)
        self._test_simple_functions(lambda x: x / 2, n, n / 2)

    def test_inner_func_with_closure(self):
        n = random.randint(0, 1e6)

        def f(x):
            return x + n

        self._test_simple_functions(f, n, n + n)

    def test_lambda_with_closure(self):
        n = random.randint(0, 1e6)
        self._test_simple_functions(lambda x: (x + n) / 2, n, (n + n) / 2)

    def _test_func3(self, output_drops, expected_outputs):

        a = _PyFuncApp("a", "a", "func3")
        for drop in output_drops:
            a.addOutput(drop)

        drops = [a] + droputils.listify(output_drops)
        a.execute()

        for drop in drops:
            self.assertEqual(DROPStates.COMPLETED, drop.status)

        for expected_output, drop in zip(expected_outputs, output_drops):
            self.assertEqual(
                expected_output, pickle.loads(droputils.allDropContents(drop))
            )  # @UndefinedVariable

    def test_func3_singleoutput(self):
        """
        Checks that func3 in this module works when wrapped as an application
        with multiple outputs.
        """
        self._test_func3([InMemoryDROP("b", "b")], [["b", "c", "d"]])

    def test_func3_multioutput(self):
        """
        Checks that func3 in this module works when wrapped as an application
        with multiple outputs.
        """
        output_drops = [InMemoryDROP(x, x) for x in ("b", "c", "d")]
        self._test_func3(output_drops, ("b", "c", "d"))

    def _test_defaults(self, expected_out, *args, **kwargs):
        def _do_test(func, expected_out, *args, **kwargs):

            # List with (drop, value) elements
            arg_inputs = []
            # dict with name: (drop, value) items
            kwarg_inputs = {}

            translate = lambda x: base64.b64encode(pickle.dumps(x))
            i = 0
            for arg in args:
                si = "uid_%d" % i
                arg_inputs.append(InMemoryDROP(si, si, pydata=translate(arg)))
                i += 1
            for name, kwarg in kwargs.items():
                si = "uid_%d" % i
                kwarg_inputs[name] = (si, InMemoryDROP(si, si, pydata=translate(kwarg)))
                i += 1

            a = InMemoryDROP("a", "a", pydata=translate(1))
            output = InMemoryDROP("o", "o")

            app = _PyFuncApp(
                "f",
                "f",
                func,
                func_arg_mapping={name: vals[0] for name, vals in kwarg_inputs.items()},
            )
            app.addInput(a)
            app.addOutput(output)
            for drop in arg_inputs + [x[1] for x in kwarg_inputs.values()]:
                app.addInput(drop)

            with droputils.DROPWaiterCtx(self, output):
                a.setCompleted()
                for i in arg_inputs + [x[1] for x in kwarg_inputs.values()]:
                    i.setCompleted()

            self.assertEqual(
                expected_out, pickle.loads(droputils.allDropContents(output))
            )  # @UndefinedVariable

        # func_with_defaults returns a - b * c + (y - x) * z
        # defaults are: b=10, c=20, x=30, y=40, z=50
        # The value of "a" is always 1
        _do_test("func_with_defaults", expected_out, *args, **kwargs)
        _do_test(func_with_defaults, expected_out, *args, **kwargs)

    def test_defaults_empty(self):
        # 1 - b * c + (y - x) * z
        # defaults are: b=10, c=20, x=30, y=40, z=50
        self._test_defaults(301)

    def test_defaults_positional_args_only(self):
        # 1 - b * c + (y - x) * z
        # defaults are: b=10, c=20, x=30, y=40, z=50
        self._test_defaults(501, 0)
        self._test_defaults(481, 1)
        self._test_defaults(0, 1, 1, 40)
        self._test_defaults(249, 1, 2, 35)

    def test_defaults_kwargs_only(self):
        self._test_defaults(301)
        self._test_defaults(1, z=0, c=0)
        self._test_defaults(1, z=0, b=0)
        self._test_defaults(561, b=-1, y=300, z=2)

    def test_defaults_args_and_kwargs(self):
        self._test_defaults(561, -1, y=300, z=2)
        self._test_defaults(0, 1, 1, x=40)
        self._test_defaults(249, 1, 2, x=35)

<<<<<<< HEAD
    def test_reproducibility(self):
        from dlg.common.reproducibility.constants import ReproducibilityFlags
        from dlg.drop import NullDROP
        a = _PyFuncApp('a', 'a', 'func3')
        a.run()
        b = NullDROP('b', 'b')
        a.reproducibility_level = ReproducibilityFlags.RERUN
        b.reproducibility_level = ReproducibilityFlags.RERUN
        a.setCompleted()
        b.setCompleted()
        self.assertEqual(a.merkleroot, b.merkleroot)

        a.reproducibility_level = ReproducibilityFlags.REPEAT
        self.assertEqual(a.merkleroot, b.merkleroot)

        a.reproducibility_level = ReproducibilityFlags.RECOMPUTE
        self.assertNotEqual(a.merkleroot, b.merkleroot)
        self.assertEqual(a.generate_merkle_data(), {'args': [], 'kwargs': {}})

        a.reproducibility_level = ReproducibilityFlags.REPRODUCE
        self.assertNotEqual(a.merkleroot, b.merkleroot)
        self.assertEqual(a.generate_merkle_data(), {})

        a.reproducibility_level = ReproducibilityFlags.REPLICATE_SCI
        self.assertEqual(a.merkleroot, b.merkleroot)
        self.assertEqual(a.generate_merkle_data(), a.generate_rerun_data())

        a.reproducibility_level = ReproducibilityFlags.REPLICATE_COMP
        self.assertNotEqual(a.merkleroot, b.merkleroot)
        self.assertEqual(a.generate_merkle_data(), a.generate_recompute_data())

        a.reproducibility_level = ReproducibilityFlags.REPLICATE_TOTAL
        self.assertEqual(a.merkleroot, b.merkleroot)
        self.assertEqual(a.generate_merkle_data(), a.generate_repeat_data())


class PyFuncAppIntraNMTest(test_dm.NMTestsMixIn, unittest.TestCase):
=======
>>>>>>> cd732c1f

class PyFuncAppIntraNMTest(test_dm.NMTestsMixIn, unittest.TestCase):
    def test_input_in_remote_nm(self):
        """
        A test similar in spirit to TestDM.test_runGraphOneDOPerDom, but where
        application B is a PyFuncApp. This makes sure that PyFuncApp work fine
        across Node Managers.

        NM #1      NM #2
        =======    =============
        | A --|----|-> B --> C |
        =======    =============
        """
        g1 = [{"oid": "A", "type": "plain", "storage": Categories.MEMORY}]
<<<<<<< HEAD
        g2 = [{"oid": "B", "type": "app", "app": "dfms.apps.pyfunc.PyFuncApp", "func_name": __name__ + '.func1'},
              {"oid": "C", "type": "plain", "storage": Categories.MEMORY, "producers": ["B"]}]
        rels = [DROPRel('A', DROPLinkType.INPUT, 'B')]
=======
        g2 = [
            {
                "oid": "B",
                "type": "app",
                "app": "dlg.apps.pyfunc.PyFuncApp",
                "func_name": __name__ + ".func1",
            },
            {
                "oid": "C",
                "type": "plain",
                "storage": Categories.MEMORY,
                "producers": ["B"],
            },
        ]
        rels = [DROPRel("A", DROPLinkType.INPUT, "B")]
>>>>>>> cd732c1f
        a_data = os.urandom(32)
        c_data = self._test_runGraphInTwoNMs(g1, g2, rels, pickle.dumps(a_data), None)
        self.assertEqual(a_data, pickle.loads(c_data))

    def test_output_in_remote_nm(self):
        """
        Like the above, but with this graph. In this case the output (instead of
        the input) is in a remote Node Manager.

        NM #1            NM #2
        =============    =======
        | A --> B --|----|-> C |
        =============    =======
        """
<<<<<<< HEAD
        g1 = [{"oid": "A", "type": "plain", "storage": Categories.MEMORY, "consumers": ['B']},
              {"oid": "B", "type": "app", "app": "dfms.apps.pyfunc.PyFuncApp", "func_name": __name__ + '.func1'}]
        g2 = [{"oid": "C", "type": "plain", "storage": Categories.MEMORY}]
        rels = [DROPRel('B', DROPLinkType.PRODUCER, 'C')]
=======
        g1 = [
            {
                "oid": "A",
                "type": "plain",
                "storage": Categories.MEMORY,
                "consumers": ["B"],
            },
            {
                "oid": "B",
                "type": "app",
                "app": "dlg.apps.pyfunc.PyFuncApp",
                "func_name": __name__ + ".func1",
            },
        ]
        g2 = [{"oid": "C", "type": "plain", "storage": Categories.MEMORY}]
        rels = [DROPRel("B", DROPLinkType.PRODUCER, "C")]
>>>>>>> cd732c1f
        a_data = os.urandom(32)
        c_data = self._test_runGraphInTwoNMs(g1, g2, rels, pickle.dumps(a_data), None)
        self.assertEqual(a_data, pickle.loads(c_data))<|MERGE_RESOLUTION|>--- conflicted
+++ resolved
@@ -26,12 +26,7 @@
 import random
 import unittest
 
-<<<<<<< HEAD
-import six
-import six.moves.cPickle as pickle  # @UnresolvedImport
-=======
 from ..manager import test_dm
->>>>>>> cd732c1f
 from dlg import droputils
 from dlg.apps import pyfunc
 from dlg.common import Categories
@@ -65,11 +60,6 @@
     logger.info("%r - %r * %r + (%r - %r) * %r = %r", a, b, c, y, x, z, res)
     return res
 
-<<<<<<< HEAD
-=======
-
-def _PyFuncApp(oid, uid, f, **kwargs):
->>>>>>> cd732c1f
 
 def _PyFuncApp(oid, uid, f, **kwargs):
     fname = None
@@ -81,11 +71,7 @@
         oid, uid, func_name=fname, func_code=fcode, func_defaults=fdefaults, **kwargs
     )
 
-<<<<<<< HEAD
-
-class TestPyFuncApp(unittest.TestCase):
-=======
->>>>>>> cd732c1f
+
 
 class TestPyFuncApp(unittest.TestCase):
     def test_missing_function_param(self):
@@ -109,10 +95,6 @@
 
     def test_function_invalid_fname(self):
         # The function lives in an unknown module/package
-<<<<<<< HEAD
-        self.assertRaises(InvalidDropException, pyfunc.PyFuncApp, 'a', 'a',
-                          func_name='test.apps.test_pyfunc.doesnt_exist')
-=======
         self.assertRaises(
             InvalidDropException,
             pyfunc.PyFuncApp,
@@ -120,7 +102,6 @@
             "a",
             func_name="test.apps.test_pyfunc.doesnt_exist",
         )
->>>>>>> cd732c1f
 
     def test_valid_creation(self):
         _PyFuncApp("a", "a", "func1")
@@ -286,7 +267,6 @@
         self._test_defaults(0, 1, 1, x=40)
         self._test_defaults(249, 1, 2, x=35)
 
-<<<<<<< HEAD
     def test_reproducibility(self):
         from dlg.common.reproducibility.constants import ReproducibilityFlags
         from dlg.drop import NullDROP
@@ -324,10 +304,6 @@
 
 
 class PyFuncAppIntraNMTest(test_dm.NMTestsMixIn, unittest.TestCase):
-=======
->>>>>>> cd732c1f
-
-class PyFuncAppIntraNMTest(test_dm.NMTestsMixIn, unittest.TestCase):
     def test_input_in_remote_nm(self):
         """
         A test similar in spirit to TestDM.test_runGraphOneDOPerDom, but where
@@ -340,11 +316,6 @@
         =======    =============
         """
         g1 = [{"oid": "A", "type": "plain", "storage": Categories.MEMORY}]
-<<<<<<< HEAD
-        g2 = [{"oid": "B", "type": "app", "app": "dfms.apps.pyfunc.PyFuncApp", "func_name": __name__ + '.func1'},
-              {"oid": "C", "type": "plain", "storage": Categories.MEMORY, "producers": ["B"]}]
-        rels = [DROPRel('A', DROPLinkType.INPUT, 'B')]
-=======
         g2 = [
             {
                 "oid": "B",
@@ -360,7 +331,6 @@
             },
         ]
         rels = [DROPRel("A", DROPLinkType.INPUT, "B")]
->>>>>>> cd732c1f
         a_data = os.urandom(32)
         c_data = self._test_runGraphInTwoNMs(g1, g2, rels, pickle.dumps(a_data), None)
         self.assertEqual(a_data, pickle.loads(c_data))
@@ -375,12 +345,6 @@
         | A --> B --|----|-> C |
         =============    =======
         """
-<<<<<<< HEAD
-        g1 = [{"oid": "A", "type": "plain", "storage": Categories.MEMORY, "consumers": ['B']},
-              {"oid": "B", "type": "app", "app": "dfms.apps.pyfunc.PyFuncApp", "func_name": __name__ + '.func1'}]
-        g2 = [{"oid": "C", "type": "plain", "storage": Categories.MEMORY}]
-        rels = [DROPRel('B', DROPLinkType.PRODUCER, 'C')]
-=======
         g1 = [
             {
                 "oid": "A",
@@ -397,7 +361,6 @@
         ]
         g2 = [{"oid": "C", "type": "plain", "storage": Categories.MEMORY}]
         rels = [DROPRel("B", DROPLinkType.PRODUCER, "C")]
->>>>>>> cd732c1f
         a_data = os.urandom(32)
         c_data = self._test_runGraphInTwoNMs(g1, g2, rels, pickle.dumps(a_data), None)
         self.assertEqual(a_data, pickle.loads(c_data))