#
#    ICRAR - International Centre for Radio Astronomy Research
#    (c) UWA - The University of Western Australia, 2017
#    Copyright by UWA (in the framework of the ICRAR)
#    All rights reserved
#
#    This library is free software; you can redistribute it and/or
#    modify it under the terms of the GNU Lesser General Public
#    License as published by the Free Software Foundation; either
#    version 2.1 of the License, or (at your option) any later version.
#
#    This library is distributed in the hope that it will be useful,
#    but WITHOUT ANY WARRANTY; without even the implied warranty of
#    MERCHANTABILITY or FITNESS FOR A PARTICULAR PURPOSE.  See the GNU
#    Lesser General Public License for more details.
#
#    You should have received a copy of the GNU Lesser General Public
#    License along with this library; if not, write to the Free Software
#    Foundation, Inc., 59 Temple Place, Suite 330, Boston,
#    MA 02111-1307  USA
#
import base64
import logging
import os
import pickle
import random
import unittest
import numpy

from dlg import droputils, drop_loaders
from dlg.named_port_utils import DropParser
from dlg.apps import pyfunc
from dlg.apps.simple_functions import string2json
from dlg.ddap_protocol import DROPStates, DROPRel, DROPLinkType
from dlg.data.drops.memory import InMemoryDROP
from dlg.droputils import DROPWaiterCtx
from dlg.exceptions import InvalidDropException

from test.dlg_engine_testutils import NMTestsMixIn

from ..manager import test_dm

logger = logging.getLogger(f"dlg.{__name__}")


def func1(arg1):
    return arg1


def func2(arg1):
    return arg1 * 2


def func3():
    return ["b", "c", "d"]


def func_with_defaults(a, b=10, c=20, x=30, y=40, z=50):
    """Returns a - b * c + (y - x) * z. Default is a + 300"""
    res = a - b * c + (y - x) * z
    logger.info("%r - %r * %r + (%r - %r) * %r = %r", a, b, c, y, x, z, res)
    return res


def sum_with_args_and_kwarg(a, *args, **kwargs):
    """Returns a + kwargs['b'], or only a if no 'b' is found in kwargs"""
    b = kwargs.pop("b", 0)
    return a + sum(args) + b


def _PyFuncApp(oid, uid, f, **kwargs):
    fname = None
    if isinstance(f, str):
        fname = f = "test.apps.test_pyfunc." + f
    fw_kwargs = {
        k: v for k, v in kwargs.items() if k in ["input_parser", "output_parser"]
    }
    input_kws = [
        {k: v} for k, v in kwargs.items() if k not in ["input_parser", "output_parser"]
    ]

    fcode, fdefaults = pyfunc.serialize_func(f)
    return pyfunc.PyFuncApp(
        oid,
        uid,
        func_name=fname,
        func_code=fcode,
        func_defaults=fdefaults,
        inputs=input_kws,
        **fw_kwargs,
    )


class TestPyFuncApp(unittest.TestCase):
    def test_missing_function_param(self):
        self.assertRaises(InvalidDropException, pyfunc.PyFuncApp, "a", "a")

    def test_invalid_function_param(self):
        # The function doesn't have a module
        self.assertRaises(
            InvalidDropException, pyfunc.PyFuncApp, "a", "a", func_name="func1"
        )

    def test_function_invalid_module(self):
        # The function lives in an unknown module/package
        self.assertRaises(
            InvalidDropException,
            pyfunc.PyFuncApp,
            "a",
            "a",
            func_name="doesnt_exist.func1",
        )

    def test_function_builtin_module(self):
        # The function lives in an unknown module/package
        pyfunc.PyFuncApp("a", "a", func_name="object.__init__")

    def test_function_invalid_fname(self):
        # The function lives in an unknown module/package
        self.assertRaises(
            InvalidDropException,
            pyfunc.PyFuncApp,
            "a",
            "a",
            func_name="test.apps.test_pyfunc.doesnt_exist",
        )

    def test_valid_creation(self):
        _PyFuncApp("a", "a", "func1")

    def test_creation_with_code(self):
        def inner_function(x, y):
            return x + y

        _PyFuncApp("a", "a", inner_function)

    def test_pickle_func(self, f=lambda x: x, input_data="hello", output_data="hello"):
        a = InMemoryDROP("a", "a")
        kwargs = {a.uid: "x"}
        b = _PyFuncApp("b", "b", f, **kwargs)
        c = InMemoryDROP("c", "c")

        b.addInput(a)
        b.addOutput(c)

        with DROPWaiterCtx(self, c, 5):
            drop_loaders.save_pickle(a, input_data)
            a.setCompleted()
        for drop in a, b, c:
            self.assertEqual(DROPStates.COMPLETED, drop.status)
        self.assertEqual(output_data, drop_loaders.load_pickle(c))

    def test_eval_func(self, f=lambda x: x, input_data=None, output_data=None):
        input_data = [2, 2] if input_data is None else input_data
        output_data = [2, 2] if output_data is None else output_data
        a = InMemoryDROP("a", "a")
        kwargs = {a.uid: "x"}
        b = _PyFuncApp(
            "b",
            "b",
            f,
            input_parser=DropParser.EVAL,
            output_parser=DropParser.EVAL,
            **kwargs,
        )
        c = InMemoryDROP("c", "c")

        b.addInput(a)
        b.addOutput(c)

<<<<<<< HEAD
        with DROPWaiterCtx(self, c, 500):
=======
        with DROPWaiterCtx(self, c, 10):
>>>>>>> 3224f45f
            a.write(repr(input_data).encode("utf-8"))
            a.setCompleted()
        for drop in a, b, c:
            self.assertEqual(DROPStates.COMPLETED, drop.status)
        self.assertEqual(
            output_data,
            eval(droputils.allDropContents(c).decode("utf-8"), {}, {}),
        )

    def test_string2json_func(self, f=string2json, input_data=None, output_data=None):
        input_data = '["a", "b", "c"]' if input_data is None else input_data
        output_data = ["a", "b", "c"] if output_data is None else output_data

        a = InMemoryDROP("a", "a")
        kwargs = {a.uid: "string"}
        b = _PyFuncApp("b", "b", f, **kwargs)
        c = InMemoryDROP("c", "c")

        b.addInput(a)
        b.addOutput(c)

        with DROPWaiterCtx(self, c, 10):
            drop_loaders.save_pickle(a, input_data)
            a.setCompleted()
        for drop in a, b, c:
            self.assertEqual(DROPStates.COMPLETED, drop.status)
        numpy.testing.assert_equal(output_data, drop_loaders.load_pickle(c))

    def test_npy_func(self, f=lambda x: x, input_data=None, output_data=None):
        input_data = numpy.ones([2, 2]) if input_data is None else input_data
        output_data = numpy.ones([2, 2]) if output_data is None else output_data

        a = InMemoryDROP("a", "a")
        kwargs = {a.uid: "x"}
        b = _PyFuncApp(
            "b",
            "b",
            f,
            input_parser=DropParser.NPY,
            output_parser=DropParser.NPY,
            **kwargs,
        )
        c = InMemoryDROP("c", "c")

        b.addInput(a)
        b.addOutput(c)

        with DROPWaiterCtx(self, c, 5):
            drop_loaders.save_npy(a, input_data)
            a.setCompleted()
        for drop in a, b, c:
            self.assertEqual(DROPStates.COMPLETED, drop.status)
        numpy.testing.assert_equal(output_data, drop_loaders.load_npy(c))

    def _test_simple_functions(self, f, input_data, output_data, argname):
        a, c = [InMemoryDROP(x, x) for x in ("a", "c")]
        kwargs = {a.uid: argname}
        b = _PyFuncApp("b", "b", f, **kwargs)
        b.addInput(a)
        b.addOutput(c)

        with DROPWaiterCtx(self, c, 50):
            a.write(pickle.dumps(input_data))
            a.setCompleted()

        for drop in a, b, c:
            self.assertEqual(DROPStates.COMPLETED, drop.status)
        self.assertEqual(output_data, pickle.loads(droputils.allDropContents(c)))

    def test_func1(self):
        """Checks that func1 in this module works when wrapped"""
        data = os.urandom(64)
        self._test_simple_functions("func1", data, data, argname="arg1")

    def test_func2(self):
        """Checks that func2 in this module works when wrapped"""
        n = random.randint(0, 1_000_000)
        self._test_simple_functions("func2", n, 2 * n, argname="arg1")

    def test_inner_func(self):
        n = random.randint(0, 1_000_000)

        def f(x):
            return x + 2

        self._test_simple_functions(f, n, n + 2, argname="x")

    def test_lambda(self):
        n = random.randint(0, 1_000_000)
        self._test_simple_functions(lambda x: x / 2, n, n / 2, argname="x")

    def test_inner_func_with_closure(self):
        n = random.randint(0, 1_000_000)

        def f(x):
            return x + n

        self._test_simple_functions(f, n, n + n, argname="x")

    def test_lambda_with_closure(self):
        n = random.randint(0, 1_000_000)
        self._test_simple_functions(lambda x: (x + n) / 2, n, (n + n) / 2, argname="x")

    def _test_func3(self, output_drops, expected_outputs):
        a = _PyFuncApp("a", "a", "func3")
        for drop in output_drops:
            a.addOutput(drop)

        drops = [a] + droputils.listify(output_drops)
        a.execute()

        for drop in drops:
            self.assertEqual(DROPStates.COMPLETED, drop.status)

        for expected_output, drop in zip(expected_outputs, output_drops):
            self.assertEqual(
                expected_output, pickle.loads(droputils.allDropContents(drop))
            )  # @UndefinedVariable

    def test_func3_singleoutput(self):
        """
        Checks that func3 in this module works when wrapped as an application
        with multiple outputs.
        """
        self._test_func3([InMemoryDROP("b", "b")], [["b", "c", "d"]])

    def test_func3_multioutput(self):
        """
        Checks that func3 in this module works when wrapped as an application
        with multiple outputs.
        """
        output_drops = [InMemoryDROP(x, x) for x in ("b", "c", "d")]
        self._test_func3(output_drops, ["b", "c", "d"])

    def _test_defaults(self, expected_out, *args, **kwargs):
        def _do_test(func, expected_out, *args, **kwargs):
            n_args = len(args)
            n_kwargs = len(kwargs)
            # List with (drop, value) elements
            arg_inputs = []
            # dict with name: (drop, value) items
            kwarg_inputs = {}
            arg_names = [
                "b",
                "c",
                "x",
                "y",
                "z",
            ]  # neeed to use argument names
            translate = lambda x: base64.b64encode(pickle.dumps(x))
            logger.debug(f"args: {args}")
            for i in range(n_args):
                logger.debug(f"adding arg input: {args[i]}")
                si = arg_names[i]
                arg_inputs.append(InMemoryDROP(si, si, pydata=translate(args[i])))
            i = n_args
            for name, value in kwargs.items():
                si = name  # use keyword name
                kwarg_inputs[name] = (
                    si,
                    InMemoryDROP(si, si, pydata=translate(value)),
                )
                i += 1

            a = InMemoryDROP("a", "a", pydata=translate(1))
            output = InMemoryDROP("o", "o")
            kwargs = {inp.uid: inp.oid for inp in arg_inputs}
            kwargs.update({name: vals[0] for name, vals in kwarg_inputs.items()})
            kwargs["a"] = a.oid
            app = _PyFuncApp(
                "f",
                "f",
                func,
                **kwargs,
            )
            logger.debug(f"adding input: {a}")
            app.addInput(a)
            app.addOutput(output)
            logger.debug(
                f"adding inputs: {arg_inputs + [x[1] for x in kwarg_inputs.values()]}"
            )
            for drop in arg_inputs + [x[1] for x in kwarg_inputs.values()]:
                app.addInput(drop)

            with droputils.DROPWaiterCtx(self, output, timeout=300):
                a.setCompleted()
                for i in arg_inputs + [x[1] for x in kwarg_inputs.values()]:
                    i.setCompleted()

            out = droputils.allDropContents(output)
            self.assertEqual(
                expected_out, pickle.loads(out)
            )  # @UndefinedVariable

        # func_with_defaults returns a - b * c + (y - x) * z
        # defaults are: b=10, c=20, x=30, y=40, z=50
        # The value of "a" is always 1
        _do_test("func_with_defaults", expected_out, *args, **kwargs)
        _do_test(func_with_defaults, expected_out, *args, **kwargs)

    def test_defaults_empty(self):
        # 1 - b * c + (y - x) * z
        # defaults are: b=10, c=20, x=30, y=40, z=50
        self._test_defaults(301)

    def test_defaults_positional_args_only(self):
        # 1 - b * c + (y - x) * z
        # defaults are: b=10, c=20, x=30, y=40, z=50
        # self._test_defaults(501, 0)
        # self._test_defaults(481, 1)
        self._test_defaults(0, 1, 1, 40)
        # self._test_defaults(249, 1, 2, x=35)

    # @unittest.skip
    def test_defaults_kwargs_only(self):
        self._test_defaults(1, z=0, c=0)
        # self._test_defaults(1, z=0, b=0)
        # self._test_defaults(561, b=-1, y=300, z=2)

    # @unittest.skip
    def test_defaults_args_and_kwargs(self):
        self._test_defaults(561, -1, y=300, z=2)
        self._test_defaults(0, 1, 1, x=40)
        self._test_defaults(249, 1, 2, x=35)

    def test_mixed_explicit_and_variable_args(self):
        args = [1, 20, 30]
        kwargs = {"b": 100}
        self.assertEqual(sum_with_args_and_kwarg(1), 1)
        self.assertEqual(sum_with_args_and_kwarg(*args, **kwargs), 151)
        self.assertEqual(sum_with_args_and_kwarg(1, 20, 30, b=100), 151)

    def test_reproducibility(self):
        from dlg.common.reproducibility.constants import ReproducibilityFlags
        from dlg.data.drops.data_base import NullDROP

        a = _PyFuncApp("a", "a", "func3")
        a.run()
        b = NullDROP("b", "b")
        a.reproducibility_level = ReproducibilityFlags.RERUN
        b.reproducibility_level = ReproducibilityFlags.RERUN
        a.setCompleted()
        b.setCompleted()
        self.assertEqual(a.merkleroot, b.merkleroot)

        a.reproducibility_level = ReproducibilityFlags.REPEAT
        a.commit()
        self.assertEqual(a.merkleroot, b.merkleroot)

        a.reproducibility_level = ReproducibilityFlags.RECOMPUTE
        a.commit()
        self.assertNotEqual(a.merkleroot, b.merkleroot)
        self.assertEqual(a.generate_merkle_data(), {"args": {}})

        a.reproducibility_level = ReproducibilityFlags.REPRODUCE
        a.commit()
        self.assertNotEqual(a.merkleroot, b.merkleroot)
        self.assertEqual(a.generate_merkle_data(), {})

        a.reproducibility_level = ReproducibilityFlags.REPLICATE_SCI
        a.commit()
        self.assertEqual(a.merkleroot, b.merkleroot)
        self.assertEqual(a.generate_merkle_data(), a.generate_rerun_data())

        a.reproducibility_level = ReproducibilityFlags.REPLICATE_COMP
        a.commit()
        self.assertNotEqual(a.merkleroot, b.merkleroot)
        self.assertEqual(a.generate_merkle_data(), a.generate_recompute_data())

        a.reproducibility_level = ReproducibilityFlags.REPLICATE_TOTAL
        a.commit()
        self.assertEqual(a.merkleroot, b.merkleroot)
        self.assertEqual(a.generate_merkle_data(), a.generate_repeat_data())


class PyFuncAppIntraNMTest(NMTestsMixIn, unittest.TestCase):
    def test_input_in_remote_nm(self):
        """
        A test similar in spirit to TestDM.test_runGraphOneDOPerDom, but where
        application B is a PyFuncApp. This makes sure that PyFuncApp work fine
        across Node Managers.

        NM #1      NM #2
        =======    =============
        | A --|----|-> B --> C |
        =======    =============
        """
        g1 = [
            {
                "oid": "A",
                "categoryType": "Data",
                "dropclass": "dlg.data.drops.memory.InMemoryDROP",
            }
        ]
        g2 = [
            {
                "oid": "B",
                "categoryType": "Application",
                "dropclass": "dlg.apps.pyfunc.PyFuncApp",
                "func_name": __name__ + ".func1",
                "inputs": [
                    {"A": "arg1"},
                ],
            },
            {
                "oid": "C",
                "categoryType": "Data",
                "dropclass": "dlg.data.drops.memory.InMemoryDROP",
                "producers": ["B"],
            },
        ]
        rels = [DROPRel("A", DROPLinkType.INPUT, "B")]
        a_data = os.urandom(32)
        c_data = self._test_runGraphInTwoNMs(g1, g2, rels, pickle.dumps(a_data), None)
        self.assertEqual(a_data, pickle.loads(c_data))

    def test_output_in_remote_nm(self):
        """
        Like the above, but with this graph. In this case the output (instead of
        the input) is in a remote Node Manager.

        NM #1            NM #2
        =============    =======
        | A --> B --|----|-> C |
        =============    =======
        """
        g1 = [
            {
                "oid": "A",
                "categoryType": "Data",
                "dropclass": "dlg.data.drops.memory.InMemoryDROP",
                "consumers": ["B"],
            },
            {
                "oid": "B",
                "categoryType": "Application",
                "dropclass": "dlg.apps.pyfunc.PyFuncApp",
                "func_name": __name__ + ".func1",
                "inputs": [
                    {"A": "arg1"},
                ],
            },
        ]
        g2 = [
            {
                "oid": "C",
                "categoryType": "Data",
                "dropclass": "dlg.data.drops.memory.InMemoryDROP",
            }
        ]
        rels = [DROPRel("B", DROPLinkType.PRODUCER, "C")]
        a_data = os.urandom(32)
        c_data = self._test_runGraphInTwoNMs(g1, g2, rels, pickle.dumps(a_data), None)
        self.assertEqual(a_data, pickle.loads(c_data))<|MERGE_RESOLUTION|>--- conflicted
+++ resolved
@@ -168,11 +168,7 @@
         b.addInput(a)
         b.addOutput(c)
 
-<<<<<<< HEAD
-        with DROPWaiterCtx(self, c, 500):
-=======
         with DROPWaiterCtx(self, c, 10):
->>>>>>> 3224f45f
             a.write(repr(input_data).encode("utf-8"))
             a.setCompleted()
         for drop in a, b, c:
