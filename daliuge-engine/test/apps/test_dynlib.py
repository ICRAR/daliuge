#
#    ICRAR - International Centre for Radio Astronomy Research
#    (c) UWA - The University of Western Australia, 2017
#    Copyright by UWA (in the framework of the ICRAR)
#    All rights reserved
#
#    This library is free software; you can redistribute it and/or
#    modify it under the terms of the GNU Lesser General Public
#    License as published by the Free Software Foundation; either
#    version 2.1 of the License, or (at your option) any later version.
#
#    This library is distributed in the hope that it will be useful,
#    but WITHOUT ANY WARRANTY; without even the implied warranty of
#    MERCHANTABILITY or FITNESS FOR A PARTICULAR PURPOSE.  See the GNU
#    Lesser General Public License for more details.
#
#    You should have received a copy of the GNU Lesser General Public
#    License along with this library; if not, write to the Free Software
#    Foundation, Inc., 59 Temple Place, Suite 330, Boston,
#    MA 02111-1307  USA
#
import functools
import io
import os
import time
import unittest

<<<<<<< HEAD
import six
=======
from .setp_up import build_shared_library
from ..manager import test_dm
>>>>>>> 15a9b310
from dlg import droputils
from dlg.apps.dynlib import DynlibApp, DynlibStreamApp, DynlibProcApp
from dlg.common import Categories
from dlg.ddap_protocol import DROPRel, DROPLinkType, DROPStates
from dlg.drop import InMemoryDROP, NullDROP

from .setp_up import build_shared_library
from ..manager import test_dm

_libname = "dynlib_example"
_libfname = "libdynlib_example.so"
_libpath = os.path.join(os.path.dirname(__file__), _libfname)
print_stats = 0
bufsize = 20 * 1024 * 1024


@unittest.skipUnless(
    build_shared_library(_libname, _libpath), "Example dynamic library not available"
)
class DynlibAppTest(unittest.TestCase):
    def test_simple_batch_copy(self):
        self._test_simple_copy(False)

    def test_simple_stream_copy(self):
        self._test_simple_copy(True)

    def _test_simple_copy(self, streaming):
        """
        Checks that the following graph works, both in streaming and batch mode:

        A ----> B ----> C
           |       +--> D
           |
           +--> E ----> F
                   +--> G

        Both B and E use the same dynamically loaded library and work with their
        input A to copy the inputs into their outputs.
        """

        # Build the graph
        a = (NullDROP if streaming else InMemoryDROP)("a", "a")
        b, e = (
            (DynlibStreamApp if streaming else DynlibApp)(
                x, x, lib=_libpath, print_stats=print_stats, bufsize=bufsize
            )
            for x in ("b", "e")
        )
        c, d, f, g = (InMemoryDROP(x, x) for x in ("c", "d", "f", "g"))
        for app, outputs in (b, (c, d)), (e, (f, g)):
            (app.addStreamingInput if streaming else app.addInput)(a)
            for o in outputs:
                app.addOutput(o)

        # ~100 MBs of data should be copied over from a to c and d via b, etc
        data = os.urandom(1024 * 1024) * 100
        reader = io.BytesIO(data)
        with droputils.DROPWaiterCtx(self, (c, d, f, g), 10):
            if streaming:
                # Write the data in chunks so we actually exercise multiple calls
                # to the data_written library call
                for datum in iter(functools.partial(reader.read, 1024 * 1024), b""):
                    a.write(datum)
            else:
                a.write(data)
            a.setCompleted()

        for drop in (c, d, f, g):
            drop_data = droputils.allDropContents(drop)
            self.assertEqual(
                len(data),
                len(drop_data),
                "Data from %r is not what we wanted :(" % (drop,),
            )
            self.assertEqual(data, drop_data)

    def test_cancel_dynlibprocapp(self):
        """Checks that we can cancel a long-running dynlib proc app"""

        a = DynlibProcApp("a", "a", lib=_libpath, sleep_seconds=10)
        a._rpc_server = True
        with droputils.DROPWaiterCtx(self, (), timeout=0):
            a.async_execute()

        time.sleep(1)
        t0 = time.time()
        a.cancel()
        self.assertLess(
            time.time() - t0, 1, "Cancelled dynlibprocapp in less than a second"
        )
        self.assertEqual(DROPStates.CANCELLED, a.status)


class IntraNMMixIng(test_dm.NMTestsMixIn):
    # Indicate which particular application should the test use
    app = None

    def test_input_in_remote_nm(self):
        """
        A test similar in spirit to TestDM.test_runGraphOneDOPerDom, but where
        application B is a DynlibApp. This makes sure that DynlibApps work fine
        across Node Managers.

        NM #1      NM #2
        =======    =============
        | A --|----|-> B --> C |
        =======    =============
        """
        g1 = [{"oid": "A", "type": "plain", "storage": Categories.MEMORY}]
        g2 = [
            {
                "oid": "B",
                "type": "app",
                "app": self.app,
                "lib": _libpath,
                "print_stats": print_stats,
                "bufsize": bufsize,
            },
            {
                "oid": "C",
                "type": "plain",
                "storage": Categories.MEMORY,
                "producers": ["B"],
            },
        ]
        rels = [DROPRel("A", DROPLinkType.INPUT, "B")]
        a_data = os.urandom(32)
        self._test_runGraphInTwoNMs(g1, g2, rels, a_data, a_data)

    def test_output_in_remote_nm(self):
        """
        Like the above, but with this graph. In this case the output (instead of
        the input) is in a remote Node Manager.

        NM #1            NM #2
        =============    =======
        | A --> B --|----|-> C |
        =============    =======
        """
        g1 = [
            {
                "oid": "A",
                "type": "plain",
                "storage": Categories.MEMORY,
                "consumers": ["B"],
            },
            {
                "oid": "B",
                "type": "app",
                "app": self.app,
                "lib": _libpath,
                "print_stats": print_stats,
                "bufsize": bufsize,
            },
        ]
        g2 = [{"oid": "C", "type": "plain", "storage": Categories.MEMORY}]
        rels = [DROPRel("B", DROPLinkType.PRODUCER, "C")]
        a_data = os.urandom(32)
        self._test_runGraphInTwoNMs(g1, g2, rels, a_data, a_data)

    def test_multiple_inputs_in_remote_nm(self):
        """Like the above, but with this graph. In this case two inputs are
        located in a remote Node Manager.

        NM #1      NM #2
        =======    ===============
        | A --|----|-|           |
        |     |    | |-> C --> D |
        | B --|----|-|           |
        =======    ===============
        """
        g1 = [
            {"oid": "A", "type": "plain", "storage": Categories.MEMORY},
            {"oid": "B", "type": "plain", "storage": Categories.MEMORY},
        ]
        g2 = [
            {
                "oid": "C",
                "type": "app",
                "app": self.app,
                "lib": _libpath,
                "print_stats": print_stats,
                "bufsize": bufsize,
            },
            {
                "oid": "D",
                "type": "plain",
                "storage": Categories.MEMORY,
                "producers": ["C"],
            },
        ]
        rels = [
            DROPRel("A", DROPLinkType.INPUT, "C"),
            DROPRel("B", DROPLinkType.INPUT, "C"),
        ]
        a_data = os.urandom(32)
        self._test_runGraphInTwoNMs(
            g1, g2, rels, a_data, a_data * 2, root_oids=("A", "B"), leaf_oid="D"
        )


@unittest.skipUnless(
    build_shared_library(_libname, _libpath), "Example dynamic library not available"
)
class IntraNMDynlibAppTest(IntraNMMixIng, unittest.TestCase):
    app = "dlg.apps.dynlib.DynlibApp"


@unittest.skipUnless(
    build_shared_library(_libname, _libpath), "Example dynamic library not available"
)
class IntraNMDynlibProcAppTest(IntraNMMixIng, unittest.TestCase):
    app = "dlg.apps.dynlib.DynlibProcApp"

    def test_crashing_dynlib(self):
        """Like test_multiple_inputs_in_remote_nm, but C crashes"""
        g1 = [
            {"oid": "A", "type": "plain", "storage": Categories.MEMORY},
            {"oid": "B", "type": "plain", "storage": Categories.MEMORY},
        ]
        g2 = [
            {
                "oid": "C",
                "type": "app",
                "app": self.app,
                "lib": _libpath,
                "print_stats": print_stats,
                "bufsize": bufsize,
                "crash_and_burn": 1,
            },
            {
                "oid": "D",
                "type": "plain",
                "storage": Categories.MEMORY,
                "producers": ["C"],
            },
        ]
        rels = [
            DROPRel("A", DROPLinkType.INPUT, "C"),
            DROPRel("B", DROPLinkType.INPUT, "C"),
        ]
        a_data = os.urandom(32)
        self._test_runGraphInTwoNMs(
            g1,
            g2,
            rels,
            a_data,
            None,
            root_oids=("A", "B"),
            leaf_oid="D",
            expected_failures=("C", "D"),
        )<|MERGE_RESOLUTION|>--- conflicted
+++ resolved
@@ -25,12 +25,8 @@
 import time
 import unittest
 
-<<<<<<< HEAD
-import six
-=======
 from .setp_up import build_shared_library
 from ..manager import test_dm
->>>>>>> 15a9b310
 from dlg import droputils
 from dlg.apps.dynlib import DynlibApp, DynlibStreamApp, DynlibProcApp
 from dlg.common import Categories
