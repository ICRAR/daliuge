#
#    ICRAR - International Centre for Radio Astronomy Research
#    (c) UWA - The University of Western Australia, 2017
#    Copyright by UWA (in the framework of the ICRAR)
#    All rights reserved
#
#    This library is free software; you can redistribute it and/or
#    modify it under the terms of the GNU Lesser General Public
#    License as published by the Free Software Foundation; either
#    version 2.1 of the License, or (at your option) any later version.
#
#    This library is distributed in the hope that it will be useful,
#    but WITHOUT ANY WARRANTY; without even the implied warranty of
#    MERCHANTABILITY or FITNESS FOR A PARTICULAR PURPOSE.  See the GNU
#    Lesser General Public License for more details.
#
#    You should have received a copy of the GNU Lesser General Public
#    License along with this library; if not, write to the Free Software
#    Foundation, Inc., 59 Temple Place, Suite 330, Boston,
#    MA 02111-1307  USA
#
import logging
import os
import pickle
import sys
import time
import unittest
<<<<<<< HEAD
from multiprocessing.pool import ThreadPool
=======
import time
from numpy import random, mean, array, concatenate

>>>>>>> 8bb2759f

from dlg import droputils
from dlg.apps.simple import GenericScatterApp, SleepApp, CopyApp, SleepAndCopyApp, \
    ListAppendThrashingApp
from dlg.apps.simple import RandomArrayApp, AverageArraysApp, HelloWorldApp
from dlg.ddap_protocol import DROPStates
from dlg.drop import NullDROP, InMemoryDROP, FileDROP, NgasDROP

if sys.version_info >= (3, 8):
    from dlg.manager.shared_memory_manager import DlgSharedMemoryManager
from numpy import random, mean, array, concatenate
from psutil import cpu_count

logger = logging.getLogger(__name__)


class TestSimpleApps(unittest.TestCase):

    def _test_graph_runs(self, drops, first, last, timeout=1):
        first = droputils.listify(first)
        with droputils.DROPWaiterCtx(self, last, timeout):
            for f in first:
                f.setCompleted()

        for x in drops:
            self.assertEqual(DROPStates.COMPLETED, x.status)

    def test_sleepapp(self):

        # Nothing fancy, just run it and be done with it
        a = NullDROP('a', 'a')
        b = SleepApp('b', 'b')
        c = NullDROP('c', 'c')
        b.addInput(a)
        b.addOutput(c)

        a = NullDROP('a', 'a')

    def _test_copyapp_simple(self, app):

        # Again, not foo fancy, simple apps require simple tests
        a, c = (InMemoryDROP(x, x) for x in ('a', 'c'))
        b = app('b', 'b')
        b.addInput(a)
        b.addOutput(c)

        data = os.urandom(32)
        a.write(data)

        self._test_graph_runs((a, b, c), a, c)
        self.assertEqual(data, droputils.allDropContents(c))

    def _test_copyapp_order_preserved(self, app):

        # Inputs are copied in the order they are added
        a, b, d = (InMemoryDROP(x, x) for x in ('a', 'b', 'd'))
        c = app('c', 'c')
        for x in a, b:
            c.addInput(x)
        c.addOutput(d)

        data1 = os.urandom(32)
        data2 = os.urandom(32)
        a.write(data1)
        b.write(data2)

        self._test_graph_runs((a, b, c, d), (a, b), d)
        self.assertEqual(data1 + data2, droputils.allDropContents(d))

    def _test_copyapp(self, app):
        self._test_copyapp_simple(app)
        self._test_copyapp_order_preserved(app)

    def test_copyapp(self):
        self._test_copyapp(CopyApp)

    def test_sleepandcopyapp(self):
        self._test_copyapp(SleepAndCopyApp)

    def test_randomarrayapp(self):
        i = NullDROP('i', 'i')
        c = RandomArrayApp('c', 'c')
        o = InMemoryDROP('o', 'o')
        c.addInput(i)
        c.addOutput(o)
        self._test_graph_runs((i, c, o), i, o)
        marray = c._getArray()
        data = pickle.loads(droputils.allDropContents(o))
        v = marray == data
        self.assertEqual(v.all(), True)

    def test_averagearraysapp(self):
        a = AverageArraysApp('a', 'a')
        i1, i2, o = (InMemoryDROP(x, x) for x in ('i1', 'i2', 'o'))
        c = AverageArraysApp('c', 'c')
        c.addInput(i1)
        c.addInput(i2)
        c.addOutput(o)
        for x in i1, i2:
            a.addInput(x)
        data1 = random.randint(0, 100, size=100)
        data2 = random.randint(0, 100, size=100)
        i1.write(pickle.dumps(data1))
        i2.write(pickle.dumps(data2))
        big_mean = mean(mean([array(data1), array(data2)], axis=0))
        self._test_graph_runs((i1, i2, c, o), (i1, i2), o)
        average = pickle.loads(droputils.allDropContents(o))
        self.assertEqual(big_mean, average)

    def test_helloworldapp(self):
        h = HelloWorldApp('h', 'h')
        b = FileDROP('c', 'c')
        h.addOutput(b)
        b.addProducer(h)
        h.execute()
        self.assertEqual(h.greeting.encode('utf8'), droputils.allDropContents(b))

    def test_parallelHelloWorld(self):
        m0 = InMemoryDROP('m0','m0')
        s = GenericScatterApp('s', 's')
        greets = ['World', 'Solar system', 'Galaxy', 'Universe']
        m0.write(pickle.dumps(greets))
        s.addInput(m0)
        m = []
        h = []
        f = []
        for i in range(1, len(greets)+1, 1):
            m.append(InMemoryDROP('m%d' % i, 'm%d' % i))
            h.append(HelloWorldApp('h%d' % i, 'h%d' % i))
            f.append(FileDROP('f%d' % i, 'f%d' % i))
            s.addOutput(m[-1])
            h[-1].addInput(m[-1])
            h[-1].addOutput(f[-1])
        ad = [m0, s]
        ad.extend(m)
        ad.extend(h)
        ad.extend(f)
        self._test_graph_runs(ad, m0, f)
        for i in range(len(f)):
            self.assertEqual(('Hello %s' % greets[i]).encode('utf8'), droputils.allDropContents(f[i]))

    def test_ngasio(self):
        nd_in = NgasDROP('HelloWorld.txt', 'HelloWorld.txt')
        nd_in.ngasSrv = 'ngas.ddns.net'
        b = CopyApp('b', 'b')
        did = 'HelloWorld-%f' % time.time()
        nd_out = NgasDROP(did, did, len=11)
        nd_out.ngasSrv = 'ngas.ddns.net'
        nd_out.len = nd_in.size
        d = CopyApp('d', 'd')
        i = InMemoryDROP('i', 'i')
        # b.addInput(nd_in)
        # b.addOutput(nd_out)
        nd_in.addConsumer(b)
        nd_out.addProducer(b)
<<<<<<< HEAD
        i.addProducer(b)
        b.addOutput(i)
        self._test_graph_runs((nd_in, b, i, nd_out), nd_in, nd_out, timeout=4)
=======
        d.addInput(nd_out)
        i.addProducer(d)
        # b.addOutput(i)
        self._test_graph_runs((nd_in,b,nd_out,i,d),nd_in, i, timeout=10)
>>>>>>> 8bb2759f
        self.assertEqual(b"Hello World", droputils.allDropContents(i))

    def test_genericScatter(self):
        data_in = random.randint(0, 100, size=100)
        b = InMemoryDROP('b', 'b')
        b.write(pickle.dumps(data_in))
        s = GenericScatterApp('s', 's')
        s.addInput(b)
        o1 = InMemoryDROP('o1', 'o1')
        o2 = InMemoryDROP('o2', 'o2')
        for x in o1, o2:
            s.addOutput(x)
        self._test_graph_runs((b, s, o1, o2), b, (o1, o2), timeout=4)

        data1 = pickle.loads(droputils.allDropContents(o1))
        data2 = pickle.loads(droputils.allDropContents(o2))
        data_out = concatenate([data1, data2])
        self.assertEqual(data_in.all(), data_out.all())

    def test_listappendthrashing(self, size=1000):
        a = InMemoryDROP('a', 'a')
        b = ListAppendThrashingApp('b', 'b', size=size)
        self.assertEqual(b.size, size)
        c = InMemoryDROP('c', 'c')
        b.addInput(a)
        b.addOutput(c)
        self._test_graph_runs((a, b, c), a, c, timeout=4)
        data_out = pickle.loads(droputils.allDropContents(c))
        self.assertEqual(b.marray, data_out)

    @unittest.skipIf(sys.version_info < (3, 8), "Multiprocessing not compatible with Python < 3.8")
    def test_multi_listappendthrashing(self, size=1000, parallel=True):
        max_threads = cpu_count(logical=False)
        drop_ids = [chr(97 + x) for x in range(max_threads)]
        threadpool = ThreadPool(processes=max_threads)
        memory_manager = DlgSharedMemoryManager()
        session_id = 1
        memory_manager.register_session(session_id)
        S = InMemoryDROP('S', 'S')
        X = AverageArraysApp('X', 'X')
        Z = InMemoryDROP('Z', 'Z')
        drops = [ListAppendThrashingApp(x, x, size=size) for x in drop_ids]
        mdrops = [InMemoryDROP(chr(65 + x), chr(65 + x)) for x in range(max_threads)]
        if parallel:
            # a bit of magic to get the app drops using the processes
            _ = [drop.__setattr__('_tp', threadpool) for drop in drops]
            _ = [drop.__setattr__('_tp', threadpool) for drop in mdrops]
            _ = [drop.__setattr__('_sessID', session_id) for drop in mdrops]
            _ = [memory_manager.register_drop(drop.uid, session_id) for drop in mdrops]
            X.__setattr__('_tp', threadpool)
            Z.__setattr__('_tp', threadpool)
            Z.__setattr__('_sessID', session_id)
            memory_manager.register_drop(Z.uid, session_id)

        _ = [d.addInput(S) for d in drops]
        _ = [d.addOutput(m) for d, m in zip(drops, mdrops)]
        _ = [X.addInput(m) for m in mdrops]
        X.addOutput(Z)
        print(f"Number of inputs/outputs: {len(X.inputs)}, {len(X.outputs)}")
        self._test_graph_runs([S, X, Z] + drops + mdrops, S, Z, timeout=200)
        # Need to run our 'copy' of the averaging APP
        num_array = []
        for drop in mdrops:
            buf = droputils.allDropContents(drop)
            num_array.extend(pickle.loads(buf))
        X.marray = num_array
        average = X.averageArray()
        # Load actual results
        graph_result = droputils.allDropContents(Z)
        graph_result = pickle.loads(graph_result)
        self.assertEqual(graph_result, average)
        # Must be called to unlink all shared memory
        memory_manager.shutdown_all()

    @unittest.skipIf(sys.version_info < (3, 8), "Multiprocessing not compatible with Python < 3.8")
    def test_speedup(self):
        """
        Run serial and parallel test and report speedup.
        NOTE: In order to get the stdout you need to run pyest with
        --capture=tee-sys
        """
        size = 2000
        print("Starting serial test..")
        st = time.time()
        self.test_multi_listappendthrashing(size=size, parallel=False)
        t1 = time.time() - st
        print("Starting parallel test..")
        st = time.time()
        self.test_multi_listappendthrashing(size=size, parallel=True)
        t2 = time.time() - st
        print(f"Speedup: {t1 / t2:.2f} from {cpu_count(logical=False)} cores")
        # TODO: This is unpredictable, but maybe we can do something meaningful.
        # self.assertAlmostEqual(t1/cpu_count(logical=False), t2, 1)
        # How about this? We only need to see some type of speedup
        if cpu_count(logical=False) > 1 and size > 500:
            self.assertGreater(t1 / t2, 1)
        else:
            # Ensure that multi-threading overhead doesn't ruin serial performance?
            self.assertAlmostEqual(t1, t2, delta=0.5)<|MERGE_RESOLUTION|>--- conflicted
+++ resolved
@@ -25,13 +25,9 @@
 import sys
 import time
 import unittest
-<<<<<<< HEAD
 from multiprocessing.pool import ThreadPool
-=======
-import time
 from numpy import random, mean, array, concatenate
 
->>>>>>> 8bb2759f
 
 from dlg import droputils
 from dlg.apps.simple import GenericScatterApp, SleepApp, CopyApp, SleepAndCopyApp, \
@@ -187,16 +183,10 @@
         # b.addOutput(nd_out)
         nd_in.addConsumer(b)
         nd_out.addProducer(b)
-<<<<<<< HEAD
-        i.addProducer(b)
-        b.addOutput(i)
-        self._test_graph_runs((nd_in, b, i, nd_out), nd_in, nd_out, timeout=4)
-=======
         d.addInput(nd_out)
         i.addProducer(d)
         # b.addOutput(i)
         self._test_graph_runs((nd_in,b,nd_out,i,d),nd_in, i, timeout=10)
->>>>>>> 8bb2759f
         self.assertEqual(b"Hello World", droputils.allDropContents(i))
 
     def test_genericScatter(self):
