--- conflicted
+++ resolved
@@ -36,7 +36,6 @@
 from dlg.ddap_protocol import DROPStates
 from dlg.drop import NullDROP, InMemoryDROP, FileDROP, NgasDROP
 
-<<<<<<< HEAD
 if sys.version_info >= (3, 8):
     from dlg.manager.shared_memory_manager import DlgSharedMemoryManager
 from numpy import random, mean, array, concatenate
@@ -44,10 +43,6 @@
 
 logger = logging.getLogger(__name__)
 
-
-class TestSimpleApps(unittest.TestCase):
-=======
->>>>>>> 4a507757
 
 class TestSimpleApps(unittest.TestCase):
     def _test_graph_runs(self, drops, first, last, timeout=1):
@@ -139,12 +134,7 @@
         big_mean = mean(mean([array(data1), array(data2)], axis=0))
         self._test_graph_runs((i1, i2, c, o), (i1, i2), o)
         average = pickle.loads(droputils.allDropContents(o))
-<<<<<<< HEAD
         self.assertEqual(big_mean, average)
-=======
-        v = m == average
-        self.assertEqual(v.all(), True)
->>>>>>> 4a507757
 
     def test_helloworldapp(self):
         h = HelloWorldApp("h", "h")
@@ -215,7 +205,6 @@
         data1 = pickle.loads(droputils.allDropContents(o1))
         data2 = pickle.loads(droputils.allDropContents(o2))
         data_out = concatenate([data1, data2])
-<<<<<<< HEAD
         self.assertEqual(data_in.all(), data_out.all())
 
     def test_listappendthrashing(self, size=1000):
@@ -297,7 +286,4 @@
             self.assertGreater(t1 / t2, 1)
         else:
             # Ensure that multi-threading overhead doesn't ruin serial performance?
-            self.assertAlmostEqual(t1, t2, delta=0.5)
-=======
-        self.assertEqual(data_in.all(), data_out.all())
->>>>>>> 4a507757
+            self.assertAlmostEqual(t1, t2, delta=0.5)