#
#    ICRAR - International Centre for Radio Astronomy Research
#    (c) UWA - The University of Western Australia, 2015
#    Copyright by UWA (in the framework of the ICRAR)
#    All rights reserved
#
#    This library is free software; you can redistribute it and/or
#    modify it under the terms of the GNU Lesser General Public
#    License as published by the Free Software Foundation; either
#    version 2.1 of the License, or (at your option) any later version.
#
#    This library is distributed in the hope that it will be useful,
#    but WITHOUT ANY WARRANTY; without even the implied warranty of
#    MERCHANTABILITY or FITNESS FOR A PARTICULAR PURPOSE.  See the GNU
#    Lesser General Public License for more details.
#
#    You should have received a copy of the GNU Lesser General Public
#    License along with this library; if not, write to the Free Software
#    Foundation, Inc., 59 Temple Place, Suite 330, Boston,
#    MA 02111-1307  USA
#
import logging
import tarfile
<<<<<<< HEAD
import unittest

=======
import binascii
import shutil

from dlg.drop import FileDROP, PlasmaDROP, InMemoryDROP
>>>>>>> 1e14afb5
from dlg import droputils
from dlg.drop import FileDROP, PlasmaDROP

cbf_unavailable = True
try:
    from cbf_sdp import msutils

    cbf_unavailable = False
except Exception as e:
    print(e)
    pass

casa_unavailable = True
try:
    import pyarrow.plasma as plasma
    from dlg.apps.plasma import MSPlasmaWriter, MSPlasmaReader
    from dlg.apps.plasma import MSStreamingPlasmaConsumer, MSStreamingPlasmaProducer
    from casacore import tables

    casa_unavailable = False
except Exception as e:
    print(e)
    pass

logging.basicConfig()


@unittest.skipIf(casa_unavailable, "python-casacore not available")
class CRCAppTests(unittest.TestCase):
    def compare_measurement_sets(self, in_file, out_file):
        asserter = type("asserter", (msutils.MSAsserter, unittest.TestCase), {})()
        asserter.assert_ms_equal(in_file, out_file)

    def compare_ms(self, in_file, out_file):
        a = []
        b = []
        with tables.table(out_file) as t1:
            for i in t1:
                a.append(i["DATA"])

        with tables.table(in_file) as t2:
            for i in t2:
                b.append(i["DATA"])

        for i, j in enumerate(a):
            comparison = j == b[i]
            self.assertEqual(comparison.all(), True)

    @unittest.skipIf(casa_unavailable, "sdp-cbf not available")
    def test_plasma_stream(self):
        in_file = "/tmp/test.ms"
        out_file = "/tmp/copy.ms"

        try:
            shutil.rmtree(in_file)
        except:
            pass

        try:
            shutil.rmtree(out_file)
        except:
            pass

        with tarfile.open("/daliuge/test/apps/data/test_ms.tar.gz", "r") as ref:
            ref.extractall("/tmp/")

        prod = MSStreamingPlasmaProducer("1", "1")
        cons = MSStreamingPlasmaConsumer("2", "2")
        drop = InMemoryDROP("3", "3")
        ms_in = FileDROP("4", "4", filepath=in_file)
        ms_out = FileDROP("5", "5", filepath=out_file)
        prod.addInput(ms_in)
        prod.addOutput(drop)
        drop.addStreamingConsumer(cons)
        cons.addOutput(ms_out)

        with droputils.DROPWaiterCtx(self, cons, 1000):
            prod.async_execute()

        # self.compare_ms(in_file, out_file)
        self.compare_measurement_sets(in_file, out_file)

    def test_plasma(self):
        in_file = "/tmp/test.ms"
        out_file = "/tmp/copy.ms"

        try:
            shutil.rmtree(in_file)
        except:
            pass

        try:
            shutil.rmtree(out_file)
        except:
            pass

        with tarfile.open("/daliuge/test/apps/data/test_ms.tar.gz", "r") as ref:
            ref.extractall("/tmp/")

        a = FileDROP("a", "a", filepath=in_file)
        b = MSPlasmaWriter("b", "b")
        c = PlasmaDROP("c", "c")
        d = MSPlasmaReader("d", "d")
        e = FileDROP("e", "e", filepath=out_file)

        b.addInput(a)
        b.addOutput(c)
        d.addInput(c)
        d.addOutput(e)

        # Check the MS DATA content is the same as original
        with droputils.DROPWaiterCtx(self, e, 5):
            a.setCompleted()

        # self.compare_ms(in_file, out_file)
        self.compare_measurement_sets(in_file, out_file)

        # check we can go from dataURL to plasma ID
        client = plasma.connect("/tmp/plasma")
        a = c.dataURL.split("//")[1]
        a = binascii.unhexlify(a)
        client.get(plasma.ObjectID(a))<|MERGE_RESOLUTION|>--- conflicted
+++ resolved
@@ -21,15 +21,10 @@
 #
 import logging
 import tarfile
-<<<<<<< HEAD
-import unittest
-
-=======
 import binascii
 import shutil
 
 from dlg.drop import FileDROP, PlasmaDROP, InMemoryDROP
->>>>>>> 1e14afb5
 from dlg import droputils
 from dlg.drop import FileDROP, PlasmaDROP
 
