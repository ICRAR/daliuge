--- conflicted
+++ resolved
@@ -28,12 +28,6 @@
 import tempfile
 import unittest
 
-<<<<<<< HEAD
-import six
-from dlg import droputils
-from dlg.apps.bash_shell_app import BashShellApp, StreamingInputBashApp, \
-    StreamingOutputBashApp, StreamingInputOutputBashApp
-=======
 from dlg import droputils
 from dlg.apps.bash_shell_app import (
     BashShellApp,
@@ -41,7 +35,6 @@
     StreamingOutputBashApp,
     StreamingInputOutputBashApp,
 )
->>>>>>> cd732c1f
 from dlg.ddap_protocol import DROPStates
 from dlg.drop import FileDROP, InMemoryDROP
 from dlg.droputils import DROPWaiterCtx
@@ -98,12 +91,8 @@
         session_id = "session-id"
 
         # a fake session that has an ID
-<<<<<<< HEAD
-        class dummy(object): pass
-=======
         class dummy(object):
             pass
->>>>>>> cd732c1f
 
         session = dummy()
         session.sessionId = session_id
@@ -120,7 +109,7 @@
         assert_envvar_is_there("DLG_UID", app_uid)
         assert_envvar_is_there("DLG_SESSION_ID", session_id)
 
-<<<<<<< HEAD
+
     def test_reproducibility(self):
         from dlg.common.reproducibility.constants import ReproducibilityFlags
         from dlg.drop import NullDROP
@@ -157,10 +146,6 @@
 
 
 class StreamingBashAppTests(unittest.TestCase):
-=======
->>>>>>> cd732c1f
-
-class StreamingBashAppTests(unittest.TestCase):
     def test_single_pipe(self):
         """
         A simple test where two bash apps are connected to each other in a
@@ -196,10 +181,6 @@
 
         # The application executed, finished, and its output was recorded
         for drop in (a, b, c, d):
-<<<<<<< HEAD
-            self.assertEqual(DROPStates.COMPLETED, drop.status, "Drop %r not COMPLETED: %d" % (drop, drop.status))
-        self.assertEqual([5, 4, 3, 2, 1], [int(x) for x in droputils.allDropContents(d).split(six.b('\n'))])
-=======
             self.assertEqual(
                 DROPStates.COMPLETED,
                 drop.status,
@@ -208,7 +189,6 @@
         self.assertEqual(
             [5, 4, 3, 2, 1], [int(x) for x in droputils.allDropContents(d).split(b"\n")]
         )
->>>>>>> cd732c1f
 
         # Clean up and go
         os.remove(output_fname)
@@ -254,14 +234,10 @@
         # The application executed, finished, and its output was recorded
         for drop in (a, b, c, d, e, f):
             self.assertEqual(DROPStates.COMPLETED, drop.status)
-<<<<<<< HEAD
-        self.assertEqual([1, 2, 3, 4, 5], [int(x) for x in droputils.allDropContents(f).strip().split(six.b('\n'))])
-=======
         self.assertEqual(
             [1, 2, 3, 4, 5],
             [int(x) for x in droputils.allDropContents(f).strip().split(b"\n")],
         )
->>>>>>> cd732c1f
 
         # Clean up and go
         os.remove(output_fname)