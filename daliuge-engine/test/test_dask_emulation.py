#
#    ICRAR - International Centre for Radio Astronomy Research
#    (c) UWA - The University of Western Australia, 2018
#    Copyright by UWA (in the framework of the ICRAR)
#    All rights reserved
#
#    This library is free software; you can redistribute it and/or
#    modify it under the terms of the GNU Lesser General Public
#    License as published by the Free Software Foundation; either
#    version 2.1 of the License, or (at your option) any later version.
#
#    This library is distributed in the hope that it will be useful,
#    but WITHOUT ANY WARRANTY; without even the implied warranty of
#    MERCHANTABILITY or FITNESS FOR A PARTICULAR PURPOSE.  See the GNU
#    Lesser General Public License for more details.
#
#    You should have received a copy of the GNU Lesser General Public
#    License along with this library; if not, write to the Free Software
#    Foundation, Inc., 59 Temple Place, Suite 330, Boston,
#    MA 02111-1307  USA
#
import functools
import json
import os
import unittest

import numpy as np
<<<<<<< HEAD
=======

from dlg.dask_emulation import delayed as dlg_delayed
from dlg.dask_emulation import compute as dlg_compute
>>>>>>> 15a9b310
from dlg.common import tool
from dlg.dask_emulation import compute as dlg_compute
from dlg.dask_emulation import delayed as dlg_delayed
from dlg.utils import terminate_or_kill
from six.moves import reduce  # @UnresolvedImport

try:
    from dask import delayed as dask_delayed
    from dask import compute as dask_compute
except ImportError:
    dask_delayed = None


def add(x, y):
    return x + y


def add_list(numbers):
    return functools.reduce(add, numbers)



def subtract(x, y):
    return x - y


def subtract_list(numbers):
    return functools.reduce(subtract, numbers)



def multiply(x, y):
    return x * y


def divide(x, y):
    return x / y


def partition(x):
    return x / 2, x - x / 2


def sum_with_args(a, *args):
    """Returns a + kwargs['b'], or only a if no 'b' is found in kwargs"""
    return a + sum(args)


def sum_with_kwargs(a, **kwargs):
    """Returns a + kwargs['b'], or only a if no 'b' is found in kwargs"""
    b = kwargs.pop("b", 0)
    return a + b


def sum_with_args_and_kwarg(a, *args, **kwargs):
    """Returns a + kwargs['b'], or only a if no 'b' is found in kwargs"""
    b = kwargs.pop("b", 0)
    return a + sum(args) + b


class MyType(object):
    """A type that is serializable but not convertible to JSON"""

    def __init__(self, x):
        self.x = x
        self.array = np.zeros(1)


try:
    json.dumps(MyType(1))
    assert False, "Should fail to serialize to JSON"
except:
    pass


def sum_with_user_defined_default(a, b=MyType(10)):
    return a + b.x


class _TestDelayed(object):
    """Test definitions run under non-delayed, dlg_delayed and possibly dask_delayed contexts"""

    def test_simple(self):
        """This creates the following graph

        1 --|
            |-- add --> the_sum --------|
        2 --|                           |                                       |--> part1 --|
                                        |--> divide --> division -->partition --|            |--> add -> final
        4 --|                           |                                       |--> part2 --|
            |-- substract --> the_sub --|
        3 --|
        """
        delayed = self.delayed
        compute = self.compute

        the_sum = delayed(add)(1.0, 2.0)
        the_sub = delayed(subtract)(4.0, 3.0)
        division = delayed(divide)(the_sum, the_sub)
        parts = delayed(partition, nout=2)(division)
        result = compute(delayed(add)(*parts))
        self.assertEqual(3.0, result)

    def test_args_as_lists(self):
        """Like test_simple, but some arguments are passed down as lists"""
        delayed = self.delayed
        compute = self.compute

        one, two, three, four = delayed(1.0), delayed(2.0), delayed(3.0), delayed(4.0)
        the_sum = delayed(add_list)([one, two])
        the_sub = delayed(subtract_list)([four, three])
        division = delayed(divide)(the_sum, the_sub)
        parts = delayed(partition, nout=2)(division)
        result = compute(delayed(add)(*parts))
        self.assertEqual(3.0, result)

    def test_compute_with_lists(self):
        """Make sure we can call compute() directly on the list objects"""
        delayed = self.delayed
        compute = self.compute

        one, two, three, four = delayed(1.0), delayed(2.0), delayed(3.0), delayed(4.0)
        doubles = [delayed(lambda i: i * 2)(x) for x in (one, two, three, four)]
        result = compute(doubles)
        self.assertEqual([2.0, 4.0, 6.0, 8.0], result)

    def test_none_arg(self):
        """Test that calling delayed(f)(None) works"""
        delayed = self.delayed
        compute = self.compute
        self.assertEqual(compute(delayed(lambda _: None)(None)), None)

    def test_with_args(self):
        """Tests that delayed() works correctly with kwargs"""
        delayed = self.delayed
        compute = self.compute

        self.assertEqual(compute(delayed(sum_with_args)(1)), 1)
        self.assertEqual(compute(delayed(sum_with_args)(1, 20)), 21)
        self.assertEqual(compute(delayed(sum_with_args)(1, 20, 30)), 51)

    def test_with_kwargs(self):
        """Tests that delayed() works correctly with args and kwargs"""
        delayed = self.delayed
        compute = self.compute

        self.assertEqual(compute(delayed(sum_with_kwargs)(1)), 1)
        self.assertEqual(compute(delayed(sum_with_kwargs)(1, b=20)), 21)
        self.assertEqual(compute(delayed(sum_with_kwargs)(1, b=20, x=-111)), 21)

    def test_with_args_and_kwargs(self):
        """Tests that delayed() works correctly with kwargs"""
        delayed = self.delayed
        compute = self.compute

        self.assertEqual(compute(delayed(sum_with_args_and_kwarg)(1)), 1)
        self.assertEqual(
            compute(delayed(sum_with_args_and_kwarg)(1, 20, b=100, x=-1000)), 121
        )
        self.assertEqual(
            compute(delayed(sum_with_args_and_kwarg)(1, 20, 30, b=100, x=-2000)), 151
        )

    def test_with_user_defined_default(self):
        """Tests that delayed() works with default values that are not json-dumpable"""
        delayed = self.delayed
        compute = self.compute

        self.assertEqual(compute(delayed(sum_with_user_defined_default)(1)), 11)
        self.assertEqual(
            compute(delayed(sum_with_user_defined_default)(1, MyType(20))), 21
        )

    def test_with_noniterable_nout_1(self):
        """Tests that using nout=1 works as expected with non-iterable objects"""
        # Simple call
        delayed = self.delayed
        compute = self.compute

        self.assertEqual(compute(delayed(add, nout=1)(1, 2)), 3)

        # Compute a delayed that uses a delayed with nout=1
        addition = delayed(add, nout=1)(1, 2)
        self.assertEqual(compute(delayed(add)(addition, 3)), 6)

        # Like above, but the first delayed also uses nout=1
        self.assertEqual(compute(delayed(add, nout=1)(addition, 3)), 6)

    def test_with_iterable_nout_1(self):
        """Tests that using nout=1 works as expected with iterable objects"""
        # Like last test above, but result is actually iterable
        delayed = self.delayed
        compute = self.compute

        listify = lambda _x: [_x]
        for x in delayed(listify, nout=1)(1):
            results = compute(delayed(add)(x, 2))
        self.assertEqual(results, 3)


class TestNoDelayed(unittest.TestCase, _TestDelayed):
    """Non-delayed tests"""

    def delayed(self, f, *_, **__):
        return f

    def compute(self, val):
        return val


class TestDlgDelayed(_TestDelayed, unittest.TestCase):
    """dlg-base tests, they start/stop the node manager and use dlg_delayed"""

    def delayed(self, f, *args, **kwargs):
        return dlg_delayed(f, *args, **kwargs)

    def setUp(self):
        unittest.TestCase.setUp(self)
        env = os.environ.copy()
<<<<<<< HEAD
        env['PYTHONPATH'] = env.get('PYTHONPATH', '') + ":" + os.getcwd()
        self.dmProcess = tool.start_process('nm', env=env)
=======
        env["PYTHONPATH"] = env.get("PYTHONPATH", "") + ":" + os.getcwd()
        self.dmProcess = tool.start_process("nm", env=env)
>>>>>>> 15a9b310

    def compute(self, val):
        return dlg_compute(val)

    def tearDown(self):
        terminate_or_kill(self.dmProcess, 5)
        unittest.TestCase.tearDown(self)


<<<<<<< HEAD
@unittest.skipIf(dask_delayed is None, 'dask is not available')
=======
@unittest.skipIf(dask_delayed is None, "dask is not available")
>>>>>>> 15a9b310
class TestDaskDelayed(_TestDelayed, unittest.TestCase):
    """dask-base tests, they use dask_delayed"""

    def delayed(self, f, *args, **kwargs):
        return dask_delayed(f, *args, **kwargs)

    def compute(self, val):
        return dask_compute(val)[0]<|MERGE_RESOLUTION|>--- conflicted
+++ resolved
@@ -25,12 +25,9 @@
 import unittest
 
 import numpy as np
-<<<<<<< HEAD
-=======
 
 from dlg.dask_emulation import delayed as dlg_delayed
 from dlg.dask_emulation import compute as dlg_compute
->>>>>>> 15a9b310
 from dlg.common import tool
 from dlg.dask_emulation import compute as dlg_compute
 from dlg.dask_emulation import delayed as dlg_delayed
@@ -250,13 +247,8 @@
     def setUp(self):
         unittest.TestCase.setUp(self)
         env = os.environ.copy()
-<<<<<<< HEAD
-        env['PYTHONPATH'] = env.get('PYTHONPATH', '') + ":" + os.getcwd()
-        self.dmProcess = tool.start_process('nm', env=env)
-=======
         env["PYTHONPATH"] = env.get("PYTHONPATH", "") + ":" + os.getcwd()
         self.dmProcess = tool.start_process("nm", env=env)
->>>>>>> 15a9b310
 
     def compute(self, val):
         return dlg_compute(val)
@@ -266,11 +258,7 @@
         unittest.TestCase.tearDown(self)
 
 
-<<<<<<< HEAD
-@unittest.skipIf(dask_delayed is None, 'dask is not available')
-=======
 @unittest.skipIf(dask_delayed is None, "dask is not available")
->>>>>>> 15a9b310
 class TestDaskDelayed(_TestDelayed, unittest.TestCase):
     """dask-base tests, they use dask_delayed"""
 
