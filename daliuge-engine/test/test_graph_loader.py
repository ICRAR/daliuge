#
#    ICRAR - International Centre for Radio Astronomy Research
#    (c) UWA - The University of Western Australia, 2015
#    Copyright by UWA (in the framework of the ICRAR)
#    All rights reserved
#
#    This library is free software; you can redistribute it and/or
#    modify it under the terms of the GNU Lesser General Public
#    License as published by the Free Software Foundation; either
#    version 2.1 of the License, or (at your option) any later version.
#
#    This library is distributed in the hope that it will be useful,
#    but WITHOUT ANY WARRANTY; without even the implied warranty of
#    MERCHANTABILITY or FITNESS FOR A PARTICULAR PURPOSE.  See the GNU
#    Lesser General Public License for more details.
#
#    You should have received a copy of the GNU Lesser General Public
#    License along with this library; if not, write to the Free Software
#    Foundation, Inc., 59 Temple Place, Suite 330, Boston,
#    MA 02111-1307  USA
#
import unittest

from dlg import graph_loader
from dlg.common import Categories
from dlg.ddap_protocol import DROPLinkType, DROPRel
<<<<<<< HEAD
from dlg.drop import InMemoryDROP, ContainerDROP, \
    AppDROP, DirectoryContainer
=======
from dlg.drop import InMemoryDROP, SharedMemoryDROP, ContainerDROP, AppDROP, DirectoryContainer
from dlg.common import Categories
>>>>>>> 0368b2ce


# Used in the textual representation of the graphs in these tests
class DummyApp(AppDROP):
    pass

<<<<<<< HEAD

class TestGraphLoader(unittest.TestCase):
=======
>>>>>>> 0368b2ce

class TestGraphLoader(unittest.TestCase):
    def test_singleMemoryDrop(self):
        dropSpecList = [{"oid": "A", "type": "plain", "storage": Categories.MEMORY}]
        a = graph_loader.createGraphFromDropSpecList(dropSpecList)[0]
        self.assertIsInstance(a, InMemoryDROP)
        self.assertEqual("A", a.oid)
        self.assertEqual("A", a.uid)

    def test_sharedMemoryDrop(self):
        dropSpecList = [{"oid": "A", "type": "plain", "storage": Categories.SHMEM}]
        a = graph_loader.createGraphFromDropSpecList(dropSpecList)[0]
        self.assertIsInstance(a, SharedMemoryDROP)
        self.assertEqual("A", a.oid)
        self.assertEqual("A", a.uid)

    def test_containerDrop(self):
<<<<<<< HEAD
        dropSpecList = [{"oid": "A", "type": "plain", "storage": Categories.MEMORY},
                        {"oid": "B", "type": "container", "children": ["A"]}]
=======
        dropSpecList = [
            {"oid": "A", "type": "plain", "storage": Categories.MEMORY},
            {"oid": "B", "type": "container", "children": ["A"]},
        ]
>>>>>>> 0368b2ce
        a = graph_loader.createGraphFromDropSpecList(dropSpecList)[0]
        self.assertIsInstance(a, InMemoryDROP)
        self.assertEqual("A", a.oid)
        self.assertEqual("A", a.uid)
        self.assertIsNotNone(a.parent)
        b = a.parent
        self.assertIsInstance(b, ContainerDROP)
        self.assertEqual("B", b.oid)
        self.assertEqual("B", b.uid)

        # A directory container
<<<<<<< HEAD
        dropSpecList = [{"oid": "A", "type": "plain", "storage": Categories.FILE, "dirname": "."},
                        {"oid": "B", "type": "container", "container": "dlg.drop.DirectoryContainer", "children": ["A"],
                         "dirname": "."}]
=======
        dropSpecList = [
            {"oid": "A", "type": "plain", "storage": Categories.FILE, "dirname": "."},
            {
                "oid": "B",
                "type": "container",
                "container": "dlg.drop.DirectoryContainer",
                "children": ["A"],
                "dirname": ".",
            },
        ]
>>>>>>> 0368b2ce
        a = graph_loader.createGraphFromDropSpecList(dropSpecList)[0]
        b = a.parent
        self.assertIsInstance(b, DirectoryContainer)

    def test_consumer(self):
<<<<<<< HEAD
        dropSpecList = [{"oid": "A", "type": "plain", "storage": Categories.MEMORY, "consumers": ["B"]},
                        {"oid": "B", "type": "app", "app": "test.test_graph_loader.DummyApp"}]
=======
        dropSpecList = [
            {
                "oid": "A",
                "type": "plain",
                "storage": Categories.MEMORY,
                "consumers": ["B"],
            },
            {"oid": "B", "type": "app", "app": "test.test_graph_loader.DummyApp"},
        ]
>>>>>>> 0368b2ce
        a = graph_loader.createGraphFromDropSpecList(dropSpecList)[0]
        self.assertIsInstance(a, InMemoryDROP)
        self.assertEqual("A", a.oid)
        self.assertEqual("A", a.uid)
        self.assertEqual(1, len(a.consumers))
        b = a.consumers[0]
        self.assertIsInstance(b, DummyApp)
        self.assertEqual("B", b.oid)
        self.assertEqual("B", b.uid)
        self.assertEqual(a, b.inputs[0])

    def test_removeUnmetRelationships(self):
        # Unmet relationsips are
        # DROPRel(D, CONSUMER, A)
        # DROPRel(D, STREAMING_CONSUMER, C)
        # DROPRel(Z, PRODUCER, A)
        # DROPRel(X, PRODUCER, A)
<<<<<<< HEAD
        graphDesc = [{'oid': 'A', 'consumers': ['B', 'D'], 'producers': ['Z', 'X']},
                     {'oid': 'B', 'outputs': ['C']},
                     {'oid': 'C', 'streamingConsumers': ['D']}]
=======
        graphDesc = [
            {"oid": "A", "consumers": ["B", "D"], "producers": ["Z", "X"]},
            {"oid": "B", "outputs": ["C"]},
            {"oid": "C", "streamingConsumers": ["D"]},
        ]
>>>>>>> 0368b2ce

        unmetRelationships = graph_loader.removeUnmetRelationships(graphDesc)
        self.assertEqual(4, len(unmetRelationships))
        self.assertIn(DROPRel("D", DROPLinkType.CONSUMER, "A"), unmetRelationships)
        self.assertIn(
            DROPRel("D", DROPLinkType.STREAMING_CONSUMER, "C"), unmetRelationships
        )
        self.assertIn(DROPRel("Z", DROPLinkType.PRODUCER, "A"), unmetRelationships)
        self.assertIn(DROPRel("X", DROPLinkType.PRODUCER, "A"), unmetRelationships)

        # The original dropSpecs have changed as well
        a = graphDesc[0]
        c = graphDesc[2]

        self.assertEqual(1, len(a["consumers"]))
        self.assertEqual("B", a["consumers"][0])
        self.assertFalse("producers" in a)
        self.assertFalse("streamingConsumers" in c)<|MERGE_RESOLUTION|>--- conflicted
+++ resolved
@@ -24,24 +24,15 @@
 from dlg import graph_loader
 from dlg.common import Categories
 from dlg.ddap_protocol import DROPLinkType, DROPRel
-<<<<<<< HEAD
-from dlg.drop import InMemoryDROP, ContainerDROP, \
-    AppDROP, DirectoryContainer
-=======
 from dlg.drop import InMemoryDROP, SharedMemoryDROP, ContainerDROP, AppDROP, DirectoryContainer
 from dlg.common import Categories
->>>>>>> 0368b2ce
 
 
 # Used in the textual representation of the graphs in these tests
 class DummyApp(AppDROP):
     pass
 
-<<<<<<< HEAD
 
-class TestGraphLoader(unittest.TestCase):
-=======
->>>>>>> 0368b2ce
 
 class TestGraphLoader(unittest.TestCase):
     def test_singleMemoryDrop(self):
@@ -59,15 +50,10 @@
         self.assertEqual("A", a.uid)
 
     def test_containerDrop(self):
-<<<<<<< HEAD
-        dropSpecList = [{"oid": "A", "type": "plain", "storage": Categories.MEMORY},
-                        {"oid": "B", "type": "container", "children": ["A"]}]
-=======
         dropSpecList = [
             {"oid": "A", "type": "plain", "storage": Categories.MEMORY},
             {"oid": "B", "type": "container", "children": ["A"]},
         ]
->>>>>>> 0368b2ce
         a = graph_loader.createGraphFromDropSpecList(dropSpecList)[0]
         self.assertIsInstance(a, InMemoryDROP)
         self.assertEqual("A", a.oid)
@@ -79,11 +65,6 @@
         self.assertEqual("B", b.uid)
 
         # A directory container
-<<<<<<< HEAD
-        dropSpecList = [{"oid": "A", "type": "plain", "storage": Categories.FILE, "dirname": "."},
-                        {"oid": "B", "type": "container", "container": "dlg.drop.DirectoryContainer", "children": ["A"],
-                         "dirname": "."}]
-=======
         dropSpecList = [
             {"oid": "A", "type": "plain", "storage": Categories.FILE, "dirname": "."},
             {
@@ -94,16 +75,11 @@
                 "dirname": ".",
             },
         ]
->>>>>>> 0368b2ce
         a = graph_loader.createGraphFromDropSpecList(dropSpecList)[0]
         b = a.parent
         self.assertIsInstance(b, DirectoryContainer)
 
     def test_consumer(self):
-<<<<<<< HEAD
-        dropSpecList = [{"oid": "A", "type": "plain", "storage": Categories.MEMORY, "consumers": ["B"]},
-                        {"oid": "B", "type": "app", "app": "test.test_graph_loader.DummyApp"}]
-=======
         dropSpecList = [
             {
                 "oid": "A",
@@ -113,7 +89,6 @@
             },
             {"oid": "B", "type": "app", "app": "test.test_graph_loader.DummyApp"},
         ]
->>>>>>> 0368b2ce
         a = graph_loader.createGraphFromDropSpecList(dropSpecList)[0]
         self.assertIsInstance(a, InMemoryDROP)
         self.assertEqual("A", a.oid)
@@ -131,17 +106,11 @@
         # DROPRel(D, STREAMING_CONSUMER, C)
         # DROPRel(Z, PRODUCER, A)
         # DROPRel(X, PRODUCER, A)
-<<<<<<< HEAD
-        graphDesc = [{'oid': 'A', 'consumers': ['B', 'D'], 'producers': ['Z', 'X']},
-                     {'oid': 'B', 'outputs': ['C']},
-                     {'oid': 'C', 'streamingConsumers': ['D']}]
-=======
         graphDesc = [
             {"oid": "A", "consumers": ["B", "D"], "producers": ["Z", "X"]},
             {"oid": "B", "outputs": ["C"]},
             {"oid": "C", "streamingConsumers": ["D"]},
         ]
->>>>>>> 0368b2ce
 
         unmetRelationships = graph_loader.removeUnmetRelationships(graphDesc)
         self.assertEqual(4, len(unmetRelationships))
