--- conflicted
+++ resolved
@@ -28,17 +28,21 @@
 import json
 import pytest
 import unittest
+from pathlib import Path
 
 import dlg.droputils as droputils
 import dlg.graph_loader as graph_loader
+from dlg.ddap_protocol import DROPStates
 
-from pathlib import Path
+
+from dlg.dropmake.lg import LG
+from dlg.dropmake.pgt import PGT,
+from dlg.dropmake.pgtp import MetisPGTP,
 from dlg.common.path_utils import get_lg_fpath
+
 # Note this test will only run with a full installation of DALiuGE
 pexpect = pytest.importorskip("dlg.dropmake")
 
-<<<<<<< HEAD
-=======
 def translate_graph(fp, ssid: str):
     lg = LG(fp, ssid=ssid)
 
@@ -70,7 +74,6 @@
 
     return roots, leafs
 
->>>>>>> b5e4298f
 def create_and_run_graph_spec_from_graph_file(test_case: unittest.TestCase,
                                               graph_name: str,
                                               resolve_path = True,
@@ -88,15 +91,5 @@
     with spec.open('r', encoding="utf-8") as f:
             appDropSpec = json.load(f)
 
-    roots = graph_loader.createGraphFromDropSpecList(appDropSpec)
-    # drops = [v for d,v in drops.items()]
-    leafs = droputils.getLeafNodes(roots)
-    with droputils.DROPWaiterCtx(test_case, leafs, timeout=300):
-        for drop in roots:
-            if app_root:
-                fut = drop.async_execute()
-                fut.result()
-            else:
-                drop.setCompleted()
-
+    _, leafs = create_and_run_graph_spec(test_case, appDropSpec, app_root)
     return leafs