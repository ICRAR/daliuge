--- conflicted
+++ resolved
@@ -22,29 +22,21 @@
 import logging
 import threading
 
+from six.moves import queue as Queue  # @UnresolvedImport
+
 from dlg.drop import BarrierAppDROP
-from six.moves import queue as Queue  # @UnresolvedImport
+
 
 logger = logging.getLogger(__name__)
 
-<<<<<<< HEAD
-
-class SourceFlux(BarrierAppDROP):
-=======
->>>>>>> 0368b2ce
 
 class SourceFlux(BarrierAppDROP):
     def initialize(self, **kwargs):
 
         super(SourceFlux, self).initialize(**kwargs)
 
-<<<<<<< HEAD
-        self.casapy_path = self._getArg(kwargs, 'casapy_path', None)
-        self.timeout = self._getArg(kwargs, 'timeout', 180)
-=======
         self.casapy_path = self._getArg(kwargs, "casapy_path", None)
         self.timeout = self._getArg(kwargs, "timeout", 180)
->>>>>>> 0368b2ce
 
     def run(self):
         inp = self.inputs[0]
@@ -54,12 +46,6 @@
             logger.info("Calculating source flux on %s.image" % (inp.path))
 
         import drivecasa
-<<<<<<< HEAD
-        casa = drivecasa.Casapy(casa_dir=self.casapy_path, timeout=self.timeout)
-        casa.run_script(['ia.open("'"%s"'")' % (inp.path + '.image')])
-        casa.run_script(['flux = ia.pixelvalue([128,128,0,179])["'"value"'"]["'"value"'"]'])
-        casaout, _ = casa.run_script(['print flux'])
-=======
 
         casa = drivecasa.Casapy(casa_dir=self.casapy_path, timeout=self.timeout)
         casa.run_script(['ia.open("' "%s" '")' % (inp.path + ".image")])
@@ -67,7 +53,6 @@
             ['flux = ia.pixelvalue([128,128,0,179])["' "value" '"]["' "value" '"]']
         )
         casaout, _ = casa.run_script(["print flux"])
->>>>>>> 0368b2ce
         flux = float(casaout[0])
         if flux > 9e-4:
             if logger.isEnabledFor(logging.INFO):
@@ -80,25 +65,6 @@
 
         super(Clean, self).initialize(**kwargs)
 
-<<<<<<< HEAD
-        self.timeout = self._getArg(kwargs, 'timeout', 3600)
-        self.casapy_path = self._getArg(kwargs, 'casapy_path', None)
-
-        self.clean_args = {
-            'field': str(self._getArg(kwargs, 'field', None)),
-            'mode': str(self._getArg(kwargs, 'mode', None)),
-            'restfreq': str(self._getArg(kwargs, 'restfreq', None)),
-            'nchan': self._getArg(kwargs, 'nchan', None),
-            'start': str(self._getArg(kwargs, 'start', None)),
-            'width': str(self._getArg(kwargs, 'width', None)),
-            'interpolation': str(self._getArg(kwargs, 'interpolation', None)),
-            'gain': self._getArg(kwargs, 'gain', None),
-            'imsize': self._getArg(kwargs, 'imsize', None),
-            'cell': [str(x) for x in self._getArg(kwargs, 'cell', [])],
-            'phasecenter': str(self._getArg(kwargs, 'phasecenter', None)),
-            'weighting': str(self._getArg(kwargs, 'weighting', None)),
-            'usescratch': False}
-=======
         self.timeout = self._getArg(kwargs, "timeout", 3600)
         self.casapy_path = self._getArg(kwargs, "casapy_path", None)
 
@@ -117,7 +83,6 @@
             "weighting": str(self._getArg(kwargs, "weighting", None)),
             "usescratch": False,
         }
->>>>>>> 0368b2ce
 
     def invoke_clean(self, q, vis, outcube):
 
@@ -126,15 +91,6 @@
         try:
             script = []
             casa = drivecasa.Casapy(casa_dir=self.casapy_path, timeout=self.timeout)
-<<<<<<< HEAD
-            drivecasa.commands.clean(script,
-                                     vis_paths=vis,
-                                     out_path=outcube,
-                                     niter=0,
-                                     threshold_in_jy=0,
-                                     other_clean_args=self.clean_args,
-                                     overwrite=True)
-=======
             drivecasa.commands.clean(
                 script,
                 vis_paths=vis,
@@ -144,7 +100,6 @@
                 other_clean_args=self.clean_args,
                 overwrite=True,
             )
->>>>>>> 0368b2ce
             casa.run_script(script)
             q.put(0)
 
@@ -181,22 +136,6 @@
         self.casapy_path = self._getArg(kwargs, "casapy_path", False)
 
         self.transform_args = {
-<<<<<<< HEAD
-            'regridms': self._getArg(kwargs, 'regridms', None),
-            'restfreq': str(self._getArg(kwargs, 'restfreq', None)),
-            'mode': str(self._getArg(kwargs, 'mode', None)),
-            'nchan': self._getArg(kwargs, 'nchan', None),
-            'outframe': str(self._getArg(kwargs, 'outframe', None)),
-            'interpolation': str(self._getArg(kwargs, 'interpolation', None)),
-            'veltype': 'radio',
-            'start': str(self._getArg(kwargs, 'start', None)),
-            'width': str(self._getArg(kwargs, 'width', None)),
-            'spw': '',
-            'combinespws': True,
-            'nspw': 1,
-            'createmms': False,
-            'datacolumn': 'data'}
-=======
             "regridms": self._getArg(kwargs, "regridms", None),
             "restfreq": str(self._getArg(kwargs, "restfreq", None)),
             "mode": str(self._getArg(kwargs, "mode", None)),
@@ -212,7 +151,6 @@
             "createmms": False,
             "datacolumn": "data",
         }
->>>>>>> 0368b2ce
 
     def invoke_split(self, q, infile, outdir):
 
@@ -221,13 +159,9 @@
         try:
             script = []
             casa = drivecasa.Casapy(casa_dir=self.casapy_path, timeout=self.timeout)
-<<<<<<< HEAD
-            drivecasa.commands.mstransform(script, infile, outdir, self.transform_args, overwrite=True)
-=======
             drivecasa.commands.mstransform(
                 script, infile, outdir, self.transform_args, overwrite=True
             )
->>>>>>> 0368b2ce
             casa.run_script(script)
             q.put(0)
 
