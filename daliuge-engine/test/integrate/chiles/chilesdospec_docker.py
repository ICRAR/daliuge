--- conflicted
+++ resolved
@@ -31,29 +31,13 @@
 from dlg.drop import dropdict
 from dlg.manager.client import DataIslandManagerClient
 from dlg.common import Categories
-    import os
-    import sys
-    import time
-
-<<<<<<< HEAD
-    from dlg.common import Categories
-    from dlg.drop import dropdict
-    from dlg.manager.client import DataIslandManagerClient
-
-    LOCAL_FILES = os.path.dirname(os.path.realpath(__file__))
-CASAPY = '/opt/casa-release-4.4.0-el6/'
-VIS_ROOT = '/opt/data/chiles/input/'
-VIS_OUT = '/opt/data/chiles/output/'
-CUBE_OUT = '/opt/data/chiles/output/'
-CUBE_NAME = 'cube1408~1412'
-=======
+
 LOCAL_FILES = os.path.dirname(os.path.realpath(__file__))
 CASAPY = "/opt/casa-release-4.4.0-el6/"
 VIS_ROOT = "/opt/data/chiles/input/"
 VIS_OUT = "/opt/data/chiles/output/"
 CUBE_OUT = "/opt/data/chiles/output/"
 CUBE_NAME = "cube1408~1412"
->>>>>>> 15a9b310
 
 # Internal AWS IP addresses. ch05 does the Clean-ing
 VIS = [
