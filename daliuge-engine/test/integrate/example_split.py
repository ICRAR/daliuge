"""
This is an example of splitting a measurementset using the CASA MSTRANSFORM task
We need to develop a template based on it so it can get multiple spws based on
frequency ranges and widths
To run it standalone, change the directories, which are now hardcoded
"""

import datetime
import os
import time

<<<<<<< HEAD
if __name__ == '__main__':

    dt = datetime.datetime.now()
    timestr = dt.strftime('%Y-%m-%dT%H-%M-%S')

    ms_dir = '/scratch/partner1024/chiles/final_products/20131122_941_6_FINAL_PRODUCTS/13B-266.sb27261805.eb28549602.56618.334173599535_calibrated_deepfield.ms'
    # ms_dir = '/scratch/jason/13B-266.sb28624226.eb28625769.56669.43262586805_calibrated_deepfield_adios.ms'
    log_dir = '/home/cwu/chiles/processing'
    # log_dir = '/scratch/jason/tmp'
    output_vis = '/scratch/partner1024/chiles/split_vis/{0}'.format(timestr)
    # output_vis = '/scratch/jason/tmp/split_vis/{0}'.format(timestr)
    log_file = '{0}/{1}_split_time.log'.format(log_dir, timestr)
=======
if __name__ == "__main__":

    dt = datetime.datetime.now()
    timestr = dt.strftime("%Y-%m-%dT%H-%M-%S")

    ms_dir = "/scratch/partner1024/chiles/final_products/20131122_941_6_FINAL_PRODUCTS/13B-266.sb27261805.eb28549602.56618.334173599535_calibrated_deepfield.ms"
    # ms_dir = '/scratch/jason/13B-266.sb28624226.eb28625769.56669.43262586805_calibrated_deepfield_adios.ms'
    log_dir = "/home/cwu/chiles/processing"
    # log_dir = '/scratch/jason/tmp'
    output_vis = "/scratch/partner1024/chiles/split_vis/{0}".format(timestr)
    # output_vis = '/scratch/jason/tmp/split_vis/{0}'.format(timestr)
    log_file = "{0}/{1}_split_time.log".format(log_dir, timestr)
>>>>>>> 15a9b310

    os.mkdir(output_vis)
    gap = 4

    st = time.time()
    for i in range(1):
<<<<<<< HEAD
        mstransform(vis=ms_dir,
                    outputvis='{0}/vis_{1}~{2}'.format(output_vis, 1020 + i * gap, 1024 + i * gap),
                    start='{0}MHz'.format(1020 + i * gap),
                    width='15.625kHz',
                    spw='2~2',
                    nchan=256,
                    regridms=T,
                    restfreq='1420.405752MHz',
                    mode='frequency',
                    outframe='lsrk',
                    interpolation='linear',
                    veltype='radio',
                    combinespws=True,
                    nspw=1,
                    createmms=False,
                    datacolumn="data")

    tt = time.time() - st
    f = open(log_file, 'w')
    f.write('total split time = {0} seconds'.format(tt))
=======
        mstransform(
            vis=ms_dir,
            outputvis="{0}/vis_{1}~{2}".format(
                output_vis, 1020 + i * gap, 1024 + i * gap
            ),
            start="{0}MHz".format(1020 + i * gap),
            width="15.625kHz",
            spw="2~2",
            nchan=256,
            regridms=T,
            restfreq="1420.405752MHz",
            mode="frequency",
            outframe="lsrk",
            interpolation="linear",
            veltype="radio",
            combinespws=True,
            nspw=1,
            createmms=False,
            datacolumn="data",
        )

    tt = time.time() - st
    f = open(log_file, "w")
    f.write("total split time = {0} seconds".format(tt))
>>>>>>> 15a9b310
    f.close()

    """
    mstransform(vis=/scratch/partner1024/chiles/final_products//20131025_951_4_FINAL_PRODUCTS/13B-266.sb27248272.eb28094627.56590.41308579861_calibrated_deepfield.ms,
    outputvis=/scratch/partner1024/chiles/split_vis/12345/20131025_951_4/vis_1024~1028,
    start=1024MHz,width=15.625,spw=2~2,nchan=256)
    
    mstransform(vis=/scratch/partner1024/chiles/final_products//20131025_951_4_FINAL_PRODUCTS/13B-266.sb27248272.eb28094627.56590.41308579861_calibrated_deepfield.ms,
    outputvis=/scratch/partner1024/chiles/split_vis/12345/20131025_951_4/vis_1028~1032,
    start=1028MHz,width=15.625,spw=2~2,nchan=256)
    
    mstransform(vis=/scratch/partner1024/chiles/final_products//20131025_951_4_FINAL_PRODUCTS/13B-266.sb27248272.eb28094627.56590.41308579861_calibrated_deepfield.ms,
    outputvis=/scratch/partner1024/chiles/split_vis/12345/20131025_951_4/vis_1032~1036,
    start=1032MHz,width=15.625,spw=2~2,nchan=256)
    """<|MERGE_RESOLUTION|>--- conflicted
+++ resolved
@@ -9,20 +9,6 @@
 import os
 import time
 
-<<<<<<< HEAD
-if __name__ == '__main__':
-
-    dt = datetime.datetime.now()
-    timestr = dt.strftime('%Y-%m-%dT%H-%M-%S')
-
-    ms_dir = '/scratch/partner1024/chiles/final_products/20131122_941_6_FINAL_PRODUCTS/13B-266.sb27261805.eb28549602.56618.334173599535_calibrated_deepfield.ms'
-    # ms_dir = '/scratch/jason/13B-266.sb28624226.eb28625769.56669.43262586805_calibrated_deepfield_adios.ms'
-    log_dir = '/home/cwu/chiles/processing'
-    # log_dir = '/scratch/jason/tmp'
-    output_vis = '/scratch/partner1024/chiles/split_vis/{0}'.format(timestr)
-    # output_vis = '/scratch/jason/tmp/split_vis/{0}'.format(timestr)
-    log_file = '{0}/{1}_split_time.log'.format(log_dir, timestr)
-=======
 if __name__ == "__main__":
 
     dt = datetime.datetime.now()
@@ -35,35 +21,12 @@
     output_vis = "/scratch/partner1024/chiles/split_vis/{0}".format(timestr)
     # output_vis = '/scratch/jason/tmp/split_vis/{0}'.format(timestr)
     log_file = "{0}/{1}_split_time.log".format(log_dir, timestr)
->>>>>>> 15a9b310
 
     os.mkdir(output_vis)
     gap = 4
 
     st = time.time()
     for i in range(1):
-<<<<<<< HEAD
-        mstransform(vis=ms_dir,
-                    outputvis='{0}/vis_{1}~{2}'.format(output_vis, 1020 + i * gap, 1024 + i * gap),
-                    start='{0}MHz'.format(1020 + i * gap),
-                    width='15.625kHz',
-                    spw='2~2',
-                    nchan=256,
-                    regridms=T,
-                    restfreq='1420.405752MHz',
-                    mode='frequency',
-                    outframe='lsrk',
-                    interpolation='linear',
-                    veltype='radio',
-                    combinespws=True,
-                    nspw=1,
-                    createmms=False,
-                    datacolumn="data")
-
-    tt = time.time() - st
-    f = open(log_file, 'w')
-    f.write('total split time = {0} seconds'.format(tt))
-=======
         mstransform(
             vis=ms_dir,
             outputvis="{0}/vis_{1}~{2}".format(
@@ -88,7 +51,6 @@
     tt = time.time() - st
     f = open(log_file, "w")
     f.write("total split time = {0} seconds".format(tt))
->>>>>>> 15a9b310
     f.close()
 
     """
