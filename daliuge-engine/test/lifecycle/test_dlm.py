#
#    ICRAR - International Centre for Radio Astronomy Research
#    (c) UWA - The University of Western Australia, 2015
#    Copyright by UWA (in the framework of the ICRAR)
#    All rights reserved
#
#    This library is free software; you can redistribute it and/or
#    modify it under the terms of the GNU Lesser General Public
#    License as published by the Free Software Foundation; either
#    version 2.1 of the License, or (at your option) any later version.
#
#    This library is distributed in the hope that it will be useful,
#    but WITHOUT ANY WARRANTY; without even the implied warranty of
#    MERCHANTABILITY or FITNESS FOR A PARTICULAR PURPOSE.  See the GNU
#    Lesser General Public License for more details.
#
#    You should have received a copy of the GNU Lesser General Public
#    License along with this library; if not, write to the Free Software
#    Foundation, Inc., 59 Temple Place, Suite 330, Boston,
#    MA 02111-1307  USA
#
"""
Created on 22 Jun 2015

@author: rtobar
"""

import os
import shutil
import tempfile
import time
import unittest

from dlg.ddap_protocol import DROPStates, DROPPhases
from dlg.drop import FileDROP, DirectoryContainer, BarrierAppDROP
from dlg.droputils import DROPWaiterCtx
from dlg.lifecycle import dlm


class TestDataLifecycleManager(unittest.TestCase):
    def tearDown(self):
        shutil.rmtree("/tmp/daliuge_tfiles", True)
        shutil.rmtree("/tmp/sdp-hsm", True)

    def _writeAndClose(self, drop):
        drop.write(b" ")
        # all DROPs submitted to this method have expectedSize=1, so this
        # will trigger the change to COMPLETED

    def test_basicCreation(self):
        manager = dlm.DataLifecycleManager()
        manager.startup()
        manager.cleanup()

    def test_dropAddition(self):
        with dlm.DataLifecycleManager() as manager:
            drop = FileDROP("oid:A", "uid:A1", expectedSize=10)
            manager.addDrop(drop)

    def test_dropCompleteTriggersReplication(self):
        with dlm.DataLifecycleManager() as manager:
            drop = FileDROP("oid:A", "uid:A1", expectedSize=1)
            manager.addDrop(drop)
            self._writeAndClose(drop)

            # The call to close() should have turned it into a SOLID object
            # because the DLM replicated it
            self.assertEqual(DROPPhases.SOLID, drop.phase)
            self.assertEqual(2, len(manager.getDropUids(drop)))

            # Try the same with a non-precious data object, it shouldn't be replicated
            drop = FileDROP("oid:B", "uid:B1", expectedSize=1, precious=False)
            manager.addDrop(drop)
            self._writeAndClose(drop)
            self.assertEqual(DROPPhases.GAS, drop.phase)
            self.assertEqual(1, len(manager.getDropUids(drop)))

    def test_expiringNormalDrop(self):
        with dlm.DataLifecycleManager(checkPeriod=0.5) as manager:
            drop = FileDROP("oid:A", "uid:A1", expectedSize=1, lifespan=0.5)
            manager.addDrop(drop)

            # Writing moves the DROP to COMPLETE
            self._writeAndClose(drop)

            # Wait now, the DROP should be moved by the DLM to EXPIRED
            time.sleep(1)

            self.assertEqual(DROPStates.EXPIRED, drop.status)

    def test_lostDrop(self):
        with dlm.DataLifecycleManager(checkPeriod=0.5) as manager:
            drop = FileDROP(
                "oid:A", "uid:A1", expectedSize=1, lifespan=10, precious=False
            )
            manager.addDrop(drop)
            self._writeAndClose(drop)

            # "externally" remove the file, its contents now don't exist
            os.unlink(drop.path)

            # Let the DLM do its work
            time.sleep(1)

            # Check that the DROP is marked as LOST
            self.assertEqual(DROPPhases.LOST, drop.phase)

    def test_cleanupExpiredDrops(self):
        with dlm.DataLifecycleManager(checkPeriod=0.5, cleanupPeriod=2) as manager:
            drop = FileDROP(
                "oid:A", "uid:A1", expectedSize=1, lifespan=1, precious=False
            )
            manager.addDrop(drop)
            self._writeAndClose(drop)

            # Wait 2 seconds, the DROP is still COMPLETED
            time.sleep(0.5)
            self.assertEqual(DROPStates.COMPLETED, drop.status)
            self.assertTrue(drop.exists())

            # Wait 5 more second, now it should be expired but still there
            time.sleep(1)
            self.assertEqual(DROPStates.EXPIRED, drop.status)
            self.assertTrue(drop.exists())

            # Wait 2 more seconds, now it should have been deleted
            time.sleep(1)
            self.assertEqual(DROPStates.DELETED, drop.status)
            self.assertFalse(drop.exists())

    def test_expireAfterUse(self):
        """
        Simple test for the expireAfterUse flag. Two DROPs are created with
        different values, and after they are used we check whether their data
        is still there or not
        """
        with dlm.DataLifecycleManager(checkPeriod=0.5, cleanupPeriod=2) as manager:
            a = DirectoryContainer(
                "a",
                "a",
                precious=False,
                expireAfterUse=True,
                dirname=tempfile.mkdtemp(),
            )
            b_dirname = tempfile.mkdtemp()
            b = DirectoryContainer(
                "b", "b", precious=False, expireAfterUse=False, dirname=b_dirname
            )
            c = BarrierAppDROP("c", "c")
            d = BarrierAppDROP("d", "d")
            a.addConsumer(c)
            a.addConsumer(d)
            b.addConsumer(c)
            b.addConsumer(d)

            manager.addDrop(a)
            manager.addDrop(b)
            manager.addDrop(b)
            manager.addDrop(c)

            # Make sure all consumers are done
            with DROPWaiterCtx(self, [c, d], 1):
                a.setCompleted()
                b.setCompleted()

            # Both directories should be there, but after cleanup A's shouldn't
            # be there anymore
            self.assertTrue(a.exists())
            self.assertTrue(b.exists())
            time.sleep(2.5)
            self.assertFalse(a.exists())
            self.assertTrue(b.exists())
            b.delete()


<<<<<<< HEAD
if __name__ == '__main__':
=======
if __name__ == "__main__":
>>>>>>> 0368b2ce
    unittest.main()<|MERGE_RESOLUTION|>--- conflicted
+++ resolved
@@ -173,9 +173,5 @@
             b.delete()
 
 
-<<<<<<< HEAD
-if __name__ == '__main__':
-=======
 if __name__ == "__main__":
->>>>>>> 0368b2ce
     unittest.main()