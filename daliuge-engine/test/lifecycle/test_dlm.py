#
#    ICRAR - International Centre for Radio Astronomy Research
#    (c) UWA - The University of Western Australia, 2015
#    Copyright by UWA (in the framework of the ICRAR)
#    All rights reserved
#
#    This library is free software; you can redistribute it and/or
#    modify it under the terms of the GNU Lesser General Public
#    License as published by the Free Software Foundation; either
#    version 2.1 of the License, or (at your option) any later version.
#
#    This library is distributed in the hope that it will be useful,
#    but WITHOUT ANY WARRANTY; without even the implied warranty of
#    MERCHANTABILITY or FITNESS FOR A PARTICULAR PURPOSE.  See the GNU
#    Lesser General Public License for more details.
#
#    You should have received a copy of the GNU Lesser General Public
#    License along with this library; if not, write to the Free Software
#    Foundation, Inc., 59 Temple Place, Suite 330, Boston,
#    MA 02111-1307  USA
#
"""
Created on 22 Jun 2015

@author: rtobar
"""

import os
import shutil
import tempfile
import time
import unittest

from dlg.ddap_protocol import DROPStates, DROPPhases
from dlg.drop import FileDROP, DirectoryContainer, BarrierAppDROP
from dlg.droputils import DROPWaiterCtx
from dlg.lifecycle import dlm


class TestDataLifecycleManager(unittest.TestCase):
    def tearDown(self):
        shutil.rmtree("/tmp/daliuge_tfiles", True)
        shutil.rmtree("/tmp/sdp-hsm", True)

    def _writeAndClose(self, drop):
        drop.write(b" ")
        # all DROPs submitted to this method have expectedSize=1, so this
        # will trigger the change to COMPLETED

    def test_basicCreation(self):
        manager = dlm.DataLifecycleManager()
        manager.startup()
        manager.cleanup()

    def test_dropAddition(self):
        with dlm.DataLifecycleManager() as manager:
            drop = FileDROP("oid:A", "uid:A1", expectedSize=10)
            manager.addDrop(drop)

    def test_dropCompleteTriggersReplication(self):
        with dlm.DataLifecycleManager() as manager:
            drop = FileDROP("oid:A", "uid:A1", expectedSize=1)
            manager.addDrop(drop)
            self._writeAndClose(drop)

            # The call to close() should have turned it into a SOLID object
            # because the DLM replicated it
            self.assertEqual(DROPPhases.SOLID, drop.phase)
            self.assertEqual(2, len(manager.getDropUids(drop)))

            # Try the same with a non-precious data object, it shouldn't be replicated
            drop = FileDROP("oid:B", "uid:B1", expectedSize=1, precious=False)
            manager.addDrop(drop)
            self._writeAndClose(drop)
            self.assertEqual(DROPPhases.GAS, drop.phase)
            self.assertEqual(1, len(manager.getDropUids(drop)))

    def test_expiringNormalDrop(self):
        with dlm.DataLifecycleManager(checkPeriod=0.5) as manager:
            drop = FileDROP("oid:A", "uid:A1", expectedSize=1, lifespan=0.5)
            manager.addDrop(drop)

            # Writing moves the DROP to COMPLETE
            self._writeAndClose(drop)

            # Wait now, the DROP should be moved by the DLM to EXPIRED
            time.sleep(1)

            self.assertEqual(DROPStates.EXPIRED, drop.status)

    def test_lostDrop(self):
        with dlm.DataLifecycleManager(checkPeriod=0.5) as manager:
            drop = FileDROP(
                "oid:A", "uid:A1", expectedSize=1, lifespan=10, precious=False
            )
            manager.addDrop(drop)
            self._writeAndClose(drop)

            # "externally" remove the file, its contents now don't exist
            os.unlink(drop.path)

            # Let the DLM do its work
            time.sleep(1)

            # Check that the DROP is marked as LOST
            self.assertEqual(DROPPhases.LOST, drop.phase)

    def test_cleanupExpiredDrops(self):
        with dlm.DataLifecycleManager(checkPeriod=0.5, cleanupPeriod=2) as manager:
            drop = FileDROP(
                "oid:A", "uid:A1", expectedSize=1, lifespan=1, precious=False
            )
            manager.addDrop(drop)
            self._writeAndClose(drop)

            # Wait 2 seconds, the DROP is still COMPLETED
            time.sleep(0.5)
            self.assertEqual(DROPStates.COMPLETED, drop.status)
            self.assertTrue(drop.exists())

            # Wait 5 more second, now it should be expired but still there
            time.sleep(1)
            self.assertEqual(DROPStates.EXPIRED, drop.status)
            self.assertTrue(drop.exists())

            # Wait 2 more seconds, now it should have been deleted
            time.sleep(1)
            self.assertEqual(DROPStates.DELETED, drop.status)
            self.assertFalse(drop.exists())

    def test_expireAfterUse(self):
        """
        Simple test for the expireAfterUse flag. Two DROPs are created with
        different values, and after they are used we check whether their data
        is still there or not
        """
        with dlm.DataLifecycleManager(checkPeriod=0.5, cleanupPeriod=2) as manager:
            a = DirectoryContainer(
                "a",
                "a",
                precious=False,
                expireAfterUse=True,
                dirname=tempfile.mkdtemp(),
            )
            b_dirname = tempfile.mkdtemp()
            b = DirectoryContainer(
                "b", "b", precious=False, expireAfterUse=False, dirname=b_dirname
            )
            c = BarrierAppDROP("c", "c")
            d = BarrierAppDROP("d", "d")
            a.addConsumer(c)
            a.addConsumer(d)
            b.addConsumer(c)
            b.addConsumer(d)

            manager.addDrop(a)
            manager.addDrop(b)
            manager.addDrop(b)
            manager.addDrop(c)

            # Make sure all consumers are done
            with DROPWaiterCtx(self, [c, d], 1):
                a.setCompleted()
                b.setCompleted()

            # Both directories should be there, but after cleanup A's shouldn't
            # be there anymore
            self.assertTrue(a.exists())
            self.assertTrue(b.exists())
            time.sleep(2.5)
            self.assertFalse(a.exists())
            self.assertTrue(b.exists())
            b.delete()


<<<<<<< HEAD
if __name__ == '__main__':
=======
if __name__ == "__main__":
>>>>>>> cd732c1f
    unittest.main()<|MERGE_RESOLUTION|>--- conflicted
+++ resolved
@@ -173,9 +173,5 @@
             b.delete()
 
 
-<<<<<<< HEAD
-if __name__ == '__main__':
-=======
 if __name__ == "__main__":
->>>>>>> cd732c1f
     unittest.main()