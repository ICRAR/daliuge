#
#    ICRAR - International Centre for Radio Astronomy Research
#    (c) UWA - The University of Western Australia, 2015
#    Copyright by UWA (in the framework of the ICRAR)
#    All rights reserved
#
#    This library is free software; you can redistribute it and/or
#    modify it under the terms of the GNU Lesser General Public
#    License as published by the Free Software Foundation; either
#    version 2.1 of the License, or (at your option) any later version.
#
#    This library is distributed in the hope that it will be useful,
#    but WITHOUT ANY WARRANTY; without even the implied warranty of
#    MERCHANTABILITY or FITNESS FOR A PARTICULAR PURPOSE.  See the GNU
#    Lesser General Public License for more details.
#
#    You should have received a copy of the GNU Lesser General Public
#    License along with this library; if not, write to the Free Software
#    Foundation, Inc., 59 Temple Place, Suite 330, Boston,
#    MA 02111-1307  USA
#
import os
import sqlite3
import unittest

from dlg.drop import InMemoryDROP
from dlg.lifecycle.registry import RDBMSRegistry

<<<<<<< HEAD
DBFILE = 'testing_dlm.db'


class TestRDBMSRegistry(unittest.TestCase):
=======

DBFILE = "testing_dlm.db"

>>>>>>> 1e14afb5

class TestRDBMSRegistry(unittest.TestCase):
    def setUp(self):
        unittest.TestCase.setUp(self)
        conn = sqlite3.connect(DBFILE)  # @UndefinedVariable
        cur = conn.cursor()
<<<<<<< HEAD
        cur.execute('CREATE TABLE dlg_drop(oid varchar(64) PRIMARY KEY, phase integer)');
        cur.execute(
            'CREATE TABLE dlg_dropinstance(uid varchar(64) PRIMARY KEY, oid varchar(64), dataRef varchar(128))');
        cur.execute(
            'CREATE TABLE dlg_dropaccesstime(oid varchar(64), accessTime TIMESTAMP, PRIMARY KEY (oid, accessTime))');
=======
        cur.execute("CREATE TABLE dlg_drop(oid varchar(64) PRIMARY KEY, phase integer)")
        cur.execute(
            "CREATE TABLE dlg_dropinstance(uid varchar(64) PRIMARY KEY, oid varchar(64), dataRef varchar(128))"
        )
        cur.execute(
            "CREATE TABLE dlg_dropaccesstime(oid varchar(64), accessTime TIMESTAMP, PRIMARY KEY (oid, accessTime))"
        )
>>>>>>> 1e14afb5
        conn.close()

    def tearDown(self):
        os.unlink(DBFILE)

    def test_addDrop(self):
        a = InMemoryDROP("a", "a")
        registry = RDBMSRegistry("sqlite3", DBFILE)
        registry.addDrop(a)

        conn = sqlite3.connect(DBFILE)  # @UndefinedVariable
        cur = conn.cursor()
        cur.execute("SELECT oid FROM dlg_drop")
        r = cur.fetchone()
        self.assertEqual(1, len(r))
        self.assertEqual("a", r[0])
        cur.close()
        conn.close()

    def test_addDropInstances(self):
<<<<<<< HEAD
        a1 = InMemoryDROP('a', 'a1')
        a2 = InMemoryDROP('a', 'a2')
        registry = RDBMSRegistry('sqlite3', DBFILE)
=======

        a1 = InMemoryDROP("a", "a1")
        a2 = InMemoryDROP("a", "a2")
        registry = RDBMSRegistry("sqlite3", DBFILE)
>>>>>>> 1e14afb5
        registry.addDrop(a1)

        uids = registry.getDropUids(a1)
        self.assertEqual(1, len(uids))
        self.assertEqual("a1", uids[0])

        registry.addDropInstance(a2)
        uids = registry.getDropUids(a1)
        uids.sort()
        self.assertEqual(2, len(uids))
        self.assertEqual("a1", uids[0])
        self.assertEqual("a2", uids[1])

        # Check accessing the database separately
        conn = sqlite3.connect(DBFILE)  # @UndefinedVariable
        cur = conn.cursor()
        cur.execute("SELECT uid FROM dlg_dropinstance WHERE oid = 'a'")
        rows = cur.fetchall()
        self.assertEqual(2, len(rows))
        uids = [r[0] for r in rows]
        uids.sort()
        self.assertEqual(2, len(uids))
        self.assertEqual("a1", uids[0])
        self.assertEqual("a2", uids[1])
        cur.close()
        conn.close()

    def test_dropAccess(self):
<<<<<<< HEAD
        a1 = InMemoryDROP('a', 'a1')
        registry = RDBMSRegistry('sqlite3', DBFILE)
=======

        a1 = InMemoryDROP("a", "a1")
        registry = RDBMSRegistry("sqlite3", DBFILE)
>>>>>>> 1e14afb5
        registry.addDrop(a1)

        self.assertEqual(-1, registry.getLastAccess("a"))
        registry.recordNewAccess("a")

        self.assertNotEqual(-1, registry.getLastAccess("a"))<|MERGE_RESOLUTION|>--- conflicted
+++ resolved
@@ -26,29 +26,16 @@
 from dlg.drop import InMemoryDROP
 from dlg.lifecycle.registry import RDBMSRegistry
 
-<<<<<<< HEAD
-DBFILE = 'testing_dlm.db'
-
-
-class TestRDBMSRegistry(unittest.TestCase):
-=======
 
 DBFILE = "testing_dlm.db"
 
->>>>>>> 1e14afb5
+
 
 class TestRDBMSRegistry(unittest.TestCase):
     def setUp(self):
         unittest.TestCase.setUp(self)
         conn = sqlite3.connect(DBFILE)  # @UndefinedVariable
         cur = conn.cursor()
-<<<<<<< HEAD
-        cur.execute('CREATE TABLE dlg_drop(oid varchar(64) PRIMARY KEY, phase integer)');
-        cur.execute(
-            'CREATE TABLE dlg_dropinstance(uid varchar(64) PRIMARY KEY, oid varchar(64), dataRef varchar(128))');
-        cur.execute(
-            'CREATE TABLE dlg_dropaccesstime(oid varchar(64), accessTime TIMESTAMP, PRIMARY KEY (oid, accessTime))');
-=======
         cur.execute("CREATE TABLE dlg_drop(oid varchar(64) PRIMARY KEY, phase integer)")
         cur.execute(
             "CREATE TABLE dlg_dropinstance(uid varchar(64) PRIMARY KEY, oid varchar(64), dataRef varchar(128))"
@@ -56,7 +43,6 @@
         cur.execute(
             "CREATE TABLE dlg_dropaccesstime(oid varchar(64), accessTime TIMESTAMP, PRIMARY KEY (oid, accessTime))"
         )
->>>>>>> 1e14afb5
         conn.close()
 
     def tearDown(self):
@@ -77,16 +63,10 @@
         conn.close()
 
     def test_addDropInstances(self):
-<<<<<<< HEAD
-        a1 = InMemoryDROP('a', 'a1')
-        a2 = InMemoryDROP('a', 'a2')
-        registry = RDBMSRegistry('sqlite3', DBFILE)
-=======
 
         a1 = InMemoryDROP("a", "a1")
         a2 = InMemoryDROP("a", "a2")
         registry = RDBMSRegistry("sqlite3", DBFILE)
->>>>>>> 1e14afb5
         registry.addDrop(a1)
 
         uids = registry.getDropUids(a1)
@@ -115,14 +95,9 @@
         conn.close()
 
     def test_dropAccess(self):
-<<<<<<< HEAD
-        a1 = InMemoryDROP('a', 'a1')
-        registry = RDBMSRegistry('sqlite3', DBFILE)
-=======
 
         a1 = InMemoryDROP("a", "a1")
         registry = RDBMSRegistry("sqlite3", DBFILE)
->>>>>>> 1e14afb5
         registry.addDrop(a1)
 
         self.assertEqual(-1, registry.getLastAccess("a"))
