#
#    ICRAR - International Centre for Radio Astronomy Research
#    (c) UWA - The University of Western Australia, 2015
#    Copyright by UWA (in the framework of the ICRAR)
#    All rights reserved
#
#    This library is free software; you can redistribute it and/or
#    modify it under the terms of the GNU Lesser General Public
#    License as published by the Free Software Foundation; either
#    version 2.1 of the License, or (at your option) any later version.
#
#    This library is distributed in the hope that it will be useful,
#    but WITHOUT ANY WARRANTY; without even the implied warranty of
#    MERCHANTABILITY or FITNESS FOR A PARTICULAR PURPOSE.  See the GNU
#    Lesser General Public License for more details.
#
#    You should have received a copy of the GNU Lesser General Public
#    License along with this library; if not, write to the Free Software
#    Foundation, Inc., 59 Temple Place, Suite 330, Boston,
#    MA 02111-1307  USA
#
import copy
import os
import threading
import unittest
import multiprocessing
import random

from dlg import droputils
from dlg.ddap_protocol import DROPStates, DROPRel, DROPLinkType
from dlg.common import dropdict, Categories
from dlg.drop import BarrierAppDROP
from dlg.manager.node_manager import NodeManager

try:
    from crc32c import crc32c  # @UnusedImport
except:
    from binascii import crc32  # @Reimport

random.seed(42)

hostname = "localhost"


def memory(uid, **kwargs):
    dropSpec = dropdict({"oid": uid, "type": "plain", "storage": Categories.MEMORY})
    dropSpec.update(kwargs)
    return dropSpec


def sleepAndCopy(uid, **kwargs):
    dropSpec = dropdict(
        {"oid": uid, "type": "app", "app": "dlg.apps.simple.SleepAndCopyApp"}
    )
    dropSpec.update(kwargs)
    return dropSpec


def quickDeploy(nm, sessionId, graphSpec, node_subscriptions={}):
    nm.createSession(sessionId)
    nm.addGraphSpec(sessionId, graphSpec)
    nm.add_node_subscriptions(sessionId, node_subscriptions)
    nm.deploySession(sessionId)


class ErroneousApp(BarrierAppDROP):
    def run(self):
        raise Exception("Sorry, we always fail")


def nm_conninfo(n):
    return "localhost", 5553 + n, 6666 + n


class NMTestsMixIn(object):
    def __init__(self, *args, **kwargs):
        super(NMTestsMixIn, self).__init__(*args, **kwargs)
        self._dms = []

    def _start_dm(self, threads=0, **kwargs):
        host, events_port, rpc_port = nm_conninfo(len(self._dms))
        nm = NodeManager(
            useDLM=False,
            host=host,
            events_port=events_port,
            rpc_port=rpc_port,
            max_threads=threads,
            **kwargs
        )
        self._dms.append(nm)
        return nm

    def tearDown(self):
        super(NMTestsMixIn, self).tearDown()
        for nm in self._dms:
            nm.shutdown()

    def _test_runGraphInTwoNMs(
        self,
        g1,
        g2,
        rels,
        root_data,
        leaf_data,
        root_oids=("A",),
        leaf_oid="C",
        expected_failures=[],
<<<<<<< HEAD
        sessionId=f"s{random.randint(0, 1000)}",
        node_managers=None,
        threads=0
=======
        sessionId="s1",
        node_managers=None,
>>>>>>> 4c71877e
    ):
        """Utility to run a graph in two Node Managers"""

        dm1, dm2 = node_managers or [self._start_dm(threads=threads) for _ in range(2)]

        quickDeploy(dm1, sessionId, g1, {nm_conninfo(1): rels})
        quickDeploy(dm2, sessionId, g2, {nm_conninfo(0): rels})
        self.assertEqual(len(g1), len(dm1._sessions[sessionId].drops))
        self.assertEqual(len(g2), len(dm2._sessions[sessionId].drops))

        # Run! We wait until c is completed
        drops = {}
        drops.update(dm1._sessions[sessionId].drops)
        drops.update(dm2._sessions[sessionId].drops)

        leaf_drop = drops[leaf_oid]
        with droputils.DROPWaiterCtx(self, leaf_drop, 2):
            for oid in root_oids:
                drop = drops[oid]
                drop.write(root_data)
                drop.setCompleted()

        expected_successes = [
            drops[oid] for oid in drops if oid not in expected_failures
        ]
        expected_failures = [drops[oid] for oid in drops if oid in expected_failures]
        for drop in expected_successes:
            self.assertEqual(DROPStates.COMPLETED, drop.status)
        for drop in expected_failures:
            self.assertEqual(DROPStates.ERROR, drop.status)

        leaf_drop_data = None
        if leaf_drop not in expected_failures:
            leaf_drop_data = droputils.allDropContents(leaf_drop)
            if leaf_data is not None:
                self.assertEqual(len(leaf_data), len(leaf_drop_data))
                self.assertEqual(leaf_data, leaf_drop_data)

        dm1.destroySession(sessionId)
        dm2.destroySession(sessionId)
        return leaf_drop_data


class TestDM(NMTestsMixIn, unittest.TestCase):
    def _deploy_error_graph(self, **kwargs):
        sessionId = f"s{random.randint(0, 1000)}"
        g = [
            {"oid": "A", "type": "plain", "storage": Categories.MEMORY},
            {
                "oid": "B",
                "type": "app",
                "app": "test.manager.test_dm.ErroneousApp",
                "inputs": ["A"],
            },
            {
                "oid": "C",
                "type": "plain",
                "storage": Categories.MEMORY,
                "producers": ["B"],
            },
        ]
        dm = self._start_dm(**kwargs)
        dm.createSession(sessionId)
        dm.addGraphSpec(sessionId, g)
        dm.deploySession(sessionId, ["A"])

    def test_error_listener(self):

        evt = threading.Event()
        erroneous_drops = []

        class listener(object):
            def on_error(self, drop):
                erroneous_drops.append(drop.uid)
                if len(erroneous_drops) == 2:  # both 'C' and 'B' failed already
                    evt.set()

        self._deploy_error_graph(error_listener=listener())
        self.assertTrue(evt.wait(10), "Didn't receive errors on time")

    def test_event_listener(self):
        """Tests that user-provided event listeners work"""

        evt = threading.Event()

        class listener(object):
            def __init__(self):
                self.recv = 0

            def handleEvent(self, _evt):
                self.recv += 1
                if self.recv == 3:
                    evt.set()

        self._deploy_error_graph(event_listeners=[listener()])
        self.assertTrue(evt.wait(10), "Didn't receive events on time")

    def _test_runGraphOneDOPerDOM(self, repeats=1):
        g1 = [{"oid": "A", "type": "plain", "storage": Categories.MEMORY}]
        g2 = [
            {"oid": "B", "type": "app", "app": "dlg.apps.crc.CRCApp"},
            {
                "oid": "C",
                "type": "plain",
                "storage": Categories.MEMORY,
                "producers": ["B"],
            },
        ]
        rels = [DROPRel("B", DROPLinkType.CONSUMER, "A")]
        a_data = os.urandom(32)
        c_data = str(crc32c(a_data, 0)).encode("utf8")
        node_managers = [self._start_dm() for _ in range(2)]
        ids = [0] * repeats
        for n in range(repeats):
<<<<<<< HEAD
            choice = 0
            while choice in ids:
                choice = random.randint(0, 1000)
            ids[n] = choice
            sessionId = f"s{choice}"
            self._test_runGraphInTwoNMs(copy.deepcopy(g1), copy.deepcopy(g2), rels, a_data, c_data,
                                        sessionId=sessionId,
                                        node_managers=node_managers)
=======
            sessionId = "s%d" % n
            self._test_runGraphInTwoNMs(
                copy.deepcopy(g1),
                copy.deepcopy(g2),
                rels,
                a_data,
                c_data,
                sessionId=sessionId,
                node_managers=node_managers,
            )
>>>>>>> 4c71877e

    def test_runGraphOneDOPerDOM(self):
        """
        A test that creates three DROPs in two different DMs and runs the graph.
        For this the graphs that are fed into the DMs must *not* express the
        inter-DM relationships, although they are still passed down
        separately. The graph looks like:

        DM #1      DM #2
        =======    =============
        | A --|----|-> B --> C |
        =======    =============
        """
        self._test_runGraphOneDOPerDOM()

    def test_runGraphOneDOPerDOMTwice(self):
        """Like test_runGraphOneDOPerDOM but runs two sessions succesively"""
        self._test_runGraphOneDOPerDOM(2)

    def test_runGraphSeveralDropsPerDM(self):
        """
        A test that creates several DROPs in two different DMs and  runs
        the graph. The graph looks like this

        DM #1                  DM #2
        ===================    ================
        | A --> C --> D --|----|-|            |
        |                 |    | |--> E --> F |
        | B --------------|----|-|            |
        ===================    ================

        :see: `self.test_runGraphSingleDOPerDOM`
        """
        dm1, dm2 = [self._start_dm() for _ in range(2)]

        sessionId = "s1"
        g1 = [
            {
                "oid": "A",
                "type": "plain",
                "storage": Categories.MEMORY,
                "consumers": ["C"],
            },
            {"oid": "B", "type": "plain", "storage": Categories.MEMORY},
            {"oid": "C", "type": "app", "app": "dlg.apps.crc.CRCApp"},
            {
                "oid": "D",
                "type": "plain",
                "storage": Categories.MEMORY,
                "producers": ["C"],
            },
        ]
        g2 = [
            {"oid": "E", "type": "app", "app": "test.test_drop.SumupContainerChecksum"},
            {
                "oid": "F",
                "type": "plain",
                "storage": Categories.MEMORY,
                "producers": ["E"],
            },
        ]

        rels = [
            DROPRel("D", DROPLinkType.INPUT, "E"),
            DROPRel("B", DROPLinkType.INPUT, "E"),
        ]
        quickDeploy(dm1, sessionId, g1, {nm_conninfo(1): rels})
        quickDeploy(dm2, sessionId, g2, {nm_conninfo(0): rels})

        self.assertEqual(4, len(dm1._sessions[sessionId].drops))
        self.assertEqual(2, len(dm2._sessions[sessionId].drops))

        # Run! The sole fact that this doesn't throw exceptions is already
        # a good proof that everything is working as expected
        a, b, c, d = [dm1._sessions[sessionId].drops[x] for x in ("A", "B", "C", "D")]
        e, f = [dm2._sessions[sessionId].drops[x] for x in ("E", "F")]
        with droputils.DROPWaiterCtx(self, f, 5):
            a.write(b"a")
            a.setCompleted()
            b.write(b"a")
            b.setCompleted()

        for drop in a, b, c, d, e, f:
            self.assertEqual(
                DROPStates.COMPLETED,
                drop.status,
                "DROP %s is not COMPLETED" % (drop.uid),
            )
        self.assertEqual(a.checksum, int(droputils.allDropContents(d)))
        self.assertEqual(b.checksum + d.checksum, int(droputils.allDropContents(f)))

        dm1.destroySession(sessionId)
        dm2.destroySession(sessionId)

    def test_runWithFourDMs(self):
        """
        A test that creates several DROPs in two different DMs and  runs
        the graph. The graph looks like this

                      DM #2
                     +--------------------------+
                     |        |--> C --|        |
                 +---|--> B --|--> D --|--> F --|--|
                 |   |        |--> E --|        |  |
        DM #1    |   +--------------------------+  |   DM #4
        +-----+  |                                 |  +---------------------+
        |     |  |                                 |--|--> L --|            |
        | A --|--+                                    |        |--> N --> O |
        |     |  |                                 |--|--> M --|            |
        +-----+  |    DM #3                        |  +---------------------+
                 |   +--------------------------+  |
                 |   |        |--> H --|        |  |
                 +---|--> G --|--> I --|--> K --|--|
                     |        |--> J --|        |
                     +--------------------------+

        B, F, G, K and N are AppDOs; the rest are plain in-memory DROPs
        """

        dm1, dm2, dm3, dm4 = [self._start_dm() for _ in range(4)]

        sessionId = f"s{random.randint(0, 1000)}"
        g1 = [memory("A", expectedSize=1)]
        g2 = [
            sleepAndCopy("B", outputs=["C", "D", "E"], sleepTime=0),
            memory("C"),
            memory("D"),
            memory("E"),
            sleepAndCopy("F", inputs=["C", "D", "E"], sleepTime=0),
        ]
        g3 = [
            sleepAndCopy("G", outputs=["H", "I", "J"], sleepTime=0),
            memory("H"),
            memory("I"),
            memory("J"),
            sleepAndCopy("K", inputs=["H", "I", "J"], sleepTime=0),
        ]
        g4 = [
            memory("L"),
            memory("M"),
            sleepAndCopy("N", inputs=["L", "M"], outputs=["O"], sleepTime=0),
            memory("O"),
        ]

        rels_12 = [DROPRel("A", DROPLinkType.INPUT, "B")]
        rels_13 = [DROPRel("A", DROPLinkType.INPUT, "G")]
        rels_24 = [DROPRel("F", DROPLinkType.PRODUCER, "L")]
        rels_34 = [DROPRel("K", DROPLinkType.PRODUCER, "M")]
        quickDeploy(
            dm1, sessionId, g1, {nm_conninfo(1): rels_12, nm_conninfo(2): rels_13}
        )
        quickDeploy(
            dm2, sessionId, g2, {nm_conninfo(0): rels_12, nm_conninfo(3): rels_24}
        )
        quickDeploy(
            dm3, sessionId, g3, {nm_conninfo(0): rels_13, nm_conninfo(3): rels_34}
        )
        quickDeploy(
            dm4, sessionId, g4, {nm_conninfo(1): rels_24, nm_conninfo(2): rels_34}
        )

        self.assertEqual(1, len(dm1._sessions[sessionId].drops))
        self.assertEqual(5, len(dm2._sessions[sessionId].drops))
        self.assertEqual(5, len(dm3._sessions[sessionId].drops))
        self.assertEqual(4, len(dm4._sessions[sessionId].drops))

        a = dm1._sessions[sessionId].drops["A"]
        o = dm4._sessions[sessionId].drops["O"]
        drops = []
        for x in (dm1, dm2, dm3, dm4):
            drops += x._sessions[sessionId].drops.values()

        # Run! This should trigger the full execution of the graph
        with droputils.DROPWaiterCtx(self, o, 5):
            a.write(b"a")

        for drop in drops:
            self.assertEqual(
                DROPStates.COMPLETED,
                drop.status,
                "Status of '%s' is not COMPLETED: %d" % (drop.uid, drop.status),
            )

        for dm in [dm1, dm2, dm3, dm4]:
            dm.destroySession(sessionId)

    def test_many_relationships(self):
        """
        A test in which a drop is related to many other drops that live in a
        separate DM.

        Drop A is accessed by many applications (B1, B2, .., BN), which should
        not exhaust resources on DM #1. We collapse all into C so we can monitor
        only its status to know that the execution is over.

        DM #1                     DM #2
        =======    ====================
        |     |    | |--> B1 --|      |
        |     |    | |--> B2 --|      |
        | A --|----|-|--> B3 --|--> C |
        |     |    | |.........|      |
        |     |    | |--> BN --|      |
        =======    ====================
        """

        dm1, dm2 = [self._start_dm() for _ in range(2)]

        sessionId = f"s{random.randint(0, 1000)}"
        N = 100
        g1 = [{"oid": "A", "type": "plain", "storage": Categories.MEMORY}]
        g2 = [{"oid": "C", "type": "plain", "storage": Categories.MEMORY}]
        rels = []
        for i in range(N):
            b_oid = "B%d" % (i,)
            # SleepAndCopyApp effectively opens the input drop
            g2.append(
                {
                    "oid": b_oid,
                    "type": "app",
                    "app": "dlg.apps.simple.SleepAndCopyApp",
                    "outputs": ["C"],
                    "sleepTime": 0,
                }
            )
            rels.append(DROPRel("A", DROPLinkType.INPUT, b_oid))

        quickDeploy(dm1, sessionId, g1, {nm_conninfo(1): rels})
        quickDeploy(dm2, sessionId, g2, {nm_conninfo(0): rels})
        self.assertEqual(1, len(dm1._sessions[sessionId].drops))
        self.assertEqual(1 + N, len(dm2._sessions[sessionId].drops))

        # Run! The sole fact that this doesn't throw exceptions is already
        # a good proof that everything is working as expected
        a = dm1._sessions[sessionId].drops["A"]
        c = dm2._sessions[sessionId].drops["C"]
        with droputils.DROPWaiterCtx(self, c, 10):
            a.write(b"a")
            a.setCompleted()

        for i in range(N):
            drop = dm2._sessions[sessionId].drops["B%d" % (i,)]
            self.assertEqual(DROPStates.COMPLETED, drop.status)
        dm1.destroySession(sessionId)
        dm2.destroySession(sessionId)

    def test_runGraphSeveralDropsPerDM_with_get_consumer_nodes(self):
        """
        A test that creates several DROPs in two different DMs and runs
        the graph. Checks the node address(s) of the consumers in the second DM.
        The graph looks like this

        DM #1                  DM #2
        ===================    ================
        | A --> C --> D --|----|-| --> E      |
        |                 |    | |
        |                 |    | | --> F      |
        ===================    ================

        :see: `self.test_runGraphSeveralDropsPerDM_with_get_consumer_nodes`
        """
        ip_addr_1 = "8.8.8.8"
        ip_addr_2 = "8.8.8.9"

        dm1, dm2 = [self._start_dm() for _ in range(2)]

        sessionId = f"s{random.randint(0, 1000)}"
        g1 = [
            {"oid": "A", "type": "plain", "storage": Categories.MEMORY, "consumers": ["C"]},
            {
                "oid": "C",
                "type": "app",
                "app": "dlg.apps.crc.CRCApp",
                "consumers": ["D"],
            },
            {"oid": "D", "type": "plain", "storage": Categories.MEMORY, "producers": ["C"]},
        ]
        g2 = [
            {
                "oid": "E",
                "type": "app",
                "app": "test.test_drop.SumupContainerChecksum",
                "node": ip_addr_1,
            },
            {
                "oid": "F",
                "type": "app",
                "app": "test.test_drop.SumupContainerChecksum",
                "node": ip_addr_2,
            },
        ]

        rels = [
            DROPRel("D", DROPLinkType.INPUT, "E"),
            DROPRel("D", DROPLinkType.INPUT, "F"),
        ]
        quickDeploy(dm1, sessionId, g1, {nm_conninfo(1): rels})
        quickDeploy(dm2, sessionId, g2, {nm_conninfo(0): rels})

        self.assertEqual(3, len(dm1._sessions[sessionId].drops))
        self.assertEqual(2, len(dm2._sessions[sessionId].drops))

        cons_nodes = dm1._sessions[sessionId].drops["D"].get_consumers_nodes()

        self.assertTrue(ip_addr_1 in cons_nodes)
        self.assertTrue(ip_addr_2 in cons_nodes)

        dm1.destroySession(sessionId)
        dm2.destroySession(sessionId)

    def test_run_streaming_consumer_remotely(self):
        """
        A test that checks that a streaming consumer works correctly across
        node managers when its input is in a different node, like this:

        DM #1                 DM #2
        ==================    ==============
        | A --> B --> C -|----|--> D --> E |
        ==================    ==============

        Here B is anormal application and D is a streaming consumer of C.
        We use A and E to compare that all data flows correctly.
        """

        g1 = [
            {"oid": "A", "type": "plain", "storage": Categories.MEMORY},
            {
                "oid": "B",
                "type": "app",
                "app": "dlg.apps.simple.CopyApp",
                "inputs": ["A"],
                "outputs": ["C"],
            },
            {"oid": "C", "type": "plain", "storage": Categories.MEMORY},
        ]
        g2 = [
            {
                "oid": "D",
                "type": "app",
                "app": "dlg.apps.crc.CRCStreamApp",
                "outputs": ["E"],
            },
            {"oid": "E", "type": "plain", "storage": Categories.MEMORY},
        ]
        rels = [DROPRel("C", DROPLinkType.STREAMING_INPUT, "D")]
        a_data = os.urandom(32)
        e_data = str(crc32c(a_data, 0)).encode('utf8')
        self._test_runGraphInTwoNMs(g1, g2, rels, a_data, e_data, leaf_oid="E")

    def test_run_streaming_consumer_remotely2(self):
        """
        Like above, but C is hostd by DM #2.
        """

        g1 = [
            {"oid": "A", "type": "plain", "storage": Categories.MEMORY},
            {
                "oid": "B",
                "type": "app",
                "app": "dlg.apps.simple.CopyApp",
                "inputs": ["A"],
            },
        ]
        g2 = [
            {"oid": "C", "type": "plain", "storage": Categories.MEMORY},
            {
                "oid": "D",
                "type": "app",
                "app": "dlg.apps.crc.CRCStreamApp",
                "streamingInputs": ["C"],
                "outputs": ["E"],
            },
            {"oid": "E", "type": "plain", "storage": Categories.MEMORY},
        ]
        rels = [DROPRel("C", DROPLinkType.OUTPUT, "B")]
        a_data = os.urandom(32)
        e_data = str(crc32c(a_data, 0)).encode('utf8')
        self._test_runGraphInTwoNMs(g1, g2, rels, a_data, e_data, leaf_oid="E")


@unittest.skipIf(multiprocessing.cpu_count() < 4, "Not enough threads to test multiprocessing")
class TestDMParallel(NMTestsMixIn, unittest.TestCase):
    def _deploy_error_graph(self, **kwargs):
        sessionId = f"s{random.randint(0, 1000)}"
        g = [
            {"oid": "A", "type": "plain", "storage": Categories.MEMORY},
            {
                "oid": "B",
                "type": "app",
                "app": "test.manager.test_dm.ErroneousApp",
                "inputs": ["A"],
            },
            {"oid": "C", "type": "plain", "storage": Categories.MEMORY, "producers": ["B"]},
        ]
        dm = self._start_dm(threads=multiprocessing.cpu_count(), **kwargs)
        dm.createSession(sessionId)
        dm.addGraphSpec(sessionId, g)
        dm.deploySession(sessionId, ["A"])

    def test_error_listener(self):

        evt = threading.Event()
        erroneous_drops = []

        class listener(object):
            def on_error(self, drop):
                erroneous_drops.append(drop.uid)
                if len(erroneous_drops) == 2:  # both 'C' and 'B' failed already
                    evt.set()

        self._deploy_error_graph(error_listener=listener())
        self.assertTrue(evt.wait(10), "Didn't receive errors on time")

    def test_event_listener(self):
        """Tests that user-provided event listeners work"""

        evt = threading.Event()

        class listener(object):
            def __init__(self):
                self.recv = 0

            def handleEvent(self, _evt):
                self.recv += 1
                if self.recv == 3:
                    evt.set()

        self._deploy_error_graph(event_listeners=[listener()])
        self.assertTrue(evt.wait(10), "Didn't receive events on time")

    def _test_runGraphOneDOPerDOM(self, repeats=1):
        g1 = [{"oid": "A", "type": "plain", "storage": Categories.MEMORY}]
        g2 = [
            {"oid": "B", "type": "app", "app": "dlg.apps.crc.CRCApp"},
            {"oid": "C", "type": "plain", "storage": Categories.MEMORY, "producers": ["B"]},
        ]
        rels = [DROPRel("B", DROPLinkType.CONSUMER, "A")]
        a_data = os.urandom(32)
        c_data = str(crc32c(a_data, 0)).encode('utf8')
        node_managers = [self._start_dm(threads=multiprocessing.cpu_count()) for _ in range(2)]

        ids = [0] * repeats
        for n in range(repeats):
            choice = 0
            while choice in ids:
                choice = random.randint(0, 1000)
            ids[n] = choice
            sessionId = f"s{choice}"
            self._test_runGraphInTwoNMs(copy.deepcopy(g1), copy.deepcopy(g2), rels, a_data, c_data,
                                        sessionId=sessionId,
                                        node_managers=node_managers)

    def test_runGraphOneDOPerDOM(self):
        """
        A test that creates three DROPs in two different DMs and runs the graph.
        For this the graphs that are fed into the DMs must *not* express the
        inter-DM relationships, although they are still passed down
        separately. The graph looks like:

        DM #1      DM #2
        =======    =============
        | A --|----|-> B --> C |
        =======    =============
        """
        self._test_runGraphOneDOPerDOM()

    def test_runGraphOneDOPerDOMTwice(self):
        """Like test_runGraphOneDOPerDOM but runs two sessions succesively"""
        self._test_runGraphOneDOPerDOM(2)

    def test_runGraphSeveralDropsPerDM(self):
        """
        A test that creates several DROPs in two different DMs and  runs
        the graph. The graph looks like this

        DM #1                  DM #2
        ===================    ================
        | A --> C --> D --|----|-|            |
        |                 |    | |--> E --> F |
        | B --------------|----|-|            |
        ===================    ================

        :see: `self.test_runGraphSingleDOPerDOM`
        """
        dm1, dm2 = [self._start_dm(threads=multiprocessing.cpu_count()) for _ in range(2)]

        sessionId = f"s{random.randint(0, 1000)}"
        g1 = [
            {"oid": "A", "type": "plain", "storage": Categories.MEMORY, "consumers": ["C"]},
            {"oid": "B", "type": "plain", "storage": Categories.MEMORY},
            {"oid": "C", "type": "app", "app": "dlg.apps.crc.CRCApp"},
            {"oid": "D", "type": "plain", "storage": Categories.MEMORY, "producers": ["C"]},
        ]
        g2 = [
            {"oid": "E", "type": "app", "app": "test.test_drop.SumupContainerChecksum"},
            {"oid": "F", "type": "plain", "storage": Categories.MEMORY, "producers": ["E"]},
        ]

        rels = [
            DROPRel("D", DROPLinkType.INPUT, "E"),
            DROPRel("B", DROPLinkType.INPUT, "E"),
        ]
        quickDeploy(dm1, sessionId, g1, {nm_conninfo(1): rels})
        quickDeploy(dm2, sessionId, g2, {nm_conninfo(0): rels})

        self.assertEqual(4, len(dm1._sessions[sessionId].drops))
        self.assertEqual(2, len(dm2._sessions[sessionId].drops))

        # Run! The sole fact that this doesn't throw exceptions is already
        # a good proof that everything is working as expected
        a, b, c, d = [dm1._sessions[sessionId].drops[x] for x in ("A", "B", "C", "D")]
        e, f = [dm2._sessions[sessionId].drops[x] for x in ("E", "F")]
        with droputils.DROPWaiterCtx(self, f, 5):
            a.write(b"a")
            a.setCompleted()
            b.write(b"a")
            b.setCompleted()

        for drop in a, b, c, d, e, f:
            self.assertEqual(
                DROPStates.COMPLETED,
                drop.status,
                "DROP %s is not COMPLETED" % (drop.uid),
            )
        self.assertEqual(a.checksum, int(droputils.allDropContents(d)))
        self.assertEqual(b.checksum + d.checksum, int(droputils.allDropContents(f)))

        dm1.destroySession(sessionId)
        dm2.destroySession(sessionId)

    def test_runWithFourDMs(self):
        """
        A test that creates several DROPs in two different DMs and  runs
        the graph. The graph looks like this

                      DM #2
                     +--------------------------+
                     |        |--> C --|        |
                 +---|--> B --|--> D --|--> F --|--|
                 |   |        |--> E --|        |  |
        DM #1    |   +--------------------------+  |   DM #4
        +-----+  |                                 |  +---------------------+
        |     |  |                                 |--|--> L --|            |
        | A --|--+                                    |        |--> N --> O |
        |     |  |                                 |--|--> M --|            |
        +-----+  |    DM #3                        |  +---------------------+
                 |   +--------------------------+  |
                 |   |        |--> H --|        |  |
                 +---|--> G --|--> I --|--> K --|--|
                     |        |--> J --|        |
                     +--------------------------+

        B, F, G, K and N are AppDOs; the rest are plain in-memory DROPs
        """

        dm1, dm2, dm3, dm4 = [self._start_dm(threads=multiprocessing.cpu_count()) for _ in range(4)]

        sessionId = f"s{random.randint(0, 1000)}"
        g1 = [memory("A", expectedSize=1)]
        g2 = [
            sleepAndCopy("B", outputs=["C", "D", "E"], sleepTime=0),
            memory("C"),
            memory("D"),
            memory("E"),
            sleepAndCopy("F", inputs=["C", "D", "E"], sleepTime=0),
        ]
        g3 = [
            sleepAndCopy("G", outputs=["H", "I", "J"], sleepTime=0),
            memory("H"),
            memory("I"),
            memory("J"),
            sleepAndCopy("K", inputs=["H", "I", "J"], sleepTime=0),
        ]
        g4 = [
            memory("L"),
            memory("M"),
            sleepAndCopy("N", inputs=["L", "M"], outputs=["O"], sleepTime=0),
            memory("O"),
        ]

        rels_12 = [DROPRel("A", DROPLinkType.INPUT, "B")]
        rels_13 = [DROPRel("A", DROPLinkType.INPUT, "G")]
        rels_24 = [DROPRel("F", DROPLinkType.PRODUCER, "L")]
        rels_34 = [DROPRel("K", DROPLinkType.PRODUCER, "M")]
        quickDeploy(
            dm1, sessionId, g1, {nm_conninfo(1): rels_12, nm_conninfo(2): rels_13}
        )
        quickDeploy(
            dm2, sessionId, g2, {nm_conninfo(0): rels_12, nm_conninfo(3): rels_24}
        )
        quickDeploy(
            dm3, sessionId, g3, {nm_conninfo(0): rels_13, nm_conninfo(3): rels_34}
        )
        quickDeploy(
            dm4, sessionId, g4, {nm_conninfo(1): rels_24, nm_conninfo(2): rels_34}
        )

        self.assertEqual(1, len(dm1._sessions[sessionId].drops))
        self.assertEqual(5, len(dm2._sessions[sessionId].drops))
        self.assertEqual(5, len(dm3._sessions[sessionId].drops))
        self.assertEqual(4, len(dm4._sessions[sessionId].drops))

        a = dm1._sessions[sessionId].drops["A"]
        o = dm4._sessions[sessionId].drops["O"]
        drops = []
        for x in (dm1, dm2, dm3, dm4):
            drops += x._sessions[sessionId].drops.values()

        # Run! This should trigger the full execution of the graph
        with droputils.DROPWaiterCtx(self, o, 5):
            a.write(b"a")

        for drop in drops:
            self.assertEqual(
                DROPStates.COMPLETED,
                drop.status,
                "Status of '%s' is not COMPLETED: %d" % (drop.uid, drop.status),
            )

        for dm in [dm1, dm2, dm3, dm4]:
            dm.destroySession(sessionId)

    def test_many_relationships(self):
        """
        A test in which a drop is related to many other drops that live in a
        separate DM.

        Drop A is accessed by many applications (B1, B2, .., BN), which should
        not exhaust resources on DM #1. We collapse all into C so we can monitor
        only its status to know that the execution is over.

        DM #1                     DM #2
        =======    ====================
        |     |    | |--> B1 --|      |
        |     |    | |--> B2 --|      |
        | A --|----|-|--> B3 --|--> C |
        |     |    | |.........|      |
        |     |    | |--> BN --|      |
        =======    ====================
        """

        dm1, dm2 = [self._start_dm(threads=multiprocessing.cpu_count()) for _ in range(2)]

        sessionId = f"s{random.randint(0, 1000)}"
        N = 100
        g1 = [{"oid": "A", "type": "plain", "storage": Categories.MEMORY}]
        g2 = [{"oid": "C", "type": "plain", "storage": Categories.MEMORY}]
        rels = []
        for i in range(N):
            b_oid = "B%d" % (i,)
            # SleepAndCopyApp effectively opens the input drop
            g2.append(
                {
                    "oid": b_oid,
                    "type": "app",
                    "app": "dlg.apps.simple.SleepAndCopyApp",
                    "outputs": ["C"],
                    "sleepTime": 0,
                }
            )
            rels.append(DROPRel("A", DROPLinkType.INPUT, b_oid))

        quickDeploy(dm1, sessionId, g1, {nm_conninfo(1): rels})
        quickDeploy(dm2, sessionId, g2, {nm_conninfo(0): rels})
        self.assertEqual(1, len(dm1._sessions[sessionId].drops))
        self.assertEqual(1 + N, len(dm2._sessions[sessionId].drops))

        # Run! The sole fact that this doesn't throw exceptions is already
        # a good proof that everything is working as expected
        a = dm1._sessions[sessionId].drops["A"]
        c = dm2._sessions[sessionId].drops["C"]
        with droputils.DROPWaiterCtx(self, c, 10):
            a.write(b"a")
            a.setCompleted()

        for i in range(N):
            drop = dm2._sessions[sessionId].drops["B%d" % (i,)]
            self.assertEqual(DROPStates.COMPLETED, drop.status)
        dm1.destroySession(sessionId)
        dm2.destroySession(sessionId)

    def test_runGraphSeveralDropsPerDM_with_get_consumer_nodes(self):
        """
        A test that creates several DROPs in two different DMs and runs
        the graph. Checks the node address(s) of the consumers in the second DM.
        The graph looks like this

        DM #1                  DM #2
        ===================    ================
        | A --> C --> D --|----|-| --> E      |
        |                 |    | |
        |                 |    | | --> F      |
        ===================    ================

        :see: `self.test_runGraphSeveralDropsPerDM_with_get_consumer_nodes`
        """
        ip_addr_1 = "8.8.8.8"
        ip_addr_2 = "8.8.8.9"

        dm1, dm2 = [self._start_dm(threads=multiprocessing.cpu_count()//2) for _ in range(2)]

        sessionId = f"s{random.randint(0, 1000)}"
        g1 = [
            {
                "oid": "A",
                "type": "plain",
                "storage": Categories.MEMORY,
                "consumers": ["C"],
            },
            {
                "oid": "C",
                "type": "app",
                "app": "dlg.apps.crc.CRCApp",
                "consumers": ["D"],
            },
            {
                "oid": "D",
                "type": "plain",
                "storage": Categories.MEMORY,
                "producers": ["C"],
            },
        ]
        g2 = [
            {
                "oid": "E",
                "type": "app",
                "app": "test.test_drop.SumupContainerChecksum",
                "node": ip_addr_1,
            },
            {
                "oid": "F",
                "type": "app",
                "app": "test.test_drop.SumupContainerChecksum",
                "node": ip_addr_2,
            },
        ]

        rels = [
            DROPRel("D", DROPLinkType.INPUT, "E"),
            DROPRel("D", DROPLinkType.INPUT, "F"),
        ]
        quickDeploy(dm1, sessionId, g1, {nm_conninfo(1): rels})
        quickDeploy(dm2, sessionId, g2, {nm_conninfo(0): rels})

        self.assertEqual(3, len(dm1._sessions[sessionId].drops))
        self.assertEqual(2, len(dm2._sessions[sessionId].drops))

        cons_nodes = dm1._sessions[sessionId].drops["D"].get_consumers_nodes()

        self.assertTrue(ip_addr_1 in cons_nodes)
        self.assertTrue(ip_addr_2 in cons_nodes)

        dm1.destroySession(sessionId)
        dm2.destroySession(sessionId)

    def test_run_streaming_consumer_remotely(self):
        """
        A test that checks that a streaming consumer works correctly across
        node managers when its input is in a different node, like this:

        DM #1                 DM #2
        ==================    ==============
        | A --> B --> C -|----|--> D --> E |
        ==================    ==============

        Here B is anormal application and D is a streaming consumer of C.
        We use A and E to compare that all data flows correctly.
        """

        g1 = [
            {"oid": "A", "type": "plain", "storage": Categories.MEMORY},
            {
                "oid": "B",
                "type": "app",
                "app": "dlg.apps.simple.CopyApp",
                "inputs": ["A"],
                "outputs": ["C"],
            },
            {"oid": "C", "type": "plain", "storage": Categories.MEMORY},
        ]
        g2 = [
            {
                "oid": "D",
                "type": "app",
                "app": "dlg.apps.crc.CRCStreamApp",
                "outputs": ["E"],
            },
            {"oid": "E", "type": "plain", "storage": Categories.MEMORY},
        ]
        rels = [DROPRel("C", DROPLinkType.STREAMING_INPUT, "D")]
        a_data = os.urandom(32)
        e_data = str(crc32c(a_data, 0)).encode("utf8")
        self._test_runGraphInTwoNMs(g1, g2, rels, a_data, e_data, leaf_oid="E")

    def test_run_streaming_consumer_remotely2(self):
        """
        Like above, but C is hostd by DM #2.
        """

        g1 = [
            {"oid": "A", "type": "plain", "storage": Categories.MEMORY},
            {
                "oid": "B",
                "type": "app",
                "app": "dlg.apps.simple.CopyApp",
                "inputs": ["A"],
            },
        ]
        g2 = [
            {"oid": "C", "type": "plain", "storage": Categories.MEMORY},
            {
                "oid": "D",
                "type": "app",
                "app": "dlg.apps.crc.CRCStreamApp",
                "streamingInputs": ["C"],
                "outputs": ["E"],
            },
            {"oid": "E", "type": "plain", "storage": Categories.MEMORY},
        ]
        rels = [DROPRel("C", DROPLinkType.OUTPUT, "B")]
        a_data = os.urandom(32)
        e_data = str(crc32c(a_data, 0)).encode("utf8")
        self._test_runGraphInTwoNMs(g1, g2, rels, a_data, e_data, leaf_oid="E")<|MERGE_RESOLUTION|>--- conflicted
+++ resolved
@@ -105,14 +105,9 @@
         root_oids=("A",),
         leaf_oid="C",
         expected_failures=[],
-<<<<<<< HEAD
         sessionId=f"s{random.randint(0, 1000)}",
         node_managers=None,
         threads=0
-=======
-        sessionId="s1",
-        node_managers=None,
->>>>>>> 4c71877e
     ):
         """Utility to run a graph in two Node Managers"""
 
@@ -227,7 +222,6 @@
         node_managers = [self._start_dm() for _ in range(2)]
         ids = [0] * repeats
         for n in range(repeats):
-<<<<<<< HEAD
             choice = 0
             while choice in ids:
                 choice = random.randint(0, 1000)
@@ -236,18 +230,6 @@
             self._test_runGraphInTwoNMs(copy.deepcopy(g1), copy.deepcopy(g2), rels, a_data, c_data,
                                         sessionId=sessionId,
                                         node_managers=node_managers)
-=======
-            sessionId = "s%d" % n
-            self._test_runGraphInTwoNMs(
-                copy.deepcopy(g1),
-                copy.deepcopy(g2),
-                rels,
-                a_data,
-                c_data,
-                sessionId=sessionId,
-                node_managers=node_managers,
-            )
->>>>>>> 4c71877e
 
     def test_runGraphOneDOPerDOM(self):
         """
@@ -336,6 +318,7 @@
                 drop.status,
                 "DROP %s is not COMPLETED" % (drop.uid),
             )
+
         self.assertEqual(a.checksum, int(droputils.allDropContents(d)))
         self.assertEqual(b.checksum + d.checksum, int(droputils.allDropContents(f)))
 
