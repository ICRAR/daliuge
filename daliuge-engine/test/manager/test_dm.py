#
#    ICRAR - International Centre for Radio Astronomy Research
#    (c) UWA - The University of Western Australia, 2015
#    Copyright by UWA (in the framework of the ICRAR)
#    All rights reserved
#
#    This library is free software; you can redistribute it and/or
#    modify it under the terms of the GNU Lesser General Public
#    License as published by the Free Software Foundation; either
#    version 2.1 of the License, or (at your option) any later version.
#
#    This library is distributed in the hope that it will be useful,
#    but WITHOUT ANY WARRANTY; without even the implied warranty of
#    MERCHANTABILITY or FITNESS FOR A PARTICULAR PURPOSE.  See the GNU
#    Lesser General Public License for more details.
#
#    You should have received a copy of the GNU Lesser General Public
#    License along with this library; if not, write to the Free Software
#    Foundation, Inc., 59 Temple Place, Suite 330, Boston,
#    MA 02111-1307  USA
#
import copy
import os
import sys
import threading
import unittest
from time import sleep
import multiprocessing
import random

from dlg import droputils
from dlg.common import dropdict, Categories
from dlg.ddap_protocol import DROPStates, DROPRel, DROPLinkType
from dlg.drop import BarrierAppDROP
from dlg.manager.node_manager import NodeManager

try:
    from crc32c import crc32c  # @UnusedImport
except:
    from binascii import crc32  # @Reimport

random.seed(42)

hostname = "localhost"
default_repro = {
    "rmode": "1",
    "lg_blockhash": "x",
    "pgt_blockhash": "y",
    "pg_blockhash": "z",
}
default_graph_repro = {
    "rmode": "1",
    "meta_data": {"repro_protocol": 0.1, "hashing_alg": "_sha3.sha3_256"},
    "merkleroot": "a",
    "signature": "b",
}


def add_test_reprodata(graph: list):
    for drop in graph:
        drop["reprodata"] = default_repro.copy()
    graph.append(default_graph_repro.copy())
    return graph


def memory(uid, **kwargs):
    dropSpec = dropdict(
        {
            "oid": uid,
            "type": "plain",
            "storage": Categories.MEMORY,
            "reprodata": default_repro.copy(),
        }
    )
    dropSpec.update(kwargs)
    return dropSpec


def sleepAndCopy(uid, **kwargs):
    dropSpec = dropdict(
        {
            "oid": uid,
            "type": "app",
            "app": "dlg.apps.simple.SleepAndCopyApp",
            "reprodata": default_repro.copy(),
        }
    )
    dropSpec.update(kwargs)
    return dropSpec


def quickDeploy(nm, sessionId, graphSpec, node_subscriptions={}):
    nm.createSession(sessionId)
    nm.addGraphSpec(sessionId, graphSpec)
    nm.add_node_subscriptions(sessionId, node_subscriptions)
    nm.deploySession(sessionId)


class ErroneousApp(BarrierAppDROP):
    def run(self):
        raise Exception("Sorry, we always fail")


def nm_conninfo(n):
    return "localhost", 5553 + n, 6666 + n


class NMTestsMixIn(object):
    def __init__(self, *args, **kwargs):
        super(NMTestsMixIn, self).__init__(*args, **kwargs)
        self._dms = []

    def _start_dm(self, threads=0, **kwargs):
        host, events_port, rpc_port = nm_conninfo(len(self._dms))
        nm = NodeManager(
            useDLM=False,
            host=host,
            events_port=events_port,
            rpc_port=rpc_port,
            max_threads=threads,
            **kwargs,
        )
        self._dms.append(nm)
        return nm

    def tearDown(self):
        super(NMTestsMixIn, self).tearDown()
        for nm in self._dms:
            nm.shutdown()

    def _test_runGraphInTwoNMs(
        self,
        g1,
        g2,
        rels,
        root_data,
        leaf_data,
        root_oids=("A",),
        leaf_oid="C",
        expected_failures=[],
        sessionId=f"s{random.randint(0, 1000)}",
        node_managers=None,
        threads=0,
    ):
        """Utility to run a graph in two Node Managers"""

        dm1, dm2 = node_managers or [self._start_dm(threads=threads) for _ in range(2)]
        add_test_reprodata(g1)
        add_test_reprodata(g2)
        quickDeploy(dm1, sessionId, g1, {nm_conninfo(1): rels})
        quickDeploy(dm2, sessionId, g2, {nm_conninfo(0): rels})
        self.assertEqual(len(g1), len(dm1._sessions[sessionId].drops))
        self.assertEqual(len(g2), len(dm2._sessions[sessionId].drops))

        # Run! We wait until c is completed
        drops = {}
        drops.update(dm1._sessions[sessionId].drops)
        drops.update(dm2._sessions[sessionId].drops)

        leaf_drop = drops[leaf_oid]
        with droputils.DROPWaiterCtx(self, leaf_drop, 2):
            for oid in root_oids:
                drop = drops[oid]
                drop.write(root_data)
                drop.setCompleted()

        expected_successes = [
            drops[oid] for oid in drops if oid not in expected_failures
        ]
        expected_failures = [drops[oid] for oid in drops if oid in expected_failures]
        for drop in expected_successes:
            self.assertEqual(DROPStates.COMPLETED, drop.status)
        for drop in expected_failures:
            self.assertEqual(DROPStates.ERROR, drop.status)

        leaf_drop_data = None
        if leaf_drop not in expected_failures:
            leaf_drop_data = droputils.allDropContents(leaf_drop)
            if leaf_data is not None:
                self.assertEqual(len(leaf_data), len(leaf_drop_data))
                self.assertEqual(leaf_data, leaf_drop_data)

        sleep(0.1)  # just make sure all events have been processed.
        dm1.destroySession(sessionId)
        dm2.destroySession(sessionId)
        return leaf_drop_data


class NodeManagerTestsBase(NMTestsMixIn):

    def _deploy_error_graph(self, **kwargs):
        sessionId = f"s{random.randint(0, 1000)}"
        g = [
            {"oid": "A", "type": "plain", "storage": Categories.MEMORY},
            {
                "oid": "B",
                "type": "app",
                "app": "test.manager.test_dm.ErroneousApp",
                "inputs": ["A"],
            },
            {
                "oid": "C",
                "type": "plain",
                "storage": Categories.MEMORY,
                "producers": ["B"],
            },
        ]
<<<<<<< HEAD
        add_test_reprodata(g)
        dm = self._start_dm(**kwargs)
=======
        dm = self._start_dm(threads=self.nm_threads, **kwargs)
>>>>>>> 3b6680f6
        dm.createSession(sessionId)
        dm.addGraphSpec(sessionId, g)
        dm.deploySession(sessionId, ["A"])

    def test_error_listener(self):

        evt = threading.Event()
        erroneous_drops = []

        class listener(object):
            def on_error(self, drop):
                erroneous_drops.append(drop.uid)
                if len(erroneous_drops) == 2:  # both 'C' and 'B' failed already
                    evt.set()

        self._deploy_error_graph(error_listener=listener())
        self.assertTrue(evt.wait(10), "Didn't receive errors on time")

    def test_event_listener(self):
        """Tests that user-provided event listeners work"""

        evt = threading.Event()

        class listener(object):
            def __init__(self):
                self.recv = 0

            def handleEvent(self, _evt):
                self.recv += 1
                if self.recv == 3:
                    evt.set()

        self._deploy_error_graph(event_listeners=[listener()])
        self.assertTrue(evt.wait(10), "Didn't receive events on time")

    def _test_runGraphOneDOPerDOM(self, repeats=1):
        g1 = [{"oid": "A", "type": "plain", "storage": Categories.MEMORY}]
        g2 = [
            {"oid": "B", "type": "app", "app": "dlg.apps.crc.CRCApp"},
            {
                "oid": "C",
                "type": "plain",
                "storage": Categories.MEMORY,
                "producers": ["B"],
            },
        ]
        rels = [DROPRel("B", DROPLinkType.CONSUMER, "A")]
        a_data = os.urandom(32)
        c_data = str(crc32c(a_data, 0)).encode("utf8")
        node_managers = [self._start_dm(threads=self.nm_threads) for _ in range(2)]
        ids = [0] * repeats
        for n in range(repeats):
            choice = 0
            while choice in ids:
                choice = random.randint(0, 1000)
            ids[n] = choice
            sessionId = f"s{choice}"
            self._test_runGraphInTwoNMs(
                copy.deepcopy(g1),
                copy.deepcopy(g2),
                rels,
                a_data,
                c_data,
                sessionId=sessionId,
                node_managers=node_managers,
            )

    def test_runGraphOneDOPerDOM(self):
        """
        A test that creates three DROPs in two different DMs and runs the graph.
        For this the graphs that are fed into the DMs must *not* express the
        inter-DM relationships, although they are still passed down
        separately. The graph looks like:

        DM #1      DM #2
        =======    =============
        | A --|----|-> B --> C |
        =======    =============
        """
        self._test_runGraphOneDOPerDOM()

    def test_runGraphOneDOPerDOMTwice(self):
        """Like test_runGraphOneDOPerDOM but runs two sessions succesively"""
        self._test_runGraphOneDOPerDOM(2)

    def test_runGraphSeveralDropsPerDM(self):
        """
        A test that creates several DROPs in two different DMs and  runs
        the graph. The graph looks like this

        DM #1                  DM #2
        ===================    ================
        | A --> C --> D --|----|-|            |
        |                 |    | |--> E --> F |
        | B --------------|----|-|            |
        ===================    ================

        :see: `self.test_runGraphSingleDOPerDOM`
        """
        dm1, dm2 = [self._start_dm(threads=self.nm_threads) for _ in range(2)]

        sessionId = "s1"
        g1 = [
            {
                "oid": "A",
                "type": "plain",
                "storage": Categories.MEMORY,
                "consumers": ["C"],
            },
            {"oid": "B", "type": "plain", "storage": Categories.MEMORY},
            {"oid": "C", "type": "app", "app": "dlg.apps.crc.CRCApp"},
            {
                "oid": "D",
                "type": "plain",
                "storage": Categories.MEMORY,
                "producers": ["C"],
            },
        ]
        g2 = [
            {"oid": "E", "type": "app", "app": "test.test_drop.SumupContainerChecksum"},
            {
                "oid": "F",
                "type": "plain",
                "storage": Categories.MEMORY,
                "producers": ["E"],
            },
        ]
        add_test_reprodata(g1)
        add_test_reprodata(g2)
        rels = [
            DROPRel("D", DROPLinkType.INPUT, "E"),
            DROPRel("B", DROPLinkType.INPUT, "E"),
        ]
        quickDeploy(dm1, sessionId, g1, {nm_conninfo(1): rels})
        quickDeploy(dm2, sessionId, g2, {nm_conninfo(0): rels})

        self.assertEqual(4, len(dm1._sessions[sessionId].drops))
        self.assertEqual(2, len(dm2._sessions[sessionId].drops))

        # Run! The sole fact that this doesn't throw exceptions is already
        # a good proof that everything is working as expected
        a, b, c, d = [dm1._sessions[sessionId].drops[x] for x in ("A", "B", "C", "D")]
        e, f = [dm2._sessions[sessionId].drops[x] for x in ("E", "F")]
        with droputils.DROPWaiterCtx(self, f, 5):
            a.write(b"a")
            a.setCompleted()
            b.write(b"a")
            b.setCompleted()

        for drop in a, b, c, d, e, f:
            self.assertEqual(
                DROPStates.COMPLETED,
                drop.status,
                "DROP %s is not COMPLETED" % (drop.uid),
            )

        self.assertEqual(a.checksum, int(droputils.allDropContents(d)))
        self.assertEqual(b.checksum + d.checksum, int(droputils.allDropContents(f)))

        dm1.destroySession(sessionId)
        dm2.destroySession(sessionId)

    def test_runWithFourDMs(self):
        """
        A test that creates several DROPs in two different DMs and  runs
        the graph. The graph looks like this

                      DM #2
                     +--------------------------+
                     |        |--> C --|        |
                 +---|--> B --|--> D --|--> F --|--|
                 |   |        |--> E --|        |  |
        DM #1    |   +--------------------------+  |   DM #4
        +-----+  |                                 |  +---------------------+
        |     |  |                                 |--|--> L --|            |
        | A --|--+                                    |        |--> N --> O |
        |     |  |                                 |--|--> M --|            |
        +-----+  |    DM #3                        |  +---------------------+
                 |   +--------------------------+  |
                 |   |        |--> H --|        |  |
                 +---|--> G --|--> I --|--> K --|--|
                     |        |--> J --|        |
                     +--------------------------+

        B, F, G, K and N are AppDOs; the rest are plain in-memory DROPs
        """

        dm1, dm2, dm3, dm4 = [self._start_dm(threads=self.nm_threads) for _ in range(4)]

        sessionId = f"s{random.randint(0, 1000)}"
        g1 = [memory("A", expectedSize=1)]
        g2 = [
            sleepAndCopy("B", outputs=["C", "D", "E"], sleepTime=0),
            memory("C"),
            memory("D"),
            memory("E"),
            sleepAndCopy("F", inputs=["C", "D", "E"], sleepTime=0),
        ]
        g3 = [
            sleepAndCopy("G", outputs=["H", "I", "J"], sleepTime=0),
            memory("H"),
            memory("I"),
            memory("J"),
            sleepAndCopy("K", inputs=["H", "I", "J"], sleepTime=0),
        ]
        g4 = [
            memory("L"),
            memory("M"),
            sleepAndCopy("N", inputs=["L", "M"], outputs=["O"], sleepTime=0),
            memory("O"),
        ]
        for g in [g1, g2, g3, g4]:
            add_test_reprodata(g)
        rels_12 = [DROPRel("A", DROPLinkType.INPUT, "B")]
        rels_13 = [DROPRel("A", DROPLinkType.INPUT, "G")]
        rels_24 = [DROPRel("F", DROPLinkType.PRODUCER, "L")]
        rels_34 = [DROPRel("K", DROPLinkType.PRODUCER, "M")]
        quickDeploy(
            dm1, sessionId, g1, {nm_conninfo(1): rels_12, nm_conninfo(2): rels_13}
        )
        quickDeploy(
            dm2, sessionId, g2, {nm_conninfo(0): rels_12, nm_conninfo(3): rels_24}
        )
        quickDeploy(
            dm3, sessionId, g3, {nm_conninfo(0): rels_13, nm_conninfo(3): rels_34}
        )
        quickDeploy(
            dm4, sessionId, g4, {nm_conninfo(1): rels_24, nm_conninfo(2): rels_34}
        )

        self.assertEqual(1, len(dm1._sessions[sessionId].drops))
        self.assertEqual(5, len(dm2._sessions[sessionId].drops))
        self.assertEqual(5, len(dm3._sessions[sessionId].drops))
        self.assertEqual(4, len(dm4._sessions[sessionId].drops))

        a = dm1._sessions[sessionId].drops["A"]
        o = dm4._sessions[sessionId].drops["O"]
        drops = []
        for x in (dm1, dm2, dm3, dm4):
            drops += x._sessions[sessionId].drops.values()

        # Run! This should trigger the full execution of the graph
        with droputils.DROPWaiterCtx(self, o, 5):
            a.write(b"a")

        for drop in drops:
            self.assertEqual(
                DROPStates.COMPLETED,
                drop.status,
                "Status of '%s' is not COMPLETED: %d" % (drop.uid, drop.status),
            )

        for dm in [dm1, dm2, dm3, dm4]:
            dm.destroySession(sessionId)

    def test_many_relationships(self):
        """
        A test in which a drop is related to many other drops that live in a
        separate DM.

        Drop A is accessed by many applications (B1, B2, .., BN), which should
        not exhaust resources on DM #1. We collapse all into C so we can monitor
        only its status to know that the execution is over.

        DM #1                     DM #2
        =======    ====================
        |     |    | |--> B1 --|      |
        |     |    | |--> B2 --|      |
        | A --|----|-|--> B3 --|--> C |
        |     |    | |.........|      |
        |     |    | |--> BN --|      |
        =======    ====================
        """

        dm1, dm2 = [self._start_dm(threads=self.nm_threads) for _ in range(2)]

        sessionId = f"s{random.randint(0, 1000)}"
        N = 100
        g1 = [{"oid": "A", "type": "plain", "storage": Categories.MEMORY}]
        g2 = [{"oid": "C", "type": "plain", "storage": Categories.MEMORY}]
        rels = []
        for i in range(N):
            b_oid = "B%d" % (i,)
            # SleepAndCopyApp effectively opens the input drop
            g2.append(
                {
                    "oid": b_oid,
                    "type": "app",
                    "app": "dlg.apps.simple.SleepAndCopyApp",
                    "outputs": ["C"],
                    "sleepTime": 0,
                }
            )
            rels.append(DROPRel("A", DROPLinkType.INPUT, b_oid))
        add_test_reprodata(g1)
        add_test_reprodata(g2)
        quickDeploy(dm1, sessionId, g1, {nm_conninfo(1): rels})
        quickDeploy(dm2, sessionId, g2, {nm_conninfo(0): rels})
        self.assertEqual(1, len(dm1._sessions[sessionId].drops))
        self.assertEqual(1 + N, len(dm2._sessions[sessionId].drops))

        # Run! The sole fact that this doesn't throw exceptions is already
        # a good proof that everything is working as expected
        a = dm1._sessions[sessionId].drops["A"]
        c = dm2._sessions[sessionId].drops["C"]
        with droputils.DROPWaiterCtx(self, c, 10):
            a.write(b"a")
            a.setCompleted()

        for i in range(N):
            drop = dm2._sessions[sessionId].drops["B%d" % (i,)]
            self.assertEqual(DROPStates.COMPLETED, drop.status)
        dm1.destroySession(sessionId)
        dm2.destroySession(sessionId)

    def test_runGraphSeveralDropsPerDM_with_get_consumer_nodes(self):
        """
        A test that creates several DROPs in two different DMs and runs
        the graph. Checks the node address(s) of the consumers in the second DM.
        The graph looks like this

        DM #1                  DM #2
        ===================    ================
        | A --> C --> D --|----|-| --> E      |
        |                 |    | |
        |                 |    | | --> F      |
        ===================    ================

        :see: `self.test_runGraphSeveralDropsPerDM_with_get_consumer_nodes`
        """
        ip_addr_1 = "8.8.8.8"
        ip_addr_2 = "8.8.8.9"

        dm1, dm2 = [self._start_dm(threads=self.nm_threads) for _ in range(2)]

        sessionId = f"s{random.randint(0, 1000)}"
        g1 = [
            {
                "oid": "A",
                "type": "plain",
                "storage": Categories.MEMORY,
                "consumers": ["C"],
            },
            {
                "oid": "C",
                "type": "app",
                "app": "dlg.apps.crc.CRCApp",
                "consumers": ["D"],
            },
            {
                "oid": "D",
                "type": "plain",
                "storage": Categories.MEMORY,
                "producers": ["C"],
            },
        ]
        g2 = [
            {
                "oid": "E",
                "type": "app",
                "app": "test.test_drop.SumupContainerChecksum",
                "node": ip_addr_1,
            },
            {
                "oid": "F",
                "type": "app",
                "app": "test.test_drop.SumupContainerChecksum",
                "node": ip_addr_2,
            },
        ]
        add_test_reprodata(g1)
        add_test_reprodata(g2)
        rels = [
            DROPRel("D", DROPLinkType.INPUT, "E"),
            DROPRel("D", DROPLinkType.INPUT, "F"),
        ]
        quickDeploy(dm1, sessionId, g1, {nm_conninfo(1): rels})
        quickDeploy(dm2, sessionId, g2, {nm_conninfo(0): rels})

        self.assertEqual(3, len(dm1._sessions[sessionId].drops))
        self.assertEqual(2, len(dm2._sessions[sessionId].drops))

        cons_nodes = dm1._sessions[sessionId].drops["D"].get_consumers_nodes()

        self.assertTrue(ip_addr_1 in cons_nodes)
        self.assertTrue(ip_addr_2 in cons_nodes)

        dm1.destroySession(sessionId)
        dm2.destroySession(sessionId)

    def test_run_streaming_consumer_remotely(self):
        """
        A test that checks that a streaming consumer works correctly across
        node managers when its input is in a different node, like this:

        DM #1                 DM #2
        ==================    ==============
        | A --> B --> C -|----|--> D --> E |
        ==================    ==============

        Here B is anormal application and D is a streaming consumer of C.
        We use A and E to compare that all data flows correctly.
        """

        g1 = [
            {"oid": "A", "type": "plain", "storage": Categories.MEMORY},
            {
                "oid": "B",
                "type": "app",
                "app": "dlg.apps.simple.CopyApp",
                "inputs": ["A"],
                "outputs": ["C"],
            },
            {"oid": "C", "type": "plain", "storage": Categories.MEMORY},
        ]
        g2 = [
            {
                "oid": "D",
                "type": "app",
                "app": "dlg.apps.crc.CRCStreamApp",
                "outputs": ["E"],
            },
            {"oid": "E", "type": "plain", "storage": Categories.MEMORY},
        ]
        rels = [DROPRel("C", DROPLinkType.STREAMING_INPUT, "D")]
        a_data = os.urandom(32)
        e_data = str(crc32c(a_data, 0)).encode("utf8")
        self._test_runGraphInTwoNMs(g1, g2, rels, a_data, e_data, leaf_oid="E")

    def test_run_streaming_consumer_remotely2(self):
        """
        Like above, but C is hostd by DM #2.
        """

        g1 = [
            {"oid": "A", "type": "plain", "storage": Categories.MEMORY},
            {
                "oid": "B",
                "type": "app",
                "app": "dlg.apps.simple.CopyApp",
                "inputs": ["A"],
            },
        ]
        g2 = [
            {"oid": "C", "type": "plain", "storage": Categories.MEMORY},
            {
                "oid": "D",
                "type": "app",
                "app": "dlg.apps.crc.CRCStreamApp",
                "streamingInputs": ["C"],
                "outputs": ["E"],
            },
            {"oid": "E", "type": "plain", "storage": Categories.MEMORY},
        ]
        rels = [DROPRel("C", DROPLinkType.OUTPUT, "B")]
        a_data = os.urandom(32)
        e_data = str(crc32c(a_data, 0)).encode("utf8")
        self._test_runGraphInTwoNMs(g1, g2, rels, a_data, e_data, leaf_oid="E")


class TestDM(NodeManagerTestsBase, unittest.TestCase):

    nm_threads = 0

    def test_run_invalid_shmem_graph(self):
        """
        Our shared memory implementation does not support Python < 3.7
        This test asserts that a graph containing shared memory drops will not run if running
        in python < 3.8, and that it *does* run with python >= 3.8
        """

        graph = [{"oid": "A", "type": "plain", "storage": Categories.SHMEM}]
        graph = add_test_reprodata(graph)
        dm = self._start_dm()
        sessionID = "s1"
        if sys.version_info < (3, 8):
            self.assertRaises(NotImplementedError, quickDeploy, dm, sessionID, graph)
        else:
            quickDeploy(dm, sessionID, graph)
            self.assertEqual(1, len(dm._sessions[sessionID].drops))
            dm.destroySession(sessionID)


<<<<<<< HEAD
@unittest.skipIf(
    multiprocessing.cpu_count() < 4, "Not enough threads to test multiprocessing"
)
class TestDMParallel(NMTestsMixIn, unittest.TestCase):
    def _deploy_error_graph(self, **kwargs):
        sessionId = f"s{random.randint(0, 1000)}"
        g = [
            {"oid": "A", "type": "plain", "storage": Categories.MEMORY},
            {
                "oid": "B",
                "type": "app",
                "app": "test.manager.test_dm.ErroneousApp",
                "inputs": ["A"],
            },
            {
                "oid": "C",
                "type": "plain",
                "storage": Categories.MEMORY,
                "producers": ["B"],
            },
        ]
        add_test_reprodata(g)
        dm = self._start_dm(threads=multiprocessing.cpu_count(), **kwargs)
        dm.createSession(sessionId)
        dm.addGraphSpec(sessionId, g)
        dm.deploySession(sessionId, ["A"])

    def test_error_listener(self):

        evt = threading.Event()
        erroneous_drops = []

        class listener(object):
            def on_error(self, drop):
                erroneous_drops.append(drop.uid)
                if len(erroneous_drops) == 2:  # both 'C' and 'B' failed already
                    evt.set()

        self._deploy_error_graph(error_listener=listener())
        self.assertTrue(evt.wait(10), "Didn't receive errors on time")

    def test_event_listener(self):
        """Tests that user-provided event listeners work"""

        evt = threading.Event()

        class listener(object):
            def __init__(self):
                self.recv = 0

            def handleEvent(self, _evt):
                self.recv += 1
                if self.recv == 3:
                    evt.set()

        self._deploy_error_graph(event_listeners=[listener()])
        self.assertTrue(evt.wait(10), "Didn't receive events on time")

    def _test_runGraphOneDOPerDOM(self, repeats=1):
        g1 = [{"oid": "A", "type": "plain", "storage": Categories.MEMORY}]
        g2 = [
            {"oid": "B", "type": "app", "app": "dlg.apps.crc.CRCApp"},
            {
                "oid": "C",
                "type": "plain",
                "storage": Categories.MEMORY,
                "producers": ["B"],
            },
        ]
        rels = [DROPRel("B", DROPLinkType.CONSUMER, "A")]
        a_data = os.urandom(32)
        c_data = str(crc32c(a_data, 0)).encode("utf8")
        node_managers = [
            self._start_dm(threads=multiprocessing.cpu_count()) for _ in range(2)
        ]

        ids = [0] * repeats
        for n in range(repeats):
            choice = 0
            while choice in ids:
                choice = random.randint(0, 1000)
            ids[n] = choice
            sessionId = f"s{choice}"
            self._test_runGraphInTwoNMs(
                copy.deepcopy(g1),
                copy.deepcopy(g2),
                rels,
                a_data,
                c_data,
                sessionId=sessionId,
                node_managers=node_managers,
            )

    def test_runGraphOneDOPerDOM(self):
        """
        A test that creates three DROPs in two different DMs and runs the graph.
        For this the graphs that are fed into the DMs must *not* express the
        inter-DM relationships, although they are still passed down
        separately. The graph looks like:

        DM #1      DM #2
        =======    =============
        | A --|----|-> B --> C |
        =======    =============
        """
        self._test_runGraphOneDOPerDOM()

    def test_runGraphOneDOPerDOMTwice(self):
        """Like test_runGraphOneDOPerDOM but runs two sessions succesively"""
        self._test_runGraphOneDOPerDOM(2)

    def test_runGraphSeveralDropsPerDM(self):
        """
        A test that creates several DROPs in two different DMs and  runs
        the graph. The graph looks like this

        DM #1                  DM #2
        ===================    ================
        | A --> C --> D --|----|-|            |
        |                 |    | |--> E --> F |
        | B --------------|----|-|            |
        ===================    ================

        :see: `self.test_runGraphSingleDOPerDOM`
        """
        dm1, dm2 = [
            self._start_dm(threads=multiprocessing.cpu_count()) for _ in range(2)
        ]

        sessionId = f"s{random.randint(0, 1000)}"
        g1 = [
            {
                "oid": "A",
                "type": "plain",
                "storage": Categories.MEMORY,
                "consumers": ["C"],
            },
            {"oid": "B", "type": "plain", "storage": Categories.MEMORY},
            {"oid": "C", "type": "app", "app": "dlg.apps.crc.CRCApp"},
            {
                "oid": "D",
                "type": "plain",
                "storage": Categories.MEMORY,
                "producers": ["C"],
            },
        ]
        g2 = [
            {"oid": "E", "type": "app", "app": "test.test_drop.SumupContainerChecksum"},
            {
                "oid": "F",
                "type": "plain",
                "storage": Categories.MEMORY,
                "producers": ["E"],
            },
        ]

        rels = [
            DROPRel("D", DROPLinkType.INPUT, "E"),
            DROPRel("B", DROPLinkType.INPUT, "E"),
        ]
        add_test_reprodata(g1)
        add_test_reprodata(g2)
        quickDeploy(dm1, sessionId, g1, {nm_conninfo(1): rels})
        quickDeploy(dm2, sessionId, g2, {nm_conninfo(0): rels})

        self.assertEqual(4, len(dm1._sessions[sessionId].drops))
        self.assertEqual(2, len(dm2._sessions[sessionId].drops))

        # Run! The sole fact that this doesn't throw exceptions is already
        # a good proof that everything is working as expected
        a, b, c, d = [dm1._sessions[sessionId].drops[x] for x in ("A", "B", "C", "D")]
        e, f = [dm2._sessions[sessionId].drops[x] for x in ("E", "F")]
        with droputils.DROPWaiterCtx(self, f, 5):
            a.write(b"a")
            a.setCompleted()
            b.write(b"a")
            b.setCompleted()

        for drop in a, b, c, d, e, f:
            self.assertEqual(
                DROPStates.COMPLETED,
                drop.status,
                "DROP %s is not COMPLETED" % (drop.uid),
            )
        self.assertEqual(a.checksum, int(droputils.allDropContents(d)))
        self.assertEqual(b.checksum + d.checksum, int(droputils.allDropContents(f)))

        dm1.destroySession(sessionId)
        dm2.destroySession(sessionId)

    def test_runWithFourDMs(self):
        """
        A test that creates several DROPs in two different DMs and  runs
        the graph. The graph looks like this

                      DM #2
                     +--------------------------+
                     |        |--> C --|        |
                 +---|--> B --|--> D --|--> F --|--|
                 |   |        |--> E --|        |  |
        DM #1    |   +--------------------------+  |   DM #4
        +-----+  |                                 |  +---------------------+
        |     |  |                                 |--|--> L --|            |
        | A --|--+                                    |        |--> N --> O |
        |     |  |                                 |--|--> M --|            |
        +-----+  |    DM #3                        |  +---------------------+
                 |   +--------------------------+  |
                 |   |        |--> H --|        |  |
                 +---|--> G --|--> I --|--> K --|--|
                     |        |--> J --|        |
                     +--------------------------+

        B, F, G, K and N are AppDOs; the rest are plain in-memory DROPs
        """

        dm1, dm2, dm3, dm4 = [
            self._start_dm(threads=multiprocessing.cpu_count()) for _ in range(4)
        ]

        sessionId = f"s{random.randint(0, 1000)}"
        g1 = [memory("A", expectedSize=1)]
        g2 = [
            sleepAndCopy("B", outputs=["C", "D", "E"], sleepTime=0),
            memory("C"),
            memory("D"),
            memory("E"),
            sleepAndCopy("F", inputs=["C", "D", "E"], sleepTime=0),
        ]
        g3 = [
            sleepAndCopy("G", outputs=["H", "I", "J"], sleepTime=0),
            memory("H"),
            memory("I"),
            memory("J"),
            sleepAndCopy("K", inputs=["H", "I", "J"], sleepTime=0),
        ]
        g4 = [
            memory("L"),
            memory("M"),
            sleepAndCopy("N", inputs=["L", "M"], outputs=["O"], sleepTime=0),
            memory("O"),
        ]

        rels_12 = [DROPRel("A", DROPLinkType.INPUT, "B")]
        rels_13 = [DROPRel("A", DROPLinkType.INPUT, "G")]
        rels_24 = [DROPRel("F", DROPLinkType.PRODUCER, "L")]
        rels_34 = [DROPRel("K", DROPLinkType.PRODUCER, "M")]
        for g in [g1, g2, g3, g4]:
            add_test_reprodata(g)
        quickDeploy(
            dm1, sessionId, g1, {nm_conninfo(1): rels_12, nm_conninfo(2): rels_13}
        )
        quickDeploy(
            dm2, sessionId, g2, {nm_conninfo(0): rels_12, nm_conninfo(3): rels_24}
        )
        quickDeploy(
            dm3, sessionId, g3, {nm_conninfo(0): rels_13, nm_conninfo(3): rels_34}
        )
        quickDeploy(
            dm4, sessionId, g4, {nm_conninfo(1): rels_24, nm_conninfo(2): rels_34}
        )

        self.assertEqual(1, len(dm1._sessions[sessionId].drops))
        self.assertEqual(5, len(dm2._sessions[sessionId].drops))
        self.assertEqual(5, len(dm3._sessions[sessionId].drops))
        self.assertEqual(4, len(dm4._sessions[sessionId].drops))

        a = dm1._sessions[sessionId].drops["A"]
        o = dm4._sessions[sessionId].drops["O"]
        drops = []
        for x in (dm1, dm2, dm3, dm4):
            drops += x._sessions[sessionId].drops.values()

        # Run! This should trigger the full execution of the graph
        with droputils.DROPWaiterCtx(self, o, 5):
            a.write(b"a")

        for drop in drops:
            self.assertEqual(
                DROPStates.COMPLETED,
                drop.status,
                "Status of '%s' is not COMPLETED: %d" % (drop.uid, drop.status),
            )

        for dm in [dm1, dm2, dm3, dm4]:
            dm.destroySession(sessionId)

    def test_many_relationships(self):
        """
        A test in which a drop is related to many other drops that live in a
        separate DM.

        Drop A is accessed by many applications (B1, B2, .., BN), which should
        not exhaust resources on DM #1. We collapse all into C so we can monitor
        only its status to know that the execution is over.

        DM #1                     DM #2
        =======    ====================
        |     |    | |--> B1 --|      |
        |     |    | |--> B2 --|      |
        | A --|----|-|--> B3 --|--> C |
        |     |    | |.........|      |
        |     |    | |--> BN --|      |
        =======    ====================
        """

        dm1, dm2 = [self._start_dm() for _ in range(2)]

        sessionId = f"s{random.randint(0, 1000)}"
        N = 100
        g1 = [{"oid": "A", "type": "plain", "storage": Categories.MEMORY}]
        g2 = [{"oid": "C", "type": "plain", "storage": Categories.MEMORY}]
        rels = []
        for i in range(N):
            b_oid = "B%d" % (i,)
            # SleepAndCopyApp effectively opens the input drop
            g2.append(
                {
                    "oid": b_oid,
                    "type": "app",
                    "app": "dlg.apps.simple.SleepAndCopyApp",
                    "outputs": ["C"],
                    "sleepTime": 0,
                }
            )
            rels.append(DROPRel("A", DROPLinkType.INPUT, b_oid))
        add_test_reprodata(g1)
        add_test_reprodata(g2)
        quickDeploy(dm1, sessionId, g1, {nm_conninfo(1): rels})
        quickDeploy(dm2, sessionId, g2, {nm_conninfo(0): rels})
        self.assertEqual(1, len(dm1._sessions[sessionId].drops))
        self.assertEqual(1 + N, len(dm2._sessions[sessionId].drops))

        # Run! The sole fact that this doesn't throw exceptions is already
        # a good proof that everything is working as expected
        a = dm1._sessions[sessionId].drops["A"]
        c = dm2._sessions[sessionId].drops["C"]
        with droputils.DROPWaiterCtx(self, c, 10):
            a.write(b"a")
            a.setCompleted()

        for i in range(N):
            drop = dm2._sessions[sessionId].drops["B%d" % (i,)]
            self.assertEqual(DROPStates.COMPLETED, drop.status)
        dm1.destroySession(sessionId)
        dm2.destroySession(sessionId)

    def test_runGraphSeveralDropsPerDM_with_get_consumer_nodes(self):
        """
        A test that creates several DROPs in two different DMs and runs
        the graph. Checks the node address(s) of the consumers in the second DM.
        The graph looks like this

        DM #1                  DM #2
        ===================    ================
        | A --> C --> D --|----|-| --> E      |
        |                 |    | |
        |                 |    | | --> F      |
        ===================    ================

        :see: `self.test_runGraphSeveralDropsPerDM_with_get_consumer_nodes`
        """
        ip_addr_1 = "8.8.8.8"
        ip_addr_2 = "8.8.8.9"

        dm1, dm2 = [
            self._start_dm(threads=multiprocessing.cpu_count() // 2) for _ in range(2)
        ]

        sessionId = f"s{random.randint(0, 1000)}"
        g1 = [
            {
                "oid": "A",
                "type": "plain",
                "storage": Categories.MEMORY,
                "consumers": ["C"],
            },
            {
                "oid": "C",
                "type": "app",
                "app": "dlg.apps.crc.CRCApp",
                "consumers": ["D"],
            },
            {
                "oid": "D",
                "type": "plain",
                "storage": Categories.MEMORY,
                "producers": ["C"],
            },
        ]
        g2 = [
            {
                "oid": "E",
                "type": "app",
                "app": "test.test_drop.SumupContainerChecksum",
                "node": ip_addr_1,
            },
            {
                "oid": "F",
                "type": "app",
                "app": "test.test_drop.SumupContainerChecksum",
                "node": ip_addr_2,
            },
        ]

        rels = [
            DROPRel("D", DROPLinkType.INPUT, "E"),
            DROPRel("D", DROPLinkType.INPUT, "F"),
        ]
        add_test_reprodata(g1)
        add_test_reprodata(g2)
        quickDeploy(dm1, sessionId, g1, {nm_conninfo(1): rels})
        quickDeploy(dm2, sessionId, g2, {nm_conninfo(0): rels})

        self.assertEqual(3, len(dm1._sessions[sessionId].drops))
        self.assertEqual(2, len(dm2._sessions[sessionId].drops))

        cons_nodes = dm1._sessions[sessionId].drops["D"].get_consumers_nodes()

        self.assertTrue(ip_addr_1 in cons_nodes)
        self.assertTrue(ip_addr_2 in cons_nodes)

        dm1.destroySession(sessionId)
        dm2.destroySession(sessionId)

    def test_run_streaming_consumer_remotely(self):
        """
        A test that checks that a streaming consumer works correctly across
        node managers when its input is in a different node, like this:

        DM #1                 DM #2
        ==================    ==============
        | A --> B --> C -|----|--> D --> E |
        ==================    ==============

        Here B is anormal application and D is a streaming consumer of C.
        We use A and E to compare that all data flows correctly.
        """

        g1 = [
            {"oid": "A", "type": "plain", "storage": Categories.MEMORY},
            {
                "oid": "B",
                "type": "app",
                "app": "dlg.apps.simple.CopyApp",
                "inputs": ["A"],
                "outputs": ["C"],
            },
            {"oid": "C", "type": "plain", "storage": Categories.MEMORY},
        ]
        g2 = [
            {
                "oid": "D",
                "type": "app",
                "app": "dlg.apps.crc.CRCStreamApp",
                "outputs": ["E"],
            },
            {"oid": "E", "type": "plain", "storage": Categories.MEMORY},
        ]
        rels = [DROPRel("C", DROPLinkType.STREAMING_INPUT, "D")]
        a_data = os.urandom(32)
        e_data = str(crc32c(a_data, 0)).encode("utf8")
        self._test_runGraphInTwoNMs(g1, g2, rels, a_data, e_data, leaf_oid="E")

    def test_run_streaming_consumer_remotely2(self):
        """
        Like above, but C is hostd by DM #2.
        """

        g1 = [
            {"oid": "A", "type": "plain", "storage": Categories.MEMORY},
            {
                "oid": "B",
                "type": "app",
                "app": "dlg.apps.simple.CopyApp",
                "inputs": ["A"],
            },
        ]
        g2 = [
            {"oid": "C", "type": "plain", "storage": Categories.MEMORY},
            {
                "oid": "D",
                "type": "app",
                "app": "dlg.apps.crc.CRCStreamApp",
                "streamingInputs": ["C"],
                "outputs": ["E"],
            },
            {"oid": "E", "type": "plain", "storage": Categories.MEMORY},
        ]
        rels = [DROPRel("C", DROPLinkType.OUTPUT, "B")]
        a_data = os.urandom(32)
        e_data = str(crc32c(a_data, 0)).encode("utf8")
        self._test_runGraphInTwoNMs(g1, g2, rels, a_data, e_data, leaf_oid="E")
=======
@unittest.skipIf(multiprocessing.cpu_count() < 4, "Not enough threads to test multiprocessing")
class TestDMParallel(NodeManagerTestsBase, unittest.TestCase):

    nm_threads = multiprocessing.cpu_count()
>>>>>>> 3b6680f6
<|MERGE_RESOLUTION|>--- conflicted
+++ resolved
@@ -205,12 +205,8 @@
                 "producers": ["B"],
             },
         ]
-<<<<<<< HEAD
         add_test_reprodata(g)
-        dm = self._start_dm(**kwargs)
-=======
         dm = self._start_dm(threads=self.nm_threads, **kwargs)
->>>>>>> 3b6680f6
         dm.createSession(sessionId)
         dm.addGraphSpec(sessionId, g)
         dm.deploySession(sessionId, ["A"])
@@ -694,502 +690,7 @@
             dm.destroySession(sessionID)
 
 
-<<<<<<< HEAD
-@unittest.skipIf(
-    multiprocessing.cpu_count() < 4, "Not enough threads to test multiprocessing"
-)
-class TestDMParallel(NMTestsMixIn, unittest.TestCase):
-    def _deploy_error_graph(self, **kwargs):
-        sessionId = f"s{random.randint(0, 1000)}"
-        g = [
-            {"oid": "A", "type": "plain", "storage": Categories.MEMORY},
-            {
-                "oid": "B",
-                "type": "app",
-                "app": "test.manager.test_dm.ErroneousApp",
-                "inputs": ["A"],
-            },
-            {
-                "oid": "C",
-                "type": "plain",
-                "storage": Categories.MEMORY,
-                "producers": ["B"],
-            },
-        ]
-        add_test_reprodata(g)
-        dm = self._start_dm(threads=multiprocessing.cpu_count(), **kwargs)
-        dm.createSession(sessionId)
-        dm.addGraphSpec(sessionId, g)
-        dm.deploySession(sessionId, ["A"])
-
-    def test_error_listener(self):
-
-        evt = threading.Event()
-        erroneous_drops = []
-
-        class listener(object):
-            def on_error(self, drop):
-                erroneous_drops.append(drop.uid)
-                if len(erroneous_drops) == 2:  # both 'C' and 'B' failed already
-                    evt.set()
-
-        self._deploy_error_graph(error_listener=listener())
-        self.assertTrue(evt.wait(10), "Didn't receive errors on time")
-
-    def test_event_listener(self):
-        """Tests that user-provided event listeners work"""
-
-        evt = threading.Event()
-
-        class listener(object):
-            def __init__(self):
-                self.recv = 0
-
-            def handleEvent(self, _evt):
-                self.recv += 1
-                if self.recv == 3:
-                    evt.set()
-
-        self._deploy_error_graph(event_listeners=[listener()])
-        self.assertTrue(evt.wait(10), "Didn't receive events on time")
-
-    def _test_runGraphOneDOPerDOM(self, repeats=1):
-        g1 = [{"oid": "A", "type": "plain", "storage": Categories.MEMORY}]
-        g2 = [
-            {"oid": "B", "type": "app", "app": "dlg.apps.crc.CRCApp"},
-            {
-                "oid": "C",
-                "type": "plain",
-                "storage": Categories.MEMORY,
-                "producers": ["B"],
-            },
-        ]
-        rels = [DROPRel("B", DROPLinkType.CONSUMER, "A")]
-        a_data = os.urandom(32)
-        c_data = str(crc32c(a_data, 0)).encode("utf8")
-        node_managers = [
-            self._start_dm(threads=multiprocessing.cpu_count()) for _ in range(2)
-        ]
-
-        ids = [0] * repeats
-        for n in range(repeats):
-            choice = 0
-            while choice in ids:
-                choice = random.randint(0, 1000)
-            ids[n] = choice
-            sessionId = f"s{choice}"
-            self._test_runGraphInTwoNMs(
-                copy.deepcopy(g1),
-                copy.deepcopy(g2),
-                rels,
-                a_data,
-                c_data,
-                sessionId=sessionId,
-                node_managers=node_managers,
-            )
-
-    def test_runGraphOneDOPerDOM(self):
-        """
-        A test that creates three DROPs in two different DMs and runs the graph.
-        For this the graphs that are fed into the DMs must *not* express the
-        inter-DM relationships, although they are still passed down
-        separately. The graph looks like:
-
-        DM #1      DM #2
-        =======    =============
-        | A --|----|-> B --> C |
-        =======    =============
-        """
-        self._test_runGraphOneDOPerDOM()
-
-    def test_runGraphOneDOPerDOMTwice(self):
-        """Like test_runGraphOneDOPerDOM but runs two sessions succesively"""
-        self._test_runGraphOneDOPerDOM(2)
-
-    def test_runGraphSeveralDropsPerDM(self):
-        """
-        A test that creates several DROPs in two different DMs and  runs
-        the graph. The graph looks like this
-
-        DM #1                  DM #2
-        ===================    ================
-        | A --> C --> D --|----|-|            |
-        |                 |    | |--> E --> F |
-        | B --------------|----|-|            |
-        ===================    ================
-
-        :see: `self.test_runGraphSingleDOPerDOM`
-        """
-        dm1, dm2 = [
-            self._start_dm(threads=multiprocessing.cpu_count()) for _ in range(2)
-        ]
-
-        sessionId = f"s{random.randint(0, 1000)}"
-        g1 = [
-            {
-                "oid": "A",
-                "type": "plain",
-                "storage": Categories.MEMORY,
-                "consumers": ["C"],
-            },
-            {"oid": "B", "type": "plain", "storage": Categories.MEMORY},
-            {"oid": "C", "type": "app", "app": "dlg.apps.crc.CRCApp"},
-            {
-                "oid": "D",
-                "type": "plain",
-                "storage": Categories.MEMORY,
-                "producers": ["C"],
-            },
-        ]
-        g2 = [
-            {"oid": "E", "type": "app", "app": "test.test_drop.SumupContainerChecksum"},
-            {
-                "oid": "F",
-                "type": "plain",
-                "storage": Categories.MEMORY,
-                "producers": ["E"],
-            },
-        ]
-
-        rels = [
-            DROPRel("D", DROPLinkType.INPUT, "E"),
-            DROPRel("B", DROPLinkType.INPUT, "E"),
-        ]
-        add_test_reprodata(g1)
-        add_test_reprodata(g2)
-        quickDeploy(dm1, sessionId, g1, {nm_conninfo(1): rels})
-        quickDeploy(dm2, sessionId, g2, {nm_conninfo(0): rels})
-
-        self.assertEqual(4, len(dm1._sessions[sessionId].drops))
-        self.assertEqual(2, len(dm2._sessions[sessionId].drops))
-
-        # Run! The sole fact that this doesn't throw exceptions is already
-        # a good proof that everything is working as expected
-        a, b, c, d = [dm1._sessions[sessionId].drops[x] for x in ("A", "B", "C", "D")]
-        e, f = [dm2._sessions[sessionId].drops[x] for x in ("E", "F")]
-        with droputils.DROPWaiterCtx(self, f, 5):
-            a.write(b"a")
-            a.setCompleted()
-            b.write(b"a")
-            b.setCompleted()
-
-        for drop in a, b, c, d, e, f:
-            self.assertEqual(
-                DROPStates.COMPLETED,
-                drop.status,
-                "DROP %s is not COMPLETED" % (drop.uid),
-            )
-        self.assertEqual(a.checksum, int(droputils.allDropContents(d)))
-        self.assertEqual(b.checksum + d.checksum, int(droputils.allDropContents(f)))
-
-        dm1.destroySession(sessionId)
-        dm2.destroySession(sessionId)
-
-    def test_runWithFourDMs(self):
-        """
-        A test that creates several DROPs in two different DMs and  runs
-        the graph. The graph looks like this
-
-                      DM #2
-                     +--------------------------+
-                     |        |--> C --|        |
-                 +---|--> B --|--> D --|--> F --|--|
-                 |   |        |--> E --|        |  |
-        DM #1    |   +--------------------------+  |   DM #4
-        +-----+  |                                 |  +---------------------+
-        |     |  |                                 |--|--> L --|            |
-        | A --|--+                                    |        |--> N --> O |
-        |     |  |                                 |--|--> M --|            |
-        +-----+  |    DM #3                        |  +---------------------+
-                 |   +--------------------------+  |
-                 |   |        |--> H --|        |  |
-                 +---|--> G --|--> I --|--> K --|--|
-                     |        |--> J --|        |
-                     +--------------------------+
-
-        B, F, G, K and N are AppDOs; the rest are plain in-memory DROPs
-        """
-
-        dm1, dm2, dm3, dm4 = [
-            self._start_dm(threads=multiprocessing.cpu_count()) for _ in range(4)
-        ]
-
-        sessionId = f"s{random.randint(0, 1000)}"
-        g1 = [memory("A", expectedSize=1)]
-        g2 = [
-            sleepAndCopy("B", outputs=["C", "D", "E"], sleepTime=0),
-            memory("C"),
-            memory("D"),
-            memory("E"),
-            sleepAndCopy("F", inputs=["C", "D", "E"], sleepTime=0),
-        ]
-        g3 = [
-            sleepAndCopy("G", outputs=["H", "I", "J"], sleepTime=0),
-            memory("H"),
-            memory("I"),
-            memory("J"),
-            sleepAndCopy("K", inputs=["H", "I", "J"], sleepTime=0),
-        ]
-        g4 = [
-            memory("L"),
-            memory("M"),
-            sleepAndCopy("N", inputs=["L", "M"], outputs=["O"], sleepTime=0),
-            memory("O"),
-        ]
-
-        rels_12 = [DROPRel("A", DROPLinkType.INPUT, "B")]
-        rels_13 = [DROPRel("A", DROPLinkType.INPUT, "G")]
-        rels_24 = [DROPRel("F", DROPLinkType.PRODUCER, "L")]
-        rels_34 = [DROPRel("K", DROPLinkType.PRODUCER, "M")]
-        for g in [g1, g2, g3, g4]:
-            add_test_reprodata(g)
-        quickDeploy(
-            dm1, sessionId, g1, {nm_conninfo(1): rels_12, nm_conninfo(2): rels_13}
-        )
-        quickDeploy(
-            dm2, sessionId, g2, {nm_conninfo(0): rels_12, nm_conninfo(3): rels_24}
-        )
-        quickDeploy(
-            dm3, sessionId, g3, {nm_conninfo(0): rels_13, nm_conninfo(3): rels_34}
-        )
-        quickDeploy(
-            dm4, sessionId, g4, {nm_conninfo(1): rels_24, nm_conninfo(2): rels_34}
-        )
-
-        self.assertEqual(1, len(dm1._sessions[sessionId].drops))
-        self.assertEqual(5, len(dm2._sessions[sessionId].drops))
-        self.assertEqual(5, len(dm3._sessions[sessionId].drops))
-        self.assertEqual(4, len(dm4._sessions[sessionId].drops))
-
-        a = dm1._sessions[sessionId].drops["A"]
-        o = dm4._sessions[sessionId].drops["O"]
-        drops = []
-        for x in (dm1, dm2, dm3, dm4):
-            drops += x._sessions[sessionId].drops.values()
-
-        # Run! This should trigger the full execution of the graph
-        with droputils.DROPWaiterCtx(self, o, 5):
-            a.write(b"a")
-
-        for drop in drops:
-            self.assertEqual(
-                DROPStates.COMPLETED,
-                drop.status,
-                "Status of '%s' is not COMPLETED: %d" % (drop.uid, drop.status),
-            )
-
-        for dm in [dm1, dm2, dm3, dm4]:
-            dm.destroySession(sessionId)
-
-    def test_many_relationships(self):
-        """
-        A test in which a drop is related to many other drops that live in a
-        separate DM.
-
-        Drop A is accessed by many applications (B1, B2, .., BN), which should
-        not exhaust resources on DM #1. We collapse all into C so we can monitor
-        only its status to know that the execution is over.
-
-        DM #1                     DM #2
-        =======    ====================
-        |     |    | |--> B1 --|      |
-        |     |    | |--> B2 --|      |
-        | A --|----|-|--> B3 --|--> C |
-        |     |    | |.........|      |
-        |     |    | |--> BN --|      |
-        =======    ====================
-        """
-
-        dm1, dm2 = [self._start_dm() for _ in range(2)]
-
-        sessionId = f"s{random.randint(0, 1000)}"
-        N = 100
-        g1 = [{"oid": "A", "type": "plain", "storage": Categories.MEMORY}]
-        g2 = [{"oid": "C", "type": "plain", "storage": Categories.MEMORY}]
-        rels = []
-        for i in range(N):
-            b_oid = "B%d" % (i,)
-            # SleepAndCopyApp effectively opens the input drop
-            g2.append(
-                {
-                    "oid": b_oid,
-                    "type": "app",
-                    "app": "dlg.apps.simple.SleepAndCopyApp",
-                    "outputs": ["C"],
-                    "sleepTime": 0,
-                }
-            )
-            rels.append(DROPRel("A", DROPLinkType.INPUT, b_oid))
-        add_test_reprodata(g1)
-        add_test_reprodata(g2)
-        quickDeploy(dm1, sessionId, g1, {nm_conninfo(1): rels})
-        quickDeploy(dm2, sessionId, g2, {nm_conninfo(0): rels})
-        self.assertEqual(1, len(dm1._sessions[sessionId].drops))
-        self.assertEqual(1 + N, len(dm2._sessions[sessionId].drops))
-
-        # Run! The sole fact that this doesn't throw exceptions is already
-        # a good proof that everything is working as expected
-        a = dm1._sessions[sessionId].drops["A"]
-        c = dm2._sessions[sessionId].drops["C"]
-        with droputils.DROPWaiterCtx(self, c, 10):
-            a.write(b"a")
-            a.setCompleted()
-
-        for i in range(N):
-            drop = dm2._sessions[sessionId].drops["B%d" % (i,)]
-            self.assertEqual(DROPStates.COMPLETED, drop.status)
-        dm1.destroySession(sessionId)
-        dm2.destroySession(sessionId)
-
-    def test_runGraphSeveralDropsPerDM_with_get_consumer_nodes(self):
-        """
-        A test that creates several DROPs in two different DMs and runs
-        the graph. Checks the node address(s) of the consumers in the second DM.
-        The graph looks like this
-
-        DM #1                  DM #2
-        ===================    ================
-        | A --> C --> D --|----|-| --> E      |
-        |                 |    | |
-        |                 |    | | --> F      |
-        ===================    ================
-
-        :see: `self.test_runGraphSeveralDropsPerDM_with_get_consumer_nodes`
-        """
-        ip_addr_1 = "8.8.8.8"
-        ip_addr_2 = "8.8.8.9"
-
-        dm1, dm2 = [
-            self._start_dm(threads=multiprocessing.cpu_count() // 2) for _ in range(2)
-        ]
-
-        sessionId = f"s{random.randint(0, 1000)}"
-        g1 = [
-            {
-                "oid": "A",
-                "type": "plain",
-                "storage": Categories.MEMORY,
-                "consumers": ["C"],
-            },
-            {
-                "oid": "C",
-                "type": "app",
-                "app": "dlg.apps.crc.CRCApp",
-                "consumers": ["D"],
-            },
-            {
-                "oid": "D",
-                "type": "plain",
-                "storage": Categories.MEMORY,
-                "producers": ["C"],
-            },
-        ]
-        g2 = [
-            {
-                "oid": "E",
-                "type": "app",
-                "app": "test.test_drop.SumupContainerChecksum",
-                "node": ip_addr_1,
-            },
-            {
-                "oid": "F",
-                "type": "app",
-                "app": "test.test_drop.SumupContainerChecksum",
-                "node": ip_addr_2,
-            },
-        ]
-
-        rels = [
-            DROPRel("D", DROPLinkType.INPUT, "E"),
-            DROPRel("D", DROPLinkType.INPUT, "F"),
-        ]
-        add_test_reprodata(g1)
-        add_test_reprodata(g2)
-        quickDeploy(dm1, sessionId, g1, {nm_conninfo(1): rels})
-        quickDeploy(dm2, sessionId, g2, {nm_conninfo(0): rels})
-
-        self.assertEqual(3, len(dm1._sessions[sessionId].drops))
-        self.assertEqual(2, len(dm2._sessions[sessionId].drops))
-
-        cons_nodes = dm1._sessions[sessionId].drops["D"].get_consumers_nodes()
-
-        self.assertTrue(ip_addr_1 in cons_nodes)
-        self.assertTrue(ip_addr_2 in cons_nodes)
-
-        dm1.destroySession(sessionId)
-        dm2.destroySession(sessionId)
-
-    def test_run_streaming_consumer_remotely(self):
-        """
-        A test that checks that a streaming consumer works correctly across
-        node managers when its input is in a different node, like this:
-
-        DM #1                 DM #2
-        ==================    ==============
-        | A --> B --> C -|----|--> D --> E |
-        ==================    ==============
-
-        Here B is anormal application and D is a streaming consumer of C.
-        We use A and E to compare that all data flows correctly.
-        """
-
-        g1 = [
-            {"oid": "A", "type": "plain", "storage": Categories.MEMORY},
-            {
-                "oid": "B",
-                "type": "app",
-                "app": "dlg.apps.simple.CopyApp",
-                "inputs": ["A"],
-                "outputs": ["C"],
-            },
-            {"oid": "C", "type": "plain", "storage": Categories.MEMORY},
-        ]
-        g2 = [
-            {
-                "oid": "D",
-                "type": "app",
-                "app": "dlg.apps.crc.CRCStreamApp",
-                "outputs": ["E"],
-            },
-            {"oid": "E", "type": "plain", "storage": Categories.MEMORY},
-        ]
-        rels = [DROPRel("C", DROPLinkType.STREAMING_INPUT, "D")]
-        a_data = os.urandom(32)
-        e_data = str(crc32c(a_data, 0)).encode("utf8")
-        self._test_runGraphInTwoNMs(g1, g2, rels, a_data, e_data, leaf_oid="E")
-
-    def test_run_streaming_consumer_remotely2(self):
-        """
-        Like above, but C is hostd by DM #2.
-        """
-
-        g1 = [
-            {"oid": "A", "type": "plain", "storage": Categories.MEMORY},
-            {
-                "oid": "B",
-                "type": "app",
-                "app": "dlg.apps.simple.CopyApp",
-                "inputs": ["A"],
-            },
-        ]
-        g2 = [
-            {"oid": "C", "type": "plain", "storage": Categories.MEMORY},
-            {
-                "oid": "D",
-                "type": "app",
-                "app": "dlg.apps.crc.CRCStreamApp",
-                "streamingInputs": ["C"],
-                "outputs": ["E"],
-            },
-            {"oid": "E", "type": "plain", "storage": Categories.MEMORY},
-        ]
-        rels = [DROPRel("C", DROPLinkType.OUTPUT, "B")]
-        a_data = os.urandom(32)
-        e_data = str(crc32c(a_data, 0)).encode("utf8")
-        self._test_runGraphInTwoNMs(g1, g2, rels, a_data, e_data, leaf_oid="E")
-=======
+
 @unittest.skipIf(multiprocessing.cpu_count() < 4, "Not enough threads to test multiprocessing")
 class TestDMParallel(NodeManagerTestsBase, unittest.TestCase):
-
-    nm_threads = multiprocessing.cpu_count()
->>>>>>> 3b6680f6
+    nm_threads = multiprocessing.cpu_count()