#
#    ICRAR - International Centre for Radio Astronomy Research
#    (c) UWA - The University of Western Australia, 2015
#    Copyright by UWA (in the framework of the ICRAR)
#    All rights reserved
#
#    This library is free software; you can redistribute it and/or
#    modify it under the terms of the GNU Lesser General Public
#    License as published by the Free Software Foundation; either
#    version 2.1 of the License, or (at your option) any later version.
#
#    This library is distributed in the hope that it will be useful,
#    but WITHOUT ANY WARRANTY; without even the implied warranty of
#    MERCHANTABILITY or FITNESS FOR A PARTICULAR PURPOSE.  See the GNU
#    Lesser General Public License for more details.
#
#    You should have received a copy of the GNU Lesser General Public
#    License along with this library; if not, write to the Free Software
#    Foundation, Inc., 59 Temple Place, Suite 330, Boston,
#    MA 02111-1307  USA
#
import copy
import os
import threading
import unittest
import multiprocessing
import random

from dlg import droputils
from dlg.ddap_protocol import DROPStates, DROPRel, DROPLinkType
from dlg.common import dropdict, Categories
from dlg.drop import BarrierAppDROP
from dlg.manager.node_manager import NodeManager

try:
<<<<<<< HEAD
    from crc32c import crc32c as crc32  # @UnusedImport
=======
    from crc32c import crc32c  # @UnusedImport
>>>>>>> fe907254
except:
    from binascii import crc32  # @Reimport

random.seed(42)

hostname = "localhost"


def memory(uid, **kwargs):
    dropSpec = dropdict({"oid": uid, "type": "plain", "storage": Categories.MEMORY})
    dropSpec.update(kwargs)
    return dropSpec


def sleepAndCopy(uid, **kwargs):
    dropSpec = dropdict(
        {"oid": uid, "type": "app", "app": "dlg.apps.simple.SleepAndCopyApp"}
    )
    dropSpec.update(kwargs)
    return dropSpec


def quickDeploy(nm, sessionId, graphSpec, node_subscriptions={}):
    nm.createSession(sessionId)
    nm.addGraphSpec(sessionId, graphSpec)
    nm.add_node_subscriptions(sessionId, node_subscriptions)
    nm.deploySession(sessionId)


class ErroneousApp(BarrierAppDROP):
    def run(self):
        raise Exception("Sorry, we always fail")


def nm_conninfo(n):
    return "localhost", 5553 + n, 6666 + n


class NMTestsMixIn(object):
    def __init__(self, *args, **kwargs):
        super(NMTestsMixIn, self).__init__(*args, **kwargs)
        self._dms = []

    def _start_dm(self, threads=0, **kwargs):
        host, events_port, rpc_port = nm_conninfo(len(self._dms))
        nm = NodeManager(
            useDLM=False,
            host=host,
            events_port=events_port,
            rpc_port=rpc_port,
            max_threads=threads,
            **kwargs
        )
        self._dms.append(nm)
        return nm

    def tearDown(self):
        super(NMTestsMixIn, self).tearDown()
        for nm in self._dms:
            nm.shutdown()

    def _test_runGraphInTwoNMs(
        self,
        g1,
        g2,
        rels,
        root_data,
        leaf_data,
        root_oids=("A",),
        leaf_oid="C",
        expected_failures=[],
        sessionId=f"s{random.randint(0, 1000)}",
        node_managers=None,
        threads=0
    ):
        """Utility to run a graph in two Node Managers"""

        dm1, dm2 = node_managers or [self._start_dm(threads=threads) for _ in range(2)]

        quickDeploy(dm1, sessionId, g1, {nm_conninfo(1): rels})
        quickDeploy(dm2, sessionId, g2, {nm_conninfo(0): rels})
        self.assertEqual(len(g1), len(dm1._sessions[sessionId].drops))
        self.assertEqual(len(g2), len(dm2._sessions[sessionId].drops))

        # Run! We wait until c is completed
        drops = {}
        drops.update(dm1._sessions[sessionId].drops)
        drops.update(dm2._sessions[sessionId].drops)

        leaf_drop = drops[leaf_oid]
        with droputils.DROPWaiterCtx(self, leaf_drop, 10):
            for oid in root_oids:
                drop = drops[oid]
                drop.write(root_data)
                drop.setCompleted()

        expected_successes = [
            drops[oid] for oid in drops if oid not in expected_failures
        ]
        expected_failures = [drops[oid] for oid in drops if oid in expected_failures]
        for drop in expected_successes:
            self.assertEqual(DROPStates.COMPLETED, drop.status)
        for drop in expected_failures:
            self.assertEqual(DROPStates.ERROR, drop.status)

        leaf_drop_data = None
        if leaf_drop not in expected_failures:
            leaf_drop_data = droputils.allDropContents(leaf_drop)
            if leaf_data is not None:
                self.assertEqual(len(leaf_data), len(leaf_drop_data))
                self.assertEqual(leaf_data, leaf_drop_data)

        dm1.destroySession(sessionId)
        dm2.destroySession(sessionId)
        return leaf_drop_data


class TestDM(NMTestsMixIn, unittest.TestCase):
    def _deploy_error_graph(self, **kwargs):
        sessionId = f"s{random.randint(0, 1000)}"
        g = [
            {"oid": "A", "type": "plain", "storage": Categories.MEMORY},
            {
                "oid": "B",
                "type": "app",
                "app": "test.manager.test_dm.ErroneousApp",
                "inputs": ["A"],
            },
            {"oid": "C", "type": "plain", "storage": Categories.MEMORY, "producers": ["B"]},
        ]
        dm = self._start_dm(**kwargs)
        dm.createSession(sessionId)
        dm.addGraphSpec(sessionId, g)
        dm.deploySession(sessionId, ["A"])

    def test_error_listener(self):

        evt = threading.Event()
        erroneous_drops = []

        class listener(object):
            def on_error(self, drop):
                erroneous_drops.append(drop.uid)
                if len(erroneous_drops) == 2:  # both 'C' and 'B' failed already
                    evt.set()

        self._deploy_error_graph(error_listener=listener())
        self.assertTrue(evt.wait(10), "Didn't receive errors on time")

    def test_event_listener(self):
        """Tests that user-provided event listeners work"""

        evt = threading.Event()

        class listener(object):
            def __init__(self):
                self.recv = 0

            def handleEvent(self, _evt):
                self.recv += 1
                if self.recv == 3:
                    evt.set()

        self._deploy_error_graph(event_listeners=[listener()])
        self.assertTrue(evt.wait(10), "Didn't receive events on time")

    def _test_runGraphOneDOPerDOM(self, repeats=1):
        g1 = [{"oid": "A", "type": "plain", "storage": Categories.MEMORY}]
        g2 = [
            {"oid": "B", "type": "app", "app": "dlg.apps.crc.CRCApp"},
            {"oid": "C", "type": "plain", "storage": Categories.MEMORY, "producers": ["B"]},
        ]
        rels = [DROPRel("B", DROPLinkType.CONSUMER, "A")]
        a_data = os.urandom(32)
        c_data = str(crc32c(a_data, 0)).encode('utf8')
        node_managers = [self._start_dm() for _ in range(2)]
        ids = [0] * repeats
        for n in range(repeats):
            choice = 0
            while choice in ids:
                choice = random.randint(0, 1000)
            ids[n] = choice
            sessionId = f"s{choice}"
            self._test_runGraphInTwoNMs(copy.deepcopy(g1), copy.deepcopy(g2), rels, a_data, c_data,
                                        sessionId=sessionId,
                                        node_managers=node_managers)

    def test_runGraphOneDOPerDOM(self):
        """
        A test that creates three DROPs in two different DMs and runs the graph.
        For this the graphs that are fed into the DMs must *not* express the
        inter-DM relationships, although they are still passed down
        separately. The graph looks like:

        DM #1      DM #2
        =======    =============
        | A --|----|-> B --> C |
        =======    =============
        """
        self._test_runGraphOneDOPerDOM()

    def test_runGraphOneDOPerDOMTwice(self):
        """Like test_runGraphOneDOPerDOM but runs two sessions succesively"""
        self._test_runGraphOneDOPerDOM(2)

    def test_runGraphSeveralDropsPerDM(self):
        """
        A test that creates several DROPs in two different DMs and  runs
        the graph. The graph looks like this

        DM #1                  DM #2
        ===================    ================
        | A --> C --> D --|----|-|            |
        |                 |    | |--> E --> F |
        | B --------------|----|-|            |
        ===================    ================

        :see: `self.test_runGraphSingleDOPerDOM`
        """
        dm1, dm2 = [self._start_dm() for _ in range(2)]

        sessionId = "s1"
        g1 = [
            {"oid": "A", "type": "plain", "storage": Categories.MEMORY, "consumers": ["C"]},
            {"oid": "B", "type": "plain", "storage": Categories.MEMORY},
            {"oid": "C", "type": "app", "app": "dlg.apps.crc.CRCApp"},
            {"oid": "D", "type": "plain", "storage": Categories.MEMORY, "producers": ["C"]},
        ]
        g2 = [
            {"oid": "E", "type": "app", "app": "test.test_drop.SumupContainerChecksum"},
            {"oid": "F", "type": "plain", "storage": Categories.MEMORY, "producers": ["E"]},
        ]

        rels = [
            DROPRel("D", DROPLinkType.INPUT, "E"),
            DROPRel("B", DROPLinkType.INPUT, "E"),
        ]
        quickDeploy(dm1, sessionId, g1, {nm_conninfo(1): rels})
        quickDeploy(dm2, sessionId, g2, {nm_conninfo(0): rels})

        self.assertEqual(4, len(dm1._sessions[sessionId].drops))
        self.assertEqual(2, len(dm2._sessions[sessionId].drops))

        # Run! The sole fact that this doesn't throw exceptions is already
        # a good proof that everything is working as expected
        a, b, c, d = [dm1._sessions[sessionId].drops[x] for x in ("A", "B", "C", "D")]
        e, f = [dm2._sessions[sessionId].drops[x] for x in ("E", "F")]
        with droputils.DROPWaiterCtx(self, f, 5):
            a.write(b"a")
            a.setCompleted()
            b.write(b"a")
            b.setCompleted()

        for drop in a, b, c, d, e, f:
            self.assertEqual(
                DROPStates.COMPLETED,
                drop.status,
                "DROP %s is not COMPLETED" % (drop.uid),
            )
        self.assertEqual(a.checksum, int(droputils.allDropContents(d)))
        self.assertEqual(b.checksum + d.checksum, int(droputils.allDropContents(f)))

        dm1.destroySession(sessionId)
        dm2.destroySession(sessionId)

    def test_runWithFourDMs(self):
        """
        A test that creates several DROPs in two different DMs and  runs
        the graph. The graph looks like this

                      DM #2
                     +--------------------------+
                     |        |--> C --|        |
                 +---|--> B --|--> D --|--> F --|--|
                 |   |        |--> E --|        |  |
        DM #1    |   +--------------------------+  |   DM #4
        +-----+  |                                 |  +---------------------+
        |     |  |                                 |--|--> L --|            |
        | A --|--+                                    |        |--> N --> O |
        |     |  |                                 |--|--> M --|            |
        +-----+  |    DM #3                        |  +---------------------+
                 |   +--------------------------+  |
                 |   |        |--> H --|        |  |
                 +---|--> G --|--> I --|--> K --|--|
                     |        |--> J --|        |
                     +--------------------------+

        B, F, G, K and N are AppDOs; the rest are plain in-memory DROPs
        """

        dm1, dm2, dm3, dm4 = [self._start_dm() for _ in range(4)]

        sessionId = f"s{random.randint(0, 1000)}"
        g1 = [memory("A", expectedSize=1)]
        g2 = [
            sleepAndCopy("B", outputs=["C", "D", "E"], sleepTime=0),
            memory("C"),
            memory("D"),
            memory("E"),
            sleepAndCopy("F", inputs=["C", "D", "E"], sleepTime=0),
        ]
        g3 = [
            sleepAndCopy("G", outputs=["H", "I", "J"], sleepTime=0),
            memory("H"),
            memory("I"),
            memory("J"),
            sleepAndCopy("K", inputs=["H", "I", "J"], sleepTime=0),
        ]
        g4 = [
            memory("L"),
            memory("M"),
            sleepAndCopy("N", inputs=["L", "M"], outputs=["O"], sleepTime=0),
            memory("O"),
        ]

        rels_12 = [DROPRel("A", DROPLinkType.INPUT, "B")]
        rels_13 = [DROPRel("A", DROPLinkType.INPUT, "G")]
        rels_24 = [DROPRel("F", DROPLinkType.PRODUCER, "L")]
        rels_34 = [DROPRel("K", DROPLinkType.PRODUCER, "M")]
        quickDeploy(
            dm1, sessionId, g1, {nm_conninfo(1): rels_12, nm_conninfo(2): rels_13}
        )
        quickDeploy(
            dm2, sessionId, g2, {nm_conninfo(0): rels_12, nm_conninfo(3): rels_24}
        )
        quickDeploy(
            dm3, sessionId, g3, {nm_conninfo(0): rels_13, nm_conninfo(3): rels_34}
        )
        quickDeploy(
            dm4, sessionId, g4, {nm_conninfo(1): rels_24, nm_conninfo(2): rels_34}
        )

        self.assertEqual(1, len(dm1._sessions[sessionId].drops))
        self.assertEqual(5, len(dm2._sessions[sessionId].drops))
        self.assertEqual(5, len(dm3._sessions[sessionId].drops))
        self.assertEqual(4, len(dm4._sessions[sessionId].drops))

        a = dm1._sessions[sessionId].drops["A"]
        o = dm4._sessions[sessionId].drops["O"]
        drops = []
        for x in (dm1, dm2, dm3, dm4):
            drops += x._sessions[sessionId].drops.values()

        # Run! This should trigger the full execution of the graph
        with droputils.DROPWaiterCtx(self, o, 5):
            a.write(b"a")

        for drop in drops:
            self.assertEqual(
                DROPStates.COMPLETED,
                drop.status,
                "Status of '%s' is not COMPLETED: %d" % (drop.uid, drop.status),
            )

        for dm in [dm1, dm2, dm3, dm4]:
            dm.destroySession(sessionId)

    def test_many_relationships(self):
        """
        A test in which a drop is related to many other drops that live in a
        separate DM.

        Drop A is accessed by many applications (B1, B2, .., BN), which should
        not exhaust resources on DM #1. We collapse all into C so we can monitor
        only its status to know that the execution is over.

        DM #1                     DM #2
        =======    ====================
        |     |    | |--> B1 --|      |
        |     |    | |--> B2 --|      |
        | A --|----|-|--> B3 --|--> C |
        |     |    | |.........|      |
        |     |    | |--> BN --|      |
        =======    ====================
        """

        dm1, dm2 = [self._start_dm() for _ in range(2)]

        sessionId = f"s{random.randint(0, 1000)}"
        N = 100
        g1 = [{"oid": "A", "type": "plain", "storage": Categories.MEMORY}]
        g2 = [{"oid": "C", "type": "plain", "storage": Categories.MEMORY}]
        rels = []
        for i in range(N):
            b_oid = "B%d" % (i,)
            # SleepAndCopyApp effectively opens the input drop
            g2.append(
                {
                    "oid": b_oid,
                    "type": "app",
                    "app": "dlg.apps.simple.SleepAndCopyApp",
                    "outputs": ["C"],
                    "sleepTime": 0,
                }
            )
            rels.append(DROPRel("A", DROPLinkType.INPUT, b_oid))

        quickDeploy(dm1, sessionId, g1, {nm_conninfo(1): rels})
        quickDeploy(dm2, sessionId, g2, {nm_conninfo(0): rels})
        self.assertEqual(1, len(dm1._sessions[sessionId].drops))
        self.assertEqual(1 + N, len(dm2._sessions[sessionId].drops))

        # Run! The sole fact that this doesn't throw exceptions is already
        # a good proof that everything is working as expected
        a = dm1._sessions[sessionId].drops["A"]
        c = dm2._sessions[sessionId].drops["C"]
        with droputils.DROPWaiterCtx(self, c, 10):
            a.write(b"a")
            a.setCompleted()

        for i in range(N):
            drop = dm2._sessions[sessionId].drops["B%d" % (i,)]
            self.assertEqual(DROPStates.COMPLETED, drop.status)
        dm1.destroySession(sessionId)
        dm2.destroySession(sessionId)

    def test_runGraphSeveralDropsPerDM_with_get_consumer_nodes(self):
        """
        A test that creates several DROPs in two different DMs and runs
        the graph. Checks the node address(s) of the consumers in the second DM.
        The graph looks like this

        DM #1                  DM #2
        ===================    ================
        | A --> C --> D --|----|-| --> E      |
        |                 |    | |
        |                 |    | | --> F      |
        ===================    ================

        :see: `self.test_runGraphSeveralDropsPerDM_with_get_consumer_nodes`
        """
        ip_addr_1 = "8.8.8.8"
        ip_addr_2 = "8.8.8.9"

        dm1, dm2 = [self._start_dm() for _ in range(2)]

        sessionId = f"s{random.randint(0, 1000)}"
        g1 = [
            {"oid": "A", "type": "plain", "storage": Categories.MEMORY, "consumers": ["C"]},
            {
                "oid": "C",
                "type": "app",
                "app": "dlg.apps.crc.CRCApp",
                "consumers": ["D"],
            },
            {"oid": "D", "type": "plain", "storage": Categories.MEMORY, "producers": ["C"]},
        ]
        g2 = [
            {
                "oid": "E",
                "type": "app",
                "app": "test.test_drop.SumupContainerChecksum",
                "node": ip_addr_1,
            },
            {
                "oid": "F",
                "type": "app",
                "app": "test.test_drop.SumupContainerChecksum",
                "node": ip_addr_2,
            },
        ]

        rels = [
            DROPRel("D", DROPLinkType.INPUT, "E"),
            DROPRel("D", DROPLinkType.INPUT, "F"),
        ]
        quickDeploy(dm1, sessionId, g1, {nm_conninfo(1): rels})
        quickDeploy(dm2, sessionId, g2, {nm_conninfo(0): rels})

        self.assertEqual(3, len(dm1._sessions[sessionId].drops))
        self.assertEqual(2, len(dm2._sessions[sessionId].drops))

        cons_nodes = dm1._sessions[sessionId].drops["D"].get_consumers_nodes()

        self.assertTrue(ip_addr_1 in cons_nodes)
        self.assertTrue(ip_addr_2 in cons_nodes)

        dm1.destroySession(sessionId)
        dm2.destroySession(sessionId)

    def test_run_streaming_consumer_remotely(self):
        """
        A test that checks that a streaming consumer works correctly across
        node managers when its input is in a different node, like this:

        DM #1                 DM #2
        ==================    ==============
        | A --> B --> C -|----|--> D --> E |
        ==================    ==============

        Here B is anormal application and D is a streaming consumer of C.
        We use A and E to compare that all data flows correctly.
        """

        g1 = [
            {"oid": "A", "type": "plain", "storage": Categories.MEMORY},
            {
                "oid": "B",
                "type": "app",
                "app": "dlg.apps.simple.CopyApp",
                "inputs": ["A"],
                "outputs": ["C"],
            },
            {"oid": "C", "type": "plain", "storage": Categories.MEMORY},
        ]
        g2 = [
            {
                "oid": "D",
                "type": "app",
                "app": "dlg.apps.crc.CRCStreamApp",
                "outputs": ["E"],
            },
            {"oid": "E", "type": "plain", "storage": Categories.MEMORY},
        ]
        rels = [DROPRel("C", DROPLinkType.STREAMING_INPUT, "D")]
        a_data = os.urandom(32)
        e_data = str(crc32(a_data, 0)).encode('utf8')
        self._test_runGraphInTwoNMs(g1, g2, rels, a_data, e_data, leaf_oid="E")

    def test_run_streaming_consumer_remotely2(self):
        """
        Like above, but C is hostd by DM #2.
        """

        g1 = [
            {"oid": "A", "type": "plain", "storage": Categories.MEMORY},
            {
                "oid": "B",
                "type": "app",
                "app": "dlg.apps.simple.CopyApp",
                "inputs": ["A"],
            },
        ]
        g2 = [
            {"oid": "C", "type": "plain", "storage": Categories.MEMORY},
            {
                "oid": "D",
                "type": "app",
                "app": "dlg.apps.crc.CRCStreamApp",
                "streamingInputs": ["C"],
                "outputs": ["E"],
            },
            {"oid": "E", "type": "plain", "storage": Categories.MEMORY},
        ]
        rels = [DROPRel("C", DROPLinkType.OUTPUT, "B")]
        a_data = os.urandom(32)
        e_data = str(crc32(a_data, 0)).encode('utf8')
        self._test_runGraphInTwoNMs(g1, g2, rels, a_data, e_data, leaf_oid="E")


@unittest.skipIf(multiprocessing.cpu_count() < 4, "Not enough threads to test multiprocessing")
class TestDMParallel(NMTestsMixIn, unittest.TestCase):
    def _deploy_error_graph(self, **kwargs):
        sessionId = f"s{random.randint(0, 1000)}"
        g = [
            {"oid": "A", "type": "plain", "storage": Categories.MEMORY},
            {
                "oid": "B",
                "type": "app",
                "app": "test.manager.test_dm.ErroneousApp",
                "inputs": ["A"],
            },
            {"oid": "C", "type": "plain", "storage": Categories.MEMORY, "producers": ["B"]},
        ]
        dm = self._start_dm(threads=multiprocessing.cpu_count(), **kwargs)
        dm.createSession(sessionId)
        dm.addGraphSpec(sessionId, g)
        dm.deploySession(sessionId, ["A"])

    def test_error_listener(self):

        evt = threading.Event()
        erroneous_drops = []

        class listener(object):
            def on_error(self, drop):
                erroneous_drops.append(drop.uid)
                if len(erroneous_drops) == 2:  # both 'C' and 'B' failed already
                    evt.set()

        self._deploy_error_graph(error_listener=listener())
        self.assertTrue(evt.wait(10), "Didn't receive errors on time")

    def test_event_listener(self):
        """Tests that user-provided event listeners work"""

        evt = threading.Event()

        class listener(object):
            def __init__(self):
                self.recv = 0

            def handleEvent(self, _evt):
                self.recv += 1
                if self.recv == 3:
                    evt.set()

        self._deploy_error_graph(event_listeners=[listener()])
        self.assertTrue(evt.wait(10), "Didn't receive events on time")

    def _test_runGraphOneDOPerDOM(self, repeats=1):
        g1 = [{"oid": "A", "type": "plain", "storage": Categories.MEMORY}]
        g2 = [
            {"oid": "B", "type": "app", "app": "dlg.apps.crc.CRCApp"},
            {"oid": "C", "type": "plain", "storage": Categories.MEMORY, "producers": ["B"]},
        ]
        rels = [DROPRel("B", DROPLinkType.CONSUMER, "A")]
        a_data = os.urandom(32)
        c_data = str(crc32(a_data, 0)).encode('utf8')
        node_managers = [self._start_dm(threads=multiprocessing.cpu_count()) for _ in range(2)]

        ids = [0] * repeats
        for n in range(repeats):
            choice = 0
            while choice in ids:
                choice = random.randint(0, 1000)
            ids[n] = choice
            sessionId = f"s{choice}"
            self._test_runGraphInTwoNMs(copy.deepcopy(g1), copy.deepcopy(g2), rels, a_data, c_data,
                                        sessionId=sessionId,
                                        node_managers=node_managers)

    def test_runGraphOneDOPerDOM(self):
        """
        A test that creates three DROPs in two different DMs and runs the graph.
        For this the graphs that are fed into the DMs must *not* express the
        inter-DM relationships, although they are still passed down
        separately. The graph looks like:

        DM #1      DM #2
        =======    =============
        | A --|----|-> B --> C |
        =======    =============
        """
        self._test_runGraphOneDOPerDOM()

    def test_runGraphOneDOPerDOMTwice(self):
        """Like test_runGraphOneDOPerDOM but runs two sessions succesively"""
        self._test_runGraphOneDOPerDOM(2)

    def test_runGraphSeveralDropsPerDM(self):
        """
        A test that creates several DROPs in two different DMs and  runs
        the graph. The graph looks like this

        DM #1                  DM #2
        ===================    ================
        | A --> C --> D --|----|-|            |
        |                 |    | |--> E --> F |
        | B --------------|----|-|            |
        ===================    ================

        :see: `self.test_runGraphSingleDOPerDOM`
        """
        dm1, dm2 = [self._start_dm(threads=multiprocessing.cpu_count()) for _ in range(2)]

        sessionId = f"s{random.randint(0, 1000)}"
        g1 = [
            {"oid": "A", "type": "plain", "storage": Categories.MEMORY, "consumers": ["C"]},
            {"oid": "B", "type": "plain", "storage": Categories.MEMORY},
            {"oid": "C", "type": "app", "app": "dlg.apps.crc.CRCApp"},
            {"oid": "D", "type": "plain", "storage": Categories.MEMORY, "producers": ["C"]},
        ]
        g2 = [
            {"oid": "E", "type": "app", "app": "test.test_drop.SumupContainerChecksum"},
            {"oid": "F", "type": "plain", "storage": Categories.MEMORY, "producers": ["E"]},
        ]

        rels = [
            DROPRel("D", DROPLinkType.INPUT, "E"),
            DROPRel("B", DROPLinkType.INPUT, "E"),
        ]
        quickDeploy(dm1, sessionId, g1, {nm_conninfo(1): rels})
        quickDeploy(dm2, sessionId, g2, {nm_conninfo(0): rels})

        self.assertEqual(4, len(dm1._sessions[sessionId].drops))
        self.assertEqual(2, len(dm2._sessions[sessionId].drops))

        # Run! The sole fact that this doesn't throw exceptions is already
        # a good proof that everything is working as expected
        a, b, c, d = [dm1._sessions[sessionId].drops[x] for x in ("A", "B", "C", "D")]
        e, f = [dm2._sessions[sessionId].drops[x] for x in ("E", "F")]
        with droputils.DROPWaiterCtx(self, f, 5):
            a.write(b"a")
            a.setCompleted()
            b.write(b"a")
            b.setCompleted()

        for drop in a, b, c, d, e, f:
            self.assertEqual(
                DROPStates.COMPLETED,
                drop.status,
                "DROP %s is not COMPLETED" % (drop.uid),
            )
        self.assertEqual(a.checksum, int(droputils.allDropContents(d)))
        self.assertEqual(b.checksum + d.checksum, int(droputils.allDropContents(f)))

        dm1.destroySession(sessionId)
        dm2.destroySession(sessionId)

    def test_runWithFourDMs(self):
        """
        A test that creates several DROPs in two different DMs and  runs
        the graph. The graph looks like this

                      DM #2
                     +--------------------------+
                     |        |--> C --|        |
                 +---|--> B --|--> D --|--> F --|--|
                 |   |        |--> E --|        |  |
        DM #1    |   +--------------------------+  |   DM #4
        +-----+  |                                 |  +---------------------+
        |     |  |                                 |--|--> L --|            |
        | A --|--+                                    |        |--> N --> O |
        |     |  |                                 |--|--> M --|            |
        +-----+  |    DM #3                        |  +---------------------+
                 |   +--------------------------+  |
                 |   |        |--> H --|        |  |
                 +---|--> G --|--> I --|--> K --|--|
                     |        |--> J --|        |
                     +--------------------------+

        B, F, G, K and N are AppDOs; the rest are plain in-memory DROPs
        """

        dm1, dm2, dm3, dm4 = [self._start_dm(threads=multiprocessing.cpu_count()) for _ in range(4)]

        sessionId = f"s{random.randint(0, 1000)}"
        g1 = [memory("A", expectedSize=1)]
        g2 = [
            sleepAndCopy("B", outputs=["C", "D", "E"], sleepTime=0),
            memory("C"),
            memory("D"),
            memory("E"),
            sleepAndCopy("F", inputs=["C", "D", "E"], sleepTime=0),
        ]
        g3 = [
            sleepAndCopy("G", outputs=["H", "I", "J"], sleepTime=0),
            memory("H"),
            memory("I"),
            memory("J"),
            sleepAndCopy("K", inputs=["H", "I", "J"], sleepTime=0),
        ]
        g4 = [
            memory("L"),
            memory("M"),
            sleepAndCopy("N", inputs=["L", "M"], outputs=["O"], sleepTime=0),
            memory("O"),
        ]

        rels_12 = [DROPRel("A", DROPLinkType.INPUT, "B")]
        rels_13 = [DROPRel("A", DROPLinkType.INPUT, "G")]
        rels_24 = [DROPRel("F", DROPLinkType.PRODUCER, "L")]
        rels_34 = [DROPRel("K", DROPLinkType.PRODUCER, "M")]
        quickDeploy(
            dm1, sessionId, g1, {nm_conninfo(1): rels_12, nm_conninfo(2): rels_13}
        )
        quickDeploy(
            dm2, sessionId, g2, {nm_conninfo(0): rels_12, nm_conninfo(3): rels_24}
        )
        quickDeploy(
            dm3, sessionId, g3, {nm_conninfo(0): rels_13, nm_conninfo(3): rels_34}
        )
        quickDeploy(
            dm4, sessionId, g4, {nm_conninfo(1): rels_24, nm_conninfo(2): rels_34}
        )

        self.assertEqual(1, len(dm1._sessions[sessionId].drops))
        self.assertEqual(5, len(dm2._sessions[sessionId].drops))
        self.assertEqual(5, len(dm3._sessions[sessionId].drops))
        self.assertEqual(4, len(dm4._sessions[sessionId].drops))

        a = dm1._sessions[sessionId].drops["A"]
        o = dm4._sessions[sessionId].drops["O"]
        drops = []
        for x in (dm1, dm2, dm3, dm4):
            drops += x._sessions[sessionId].drops.values()

        # Run! This should trigger the full execution of the graph
        with droputils.DROPWaiterCtx(self, o, 5):
            a.write(b"a")

        for drop in drops:
            self.assertEqual(
                DROPStates.COMPLETED,
                drop.status,
                "Status of '%s' is not COMPLETED: %d" % (drop.uid, drop.status),
            )

        for dm in [dm1, dm2, dm3, dm4]:
            dm.destroySession(sessionId)

    def test_many_relationships(self):
        """
        A test in which a drop is related to many other drops that live in a
        separate DM.

        Drop A is accessed by many applications (B1, B2, .., BN), which should
        not exhaust resources on DM #1. We collapse all into C so we can monitor
        only its status to know that the execution is over.

        DM #1                     DM #2
        =======    ====================
        |     |    | |--> B1 --|      |
        |     |    | |--> B2 --|      |
        | A --|----|-|--> B3 --|--> C |
        |     |    | |.........|      |
        |     |    | |--> BN --|      |
        =======    ====================
        """

        dm1, dm2 = [self._start_dm(threads=multiprocessing.cpu_count()) for _ in range(2)]

        sessionId = f"s{random.randint(0, 1000)}"
        N = 100
        g1 = [{"oid": "A", "type": "plain", "storage": Categories.MEMORY}]
        g2 = [{"oid": "C", "type": "plain", "storage": Categories.MEMORY}]
        rels = []
        for i in range(N):
            b_oid = "B%d" % (i,)
            # SleepAndCopyApp effectively opens the input drop
            g2.append(
                {
                    "oid": b_oid,
                    "type": "app",
                    "app": "dlg.apps.simple.SleepAndCopyApp",
                    "outputs": ["C"],
                    "sleepTime": 0,
                }
            )
            rels.append(DROPRel("A", DROPLinkType.INPUT, b_oid))

        quickDeploy(dm1, sessionId, g1, {nm_conninfo(1): rels})
        quickDeploy(dm2, sessionId, g2, {nm_conninfo(0): rels})
        self.assertEqual(1, len(dm1._sessions[sessionId].drops))
        self.assertEqual(1 + N, len(dm2._sessions[sessionId].drops))

        # Run! The sole fact that this doesn't throw exceptions is already
        # a good proof that everything is working as expected
        a = dm1._sessions[sessionId].drops["A"]
        c = dm2._sessions[sessionId].drops["C"]
        with droputils.DROPWaiterCtx(self, c, 10):
            a.write(b"a")
            a.setCompleted()

        for i in range(N):
            drop = dm2._sessions[sessionId].drops["B%d" % (i,)]
            self.assertEqual(DROPStates.COMPLETED, drop.status)
        dm1.destroySession(sessionId)
        dm2.destroySession(sessionId)

    def test_runGraphSeveralDropsPerDM_with_get_consumer_nodes(self):
        """
        A test that creates several DROPs in two different DMs and runs
        the graph. Checks the node address(s) of the consumers in the second DM.
        The graph looks like this

        DM #1                  DM #2
        ===================    ================
        | A --> C --> D --|----|-| --> E      |
        |                 |    | |
        |                 |    | | --> F      |
        ===================    ================

        :see: `self.test_runGraphSeveralDropsPerDM_with_get_consumer_nodes`
        """
        ip_addr_1 = "8.8.8.8"
        ip_addr_2 = "8.8.8.9"

        dm1, dm2 = [self._start_dm(threads=multiprocessing.cpu_count()//2) for _ in range(2)]

        sessionId = f"s{random.randint(0, 1000)}"
        g1 = [
            {"oid": "A", "type": "plain", "storage": Categories.MEMORY, "consumers": ["C"]},
            {
                "oid": "C",
                "type": "app",
                "app": "dlg.apps.crc.CRCApp",
                "consumers": ["D"],
            },
            {"oid": "D", "type": "plain", "storage": Categories.MEMORY, "producers": ["C"]},
        ]
        g2 = [
            {
                "oid": "E",
                "type": "app",
                "app": "test.test_drop.SumupContainerChecksum",
                "node": ip_addr_1,
            },
            {
                "oid": "F",
                "type": "app",
                "app": "test.test_drop.SumupContainerChecksum",
                "node": ip_addr_2,
            },
        ]

        rels = [
            DROPRel("D", DROPLinkType.INPUT, "E"),
            DROPRel("D", DROPLinkType.INPUT, "F"),
        ]
        quickDeploy(dm1, sessionId, g1, {nm_conninfo(1): rels})
        quickDeploy(dm2, sessionId, g2, {nm_conninfo(0): rels})

        self.assertEqual(3, len(dm1._sessions[sessionId].drops))
        self.assertEqual(2, len(dm2._sessions[sessionId].drops))

        cons_nodes = dm1._sessions[sessionId].drops["D"].get_consumers_nodes()

        self.assertTrue(ip_addr_1 in cons_nodes)
        self.assertTrue(ip_addr_2 in cons_nodes)

        dm1.destroySession(sessionId)
        dm2.destroySession(sessionId)

    def test_run_streaming_consumer_remotely(self):
        """
        A test that checks that a streaming consumer works correctly across
        node managers when its input is in a different node, like this:

        DM #1                 DM #2
        ==================    ==============
        | A --> B --> C -|----|--> D --> E |
        ==================    ==============

        Here B is anormal application and D is a streaming consumer of C.
        We use A and E to compare that all data flows correctly.
        """

        g1 = [
            {"oid": "A", "type": "plain", "storage": Categories.MEMORY},
            {
                "oid": "B",
                "type": "app",
                "app": "dlg.apps.simple.CopyApp",
                "inputs": ["A"],
                "outputs": ["C"],
            },
            {"oid": "C", "type": "plain", "storage": Categories.MEMORY},
        ]
        g2 = [
            {
                "oid": "D",
                "type": "app",
                "app": "dlg.apps.crc.CRCStreamApp",
                "outputs": ["E"],
            },
            {"oid": "E", "type": "plain", "storage": Categories.MEMORY},
        ]
        rels = [DROPRel("C", DROPLinkType.STREAMING_INPUT, "D")]
        a_data = os.urandom(32)
        e_data = str(crc32c(a_data, 0)).encode('utf8')
        self._test_runGraphInTwoNMs(g1, g2, rels, a_data, e_data, leaf_oid="E")

    def test_run_streaming_consumer_remotely2(self):
        """
        Like above, but C is hostd by DM #2.
        """

        g1 = [
            {"oid": "A", "type": "plain", "storage": Categories.MEMORY},
            {
                "oid": "B",
                "type": "app",
                "app": "dlg.apps.simple.CopyApp",
                "inputs": ["A"],
            },
        ]
        g2 = [
            {"oid": "C", "type": "plain", "storage": Categories.MEMORY},
            {
                "oid": "D",
                "type": "app",
                "app": "dlg.apps.crc.CRCStreamApp",
                "streamingInputs": ["C"],
                "outputs": ["E"],
            },
            {"oid": "E", "type": "plain", "storage": Categories.MEMORY},
        ]
        rels = [DROPRel("C", DROPLinkType.OUTPUT, "B")]
        a_data = os.urandom(32)
        e_data = str(crc32c(a_data, 0)).encode('utf8')
        self._test_runGraphInTwoNMs(g1, g2, rels, a_data, e_data, leaf_oid="E")<|MERGE_RESOLUTION|>--- conflicted
+++ resolved
@@ -33,11 +33,7 @@
 from dlg.manager.node_manager import NodeManager
 
 try:
-<<<<<<< HEAD
-    from crc32c import crc32c as crc32  # @UnusedImport
-=======
     from crc32c import crc32c  # @UnusedImport
->>>>>>> fe907254
 except:
     from binascii import crc32  # @Reimport
 
@@ -554,7 +550,7 @@
         ]
         rels = [DROPRel("C", DROPLinkType.STREAMING_INPUT, "D")]
         a_data = os.urandom(32)
-        e_data = str(crc32(a_data, 0)).encode('utf8')
+        e_data = str(crc32c(a_data, 0)).encode('utf8')
         self._test_runGraphInTwoNMs(g1, g2, rels, a_data, e_data, leaf_oid="E")
 
     def test_run_streaming_consumer_remotely2(self):
@@ -584,7 +580,7 @@
         ]
         rels = [DROPRel("C", DROPLinkType.OUTPUT, "B")]
         a_data = os.urandom(32)
-        e_data = str(crc32(a_data, 0)).encode('utf8')
+        e_data = str(crc32c(a_data, 0)).encode('utf8')
         self._test_runGraphInTwoNMs(g1, g2, rels, a_data, e_data, leaf_oid="E")
 
 
@@ -646,7 +642,7 @@
         ]
         rels = [DROPRel("B", DROPLinkType.CONSUMER, "A")]
         a_data = os.urandom(32)
-        c_data = str(crc32(a_data, 0)).encode('utf8')
+        c_data = str(crc32c(a_data, 0)).encode('utf8')
         node_managers = [self._start_dm(threads=multiprocessing.cpu_count()) for _ in range(2)]
 
         ids = [0] * repeats
