--- conflicted
+++ resolved
@@ -80,8 +80,6 @@
         raise Exception("Sorry, we always fail")
 
 
-<<<<<<< HEAD
-=======
 def nm_conninfo(n, return_tuple=False):
     if return_tuple:
         return "localhost", 5553 + n, 6666 + n
@@ -177,7 +175,6 @@
         return leaf_drop_data
 
 
->>>>>>> f973ba39
 class NodeManagerTestsBase(NMTestsMixIn):
     def _deploy_error_graph(self, **kwargs):
         sessionId = f"s{random.randint(0, 1000)}"
