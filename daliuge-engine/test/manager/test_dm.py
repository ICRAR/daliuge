--- conflicted
+++ resolved
@@ -24,15 +24,10 @@
 import sys
 import threading
 import unittest
-<<<<<<< HEAD
-
-import six
-=======
 from time import sleep
 import multiprocessing
 import random
 
->>>>>>> cd732c1f
 from dlg import droputils
 from dlg.common import dropdict, Categories
 from dlg.ddap_protocol import DROPStates, DROPRel, DROPLinkType
@@ -633,6 +628,8 @@
             },
             {"oid": "E", "type": "plain", "storage": Categories.MEMORY},
         ]
+        add_test_reprodata(g1)
+        add_test_reprodata(g2)
         rels = [DROPRel("C", DROPLinkType.OUTPUT, "B")]
         a_data = os.urandom(32)
         e_data = str(crc32c(a_data, 0)).encode('utf8')
@@ -1095,8 +1092,6 @@
             },
             {"oid": "E", "type": "plain", "storage": Categories.MEMORY},
         ]
-        add_test_reprodata(g1)
-        add_test_reprodata(g2)
         rels = [DROPRel("C", DROPLinkType.OUTPUT, "B")]
         a_data = os.urandom(32)
         e_data = str(crc32c(a_data, 0)).encode("utf8")
