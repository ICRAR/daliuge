--- conflicted
+++ resolved
@@ -26,17 +26,19 @@
 from dlg import exceptions
 from dlg.common import Categories
 from dlg.exceptions import InvalidGraphException
-from dlg.manager import constants
+
+zfrom
+dlg.manager
+import constants
 from dlg.manager.client import NodeManagerClient, DataIslandManagerClient
 from dlg.manager.composite_manager import DataIslandManager
 from dlg.manager.node_manager import NodeManager
 from dlg.manager.rest import NMRestServer, CompositeManagerRestServer
 from dlg.restutils import RestClient
 
-<<<<<<< HEAD
-hostname = 'localhost'
 default_repro = {"rmode": "1", "lg_blockhash": "x", "pgt_blockhash": "y", "pg_blockhash": "z"}
-default_graph_repro = {"rmode": "1", "meta_data": {"repro_protocol": 0.1, "hashing_alg": "_sha3.sha3_256"},
+default_graph_repro = {"rmode": "1",
+                       "meta_data": {"repro_protocol": 0.1, "hashing_alg": "_sha3.sha3_256"},
                        "merkleroot": "a", "signature": "b"}
 
 
@@ -46,9 +48,8 @@
     graph.append(default_graph_repro.copy())
     return graph
 
-=======
+
 hostname = "localhost"
->>>>>>> 0368b2ce
 
 
 class TestRest(unittest.TestCase):
@@ -64,15 +65,9 @@
 
         self.dim = DataIslandManager(dmHosts=[hostname])
         self._dim_server = CompositeManagerRestServer(self.dim)
-<<<<<<< HEAD
         self._dim_t = threading.Thread(target=self._dim_server.start,
-                                       args=(hostname, constants.ISLAND_DEFAULT_REST_PORT))
-=======
-        self._dim_t = threading.Thread(
-            target=self._dim_server.start,
-            args=(hostname, constants.ISLAND_DEFAULT_REST_PORT),
-        )
->>>>>>> 0368b2ce
+                                       args=(hostname, constants.ISLAND_DEFAULT_REST_PORT),
+                                       )
         self._dim_t.start()
 
     def tearDown(self):
@@ -94,12 +89,7 @@
             c._GET("/session")
 
     def test_errtype(self):
-<<<<<<< HEAD
-        sid = 'lala'
-=======
-
         sid = "lala"
->>>>>>> 0368b2ce
         c = NodeManagerClient(hostname)
         c.createSession(sid)
         gempty = [{}]
@@ -110,83 +100,42 @@
         )
 
         # different session
-<<<<<<< HEAD
-        self.assertRaises(exceptions.NoSessionException, c.addGraphSpec, sid + "x", gempty)
-=======
         self.assertRaises(
             exceptions.NoSessionException, c.addGraphSpec, sid + "x", [{}]
         )
->>>>>>> 0368b2ce
 
         # invalid dropspec, it has no oid/type (is completely empty actually)
         self.assertRaises(exceptions.InvalidGraphException, c.addGraphSpec, sid, gempty)
 
         # invalid dropspec, app doesn't exist
-<<<<<<< HEAD
         self.assertRaises(exceptions.InvalidGraphException, c.addGraphSpec, sid,
-                          [{'oid': 'a', 'type': 'app', 'app': 'doesnt.exist', "reprodata": default_repro.copy()},
+                          [{'oid': 'a', 'type': 'app', 'app': 'doesnt.exist',
+                            "reprodata": default_repro.copy()},
                            default_graph_repro.copy()])
-=======
-        self.assertRaises(
-            exceptions.InvalidGraphException,
-            c.addGraphSpec,
-            sid,
-            [{"oid": "a", "type": "app", "app": "doesnt.exist"}],
-        )
->>>>>>> 0368b2ce
 
         # invalid state, the graph status is only queried when the session is running
         self.assertRaises(exceptions.InvalidSessionState, c.getGraphStatus, sid)
 
         # valid dropspec, but the socket listener app doesn't allow inputs
-<<<<<<< HEAD
         c.addGraphSpec(sid, [{'type': 'socket', 'oid': 'a', 'inputs': ['b'],
                               "reprodata": default_repro.copy()},
                              {'oid': 'b', 'type': 'plain', 'storage': Categories.MEMORY,
                               "reprodata": default_repro.copy()},
                              default_graph_repro.copy()])
-=======
-        c.addGraphSpec(
-            sid,
-            [
-                {"type": "socket", "oid": "a", "inputs": ["b"]},
-                {"oid": "b", "type": "plain", "storage": Categories.MEMORY},
-            ],
-        )
->>>>>>> 0368b2ce
         self.assertRaises(exceptions.InvalidRelationshipException, c.deploySession, sid)
 
         # And here we point to an unexisting file, making an invalid drop
         c.destroySession(sid)
         c.createSession(sid)
         fname = tempfile.mktemp()
-<<<<<<< HEAD
         c.addGraphSpec(sid, [
-             {'type': 'plain', 'storage': Categories.FILE, 'oid': 'a', 'filepath': fname, 'check_filepath_exists': True,
-              "reprodata": default_repro.copy()}, default_graph_repro.copy()])
+            {'type': 'plain', 'storage': Categories.FILE, 'oid': 'a', 'filepath': fname,
+             'check_filepath_exists': True,
+             "reprodata": default_repro.copy()}, default_graph_repro.copy()])
         self.assertRaises(exceptions.InvalidDropException, c.deploySession, sid)
 
     def test_recursive(self):
-        sid = 'lala'
-=======
-        c.addGraphSpec(
-            sid,
-            [
-                {
-                    "type": "plain",
-                    "storage": Categories.FILE,
-                    "oid": "a",
-                    "filepath": fname,
-                    "check_filepath_exists": True,
-                }
-            ],
-        )
-        self.assertRaises(exceptions.InvalidDropException, c.deploySession, sid)
-
-    def test_recursive(self):
-
         sid = "lala"
->>>>>>> 0368b2ce
         c = DataIslandManagerClient(hostname)
         c.createSession(sid)
 
@@ -194,16 +143,10 @@
         # This is not checked at the DIM level but only at the NM level
         # The exception should still pass through though
         with self.assertRaises(exceptions.SubManagerException) as cm:
-<<<<<<< HEAD
-            c.addGraphSpec(sid, [{'oid': 'a', 'type': 'app', 'app': 'doesnt.exist', 'node': hostname,
-                                  "reprodata": default_repro.copy()},
-                                 default_graph_repro.copy()])
-=======
-            c.addGraphSpec(
-                sid,
-                [{"oid": "a", "type": "app", "app": "doesnt.exist", "node": hostname}],
-            )
->>>>>>> 0368b2ce
+            c.addGraphSpec(sid,
+                           [{'oid': 'a', 'type': 'app', 'app': 'doesnt.exist', 'node': hostname,
+                             "reprodata": default_repro.copy()},
+                            default_graph_repro.copy()])
         ex = cm.exception
         self.assertTrue(hostname in ex.args[0])
         self.assertTrue(isinstance(ex.args[0][hostname], InvalidGraphException))