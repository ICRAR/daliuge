#
#    ICRAR - International Centre for Radio Astronomy Research
#    (c) UWA - The University of Western Australia, 2016
#    Copyright by UWA (in the framework of the ICRAR)
#    All rights reserved
#
#    This library is free software; you can redistribute it and/or
#    modify it under the terms of the GNU Lesser General Public
#    License as published by the Free Software Foundation; either
#    version 2.1 of the License, or (at your option) any later version.
#
#    This library is distributed in the hope that it will be useful,
#    but WITHOUT ANY WARRANTY; without even the implied warranty of
#    MERCHANTABILITY or FITNESS FOR A PARTICULAR PURPOSE.  See the GNU
#    Lesser General Public License for more details.
#
#    You should have received a copy of the GNU Lesser General Public
#    License along with this library; if not, write to the Free Software
#    Foundation, Inc., 59 Temple Place, Suite 330, Boston,
#    MA 02111-1307  USA
#
import tempfile
import threading
import unittest

from dlg import exceptions
from dlg.common.deployment_methods import DeploymentMethods
from dlg.exceptions import InvalidGraphException

from dlg import constants
from dlg.manager.client import NodeManagerClient, DataIslandManagerClient
from dlg.manager.composite_manager import DataIslandManager
from dlg.manager.node_manager import NodeManager
from dlg.manager.manager_data import Node
from dlg.manager.rest import NMRestServer, CompositeManagerRestServer
from dlg.restutils import RestClient

from test.dlg_engine_testconstants import DEFAULT_TEST_REPRO, DEFAULT_TEST_GRAPH_REPRO
from test.dlg_engine_testutils import DROPManagerUtils
hostname = "localhost"


class TestRest(unittest.TestCase):
    def setUp(self):
        unittest.TestCase.setUp(self)
        self.dm = NodeManager(False)
        self._dm_server = NMRestServer(self.dm)
        self._dm_t = threading.Thread(
            target=self._dm_server.start,
            args=(hostname, constants.NODE_DEFAULT_REST_PORT),
        )
        self._dm_t.start()

        self.dim = DataIslandManager(dmHosts=[hostname])
        self._dim_server = CompositeManagerRestServer(self.dim)
        self._dim_t = threading.Thread(
            target=self._dim_server.start,
            args=(hostname, constants.ISLAND_DEFAULT_REST_PORT),
        )
        self._dim_t.start()

    def tearDown(self):
        unittest.TestCase.tearDown(self)
        self._dm_server.stop()
        self._dm_t.join()
        self.dm.shutdown()
        self.assertFalse(self._dm_t.is_alive())

        self._dim_server.stop()
        self._dim_t.join()
        self.dim.shutdown()
        self.assertFalse(self._dim_t.is_alive())

    def test_index(self):
        # Just check that the HTML pages load properly
        with RestClient(hostname, constants.NODE_DEFAULT_REST_PORT, timeout=10) as c:
            c._GET("/")
            c._GET("/session")

    def test_errtype(self):
        sid = "lala"
        c = NodeManagerClient(hostname)
        c.createSession(sid)
        gempty = [{}]
        DROPManagerUtils.add_test_reprodata(gempty)
        # already exists
        self.assertRaises(
            exceptions.SessionAlreadyExistsException, c.createSession, sid
        )

        # different session
        self.assertRaises(
            exceptions.NoSessionException, c.addGraphSpec, sid + "x", [{}]
        )

        # invalid dropspec, it has no oid/type (is completely empty actually)
        self.assertRaises(exceptions.InvalidGraphException, c.addGraphSpec, sid, gempty)

        # invalid dropspec, app doesn't exist
        self.assertRaises(
            exceptions.InvalidGraphException,
            c.addGraphSpec,
            sid,
            [
                {
                    "oid": "a",
                    "categoryType": "Application",
                    "dropclass": "doesnt.exist",
                    "reprodata": DEFAULT_TEST_REPRO.copy(),
                },
                DEFAULT_TEST_GRAPH_REPRO.copy(),
            ],
        )

        # invalid state, the graph status is only queried when the session is running
        self.assertRaises(exceptions.InvalidSessionState, c.getGraphStatus, sid)

        # valid dropspec, but the socket listener app doesn't allow inputs
        c.addGraphSpec(
            sid,
            [
                {
                    "categoryType": "socket",
                    "oid": "a",
                    "inputs": ["b"],
                    "reprodata": DEFAULT_TEST_REPRO.copy(),
                },
                {
                    "oid": "b",
                    "categoryType": "Data",
                    "dropclass": "dlg.data.drops.memory.InMemoryDROP",
                    "reprodata": DEFAULT_TEST_REPRO.copy(),
                },
                DEFAULT_TEST_GRAPH_REPRO.copy(),
            ],
        )
        self.assertRaises(exceptions.InvalidRelationshipException, c.deploySession, sid)

        # And here we point to an unexisting file, making an invalid drop
        c.destroySession(sid)
        c.createSession(sid)
        fname = tempfile.mktemp()
        c.addGraphSpec(
            sid,
            [
                {
                    "categoryType": "Data",
                    "dropclass": "dlg.data.drops.file.FileDROP",
                    "oid": "a",
                    "filepath": fname,
                    "check_filepath_exists": True,
                    "reprodata": DEFAULT_TEST_REPRO.copy(),
                },
                DEFAULT_TEST_GRAPH_REPRO.copy(),
            ],
        )
        self.assertRaises(exceptions.InvalidDropException, c.deploySession, sid)

    def test_recursive(self):
        sid = "lala"
        c = DataIslandManagerClient(hostname)
        c.createSession(sid)

        # invalid dropspec, app doesn't exist
        # This is not checked at the DIM level but only at the NM level
        # The exception should still pass through though
        with self.assertRaises(exceptions.SubManagerException) as cm:
            c.addGraphSpec(
                sid,
                [
                    {
                        "oid": "a",
                        "categoryType": "Application",
                        "dropclass": "doesnt.exist",
<<<<<<< HEAD
                        "node": hostname,
                        "reprodata": DEFAULT_TEST_REPRO.copy(),
=======
                        "node": str(Node(hostname)),
                        "reprodata": default_repro.copy(),
>>>>>>> f973ba39
                    },
                    DEFAULT_TEST_GRAPH_REPRO.copy(),
                ],
            )
        ex = cm.exception
        self.assertTrue(Node(hostname) in ex.args[0])
        self.assertTrue(isinstance(ex.args[0][Node(hostname)], InvalidGraphException))

    def test_reprodata_get(self):
        """
        Tests deploying an incredibly basic graph with and without reprodata
        Then querying the manager for that reprodata.
        """
        sid = "1234"
        c = NodeManagerClient(hostname)
        graph_spec = [
            {
                "categoryType": "Data",
                "dropclass": "dlg.data.drops.memory.InMemoryDROP",
                "oid": "a",
                "reprodata": DEFAULT_TEST_REPRO.copy(),
            },
            DEFAULT_TEST_GRAPH_REPRO.copy(),
        ]
        # Test with reprodata
        c.createSession(sid)
        c.addGraphSpec(sid, graph_spec)
        c.deploySession(sid, completed_uids=["a"])
        response = c.session_repro_data(sid)
        self.assertIsNotNone(
            response["graph"]["a"]["reprodata"]["RERUN"]["rg_blockhash"]
        )
        self.assertIsNotNone(response["reprodata"])
        c.destroySession(sid)
        # Test without reprodata
        graph_spec = graph_spec[0:1]
        graph_spec[0].pop("reprodata")
        c.createSession(sid)
        c.addGraphSpec(sid, graph_spec)
        c.deploySession(sid, completed_uids=["a"])
        response = c.session_repro_data(sid)
        self.assertEqual(
            {
                "a": {
                    "oid": "a",
                    "dropclass": "dlg.data.drops.memory.InMemoryDROP",
                    "categoryType": "Data",
                }
            },
            response["graph"],
        )
        self.assertEqual({}, response["reprodata"])

    def test_reprostatus_get(self):
        # Test with reprodata
        sid = "1234"
        c = NodeManagerClient(hostname)
        graph_spec = [
            {
                "categoryType": "Data",
                "dropclass": "dlg.data.drops.memory.InMemoryDROP",
                "oid": "a",
                "reprodata": DEFAULT_TEST_REPRO.copy(),
            },
            DEFAULT_TEST_GRAPH_REPRO.copy(),
        ]
        c.createSession(sid)
        c.addGraphSpec(sid, graph_spec)
        c.deploySession(sid, completed_uids=["a"])
        response = c.session_repro_status(sid)
        self.assertTrue(response)
        c.destroySession(sid)
        # Test without reprodata
        graph_spec = graph_spec[0:1]
        graph_spec[0].pop("reprodata")
        c.createSession(sid)
        c.addGraphSpec(sid, graph_spec)
        c.deploySession(sid, completed_uids=["a"])
        response = c.session_repro_status(sid)
        self.assertTrue(response)
        c.destroySession(sid)

    def test_submit_method(self):
        c = NodeManagerClient(hostname)
        response = c.get_submission_method()
        self.assertEqual(
            {"methods": [DeploymentMethods.BROWSER, DeploymentMethods.SERVER]}, response
        )<|MERGE_RESOLUTION|>--- conflicted
+++ resolved
@@ -172,13 +172,8 @@
                         "oid": "a",
                         "categoryType": "Application",
                         "dropclass": "doesnt.exist",
-<<<<<<< HEAD
-                        "node": hostname,
+                        "node": str(Node(hostname)),
                         "reprodata": DEFAULT_TEST_REPRO.copy(),
-=======
-                        "node": str(Node(hostname)),
-                        "reprodata": default_repro.copy(),
->>>>>>> f973ba39
                     },
                     DEFAULT_TEST_GRAPH_REPRO.copy(),
                 ],
