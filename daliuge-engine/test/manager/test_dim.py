--- conflicted
+++ resolved
@@ -437,13 +437,9 @@
             )
             RESTTestUtils.delete(self, "/sessions/%s" % (sessionId), dimPort)
             sessions = RESTTestUtils.get(self, "/sessions", dimPort)
-<<<<<<< HEAD
-            self.assertEqual(0, len(sessions))
-=======
             self.assertEqual(0, len(sessions))
             pastSessions = RESTTestUtils.get(self, "/past_sessions", dimPort)
             self.assertEqual(1, len(pastSessions))
             # Reset environment and test directories
         shutil.rmtree("/tmp/test_dim_rest/", ignore_errors=True)
-        del os.environ['DLG_ROOT']
->>>>>>> c09b85e7
+        del os.environ['DLG_ROOT']