#
#    ICRAR - International Centre for Radio Astronomy Research
#    (c) UWA - The University of Western Australia, 2015
#    Copyright by UWA (in the framework of the ICRAR)
#    All rights reserved
#
#    This library is free software; you can redistribute it and/or
#    modify it under the terms of the GNU Lesser General Public
#    License as published by the Free Software Foundation; either
#    version 2.1 of the License, or (at your option) any later version.
#
#    This library is distributed in the hope that it will be useful,
#    but WITHOUT ANY WARRANTY; without even the implied warranty of
#    MERCHANTABILITY or FITNESS FOR A PARTICULAR PURPOSE.  See the GNU
#    Lesser General Public License for more details.
#
#    You should have received a copy of the GNU Lesser General Public
#    License along with this library; if not, write to the Free Software
#    Foundation, Inc., 59 Temple Place, Suite 330, Boston,
#    MA 02111-1307  USA
#
import codecs
import json
import os
import time
import unittest

import pkg_resources
<<<<<<< HEAD
=======

from dlg import runtime
>>>>>>> 15a9b310
from dlg import droputils
from dlg import utils
from dlg.common import tool, Categories
from dlg.ddap_protocol import DROPStates
from dlg.manager.composite_manager import DataIslandManager
from dlg.manager.session import SessionStates
from dlg.testutils import ManagerStarter
from test.manager import testutils

<<<<<<< HEAD
hostname = 'localhost'


class LocalDimStarter(ManagerStarter):
=======

hostname = "localhost"

>>>>>>> 15a9b310

class LocalDimStarter(ManagerStarter):
    def setUp(self):
        super(LocalDimStarter, self).setUp()
        self.nm_info = self.start_nm_in_thread()
        self.dm = self.nm_info.manager
        self.dim = DataIslandManager([hostname])

    def tearDown(self):
        self.nm_info.stop()
        self.dim.shutdown()
        super(LocalDimStarter, self).tearDown()

<<<<<<< HEAD

class TestDIM(LocalDimStarter, unittest.TestCase):
=======
>>>>>>> 15a9b310

class TestDIM(LocalDimStarter, unittest.TestCase):
    def createSessionAndAddTypicalGraph(self, sessionId, sleepTime=0):
<<<<<<< HEAD
        graphSpec = [{'oid': 'A', 'type': 'plain', 'storage': Categories.MEMORY, 'node': hostname, 'consumers': ['B']},
                     {'oid': 'B', 'type': 'app', 'app': 'dlg.apps.simple.SleepAndCopyApp', 'sleepTime': sleepTime, 'outputs': ['C'], 'node': hostname},
                     {'oid': 'C', 'type': 'plain', 'storage': Categories.MEMORY, 'node': hostname}]
=======
        graphSpec = [
            {
                "oid": "A",
                "type": "plain",
                "storage": Categories.MEMORY,
                "node": hostname,
                "consumers": ["B"],
            },
            {
                "oid": "B",
                "type": "app",
                "app": "dlg.apps.simple.SleepAndCopyApp",
                "sleepTime": sleepTime,
                "outputs": ["C"],
                "node": hostname,
            },
            {
                "oid": "C",
                "type": "plain",
                "storage": Categories.MEMORY,
                "node": hostname,
            },
        ]
>>>>>>> 15a9b310
        self.dim.createSession(sessionId)
        self.assertEqual(0, self.dim.getGraphSize(sessionId))
        self.dim.addGraphSpec(sessionId, graphSpec)
        self.assertEqual(len(graphSpec), self.dim.getGraphSize(sessionId))

    def test_createSession(self):
        sessionId = "lalo"
        self.dim.createSession(sessionId)
        self.assertEqual(1, len(self.dm.getSessionIds()))
        self.assertEqual(sessionId, self.dm.getSessionIds()[0])

    def test_addGraphSpec(self):

        sessionId = "lalo"

        # No node specified
        graphSpec = [{"oid": "A", "type": "plain", "storage": Categories.MEMORY}]
        self.assertRaises(Exception, self.dim.addGraphSpec, sessionId, graphSpec)

        # Wrong node specified
        graphSpec = [
            {
                "oid": "A",
                "type": "plain",
                "storage": Categories.MEMORY,
                "node": "unknown_host",
            }
        ]
        self.assertRaises(Exception, self.dim.addGraphSpec, sessionId, graphSpec)

        # OK
        graphSpec = [
            {
                "oid": "A",
                "type": "plain",
                "storage": Categories.MEMORY,
                "node": hostname,
            }
        ]
        self.dim.createSession(sessionId)
        self.assertEqual(0, self.dim.getGraphSize(sessionId))
        self.dim.addGraphSpec(sessionId, graphSpec)
        self.assertEqual(1, self.dim.getGraphSize(sessionId))
        graphFromDM = self.dm.getGraph(sessionId)
        self.assertEqual(1, len(graphFromDM))
        dropSpec = list(graphFromDM.values())[0]
        self.assertEqual("A", dropSpec["oid"])
        self.assertEqual("plain", dropSpec["type"])
        self.assertEqual("Memory", dropSpec["storage"])

    def test_deployGraph(self):

        sessionId = "lalo"
        self.createSessionAndAddTypicalGraph(sessionId)

        # Deploy now and get A and C
        self.dim.deploySession(sessionId)
        a, c = [self.dm._sessions[sessionId].drops[x] for x in ("A", "C")]

        data = os.urandom(10)
        with droputils.DROPWaiterCtx(self, c, 3):
            a.write(data)
            a.setCompleted()

        self.assertEqual(data, droputils.allDropContents(c))

    def test_deployGraphWithCompletedDOs(self):
        self._test_deployGraphWithCompletedDOs("lalo")

    def test_deployGraphWithCompletedDOs_sessionIdWithSpaces(self):
        self._test_deployGraphWithCompletedDOs("lala with spaces")

    def _test_deployGraphWithCompletedDOs(self, sessionId):

        self.createSessionAndAddTypicalGraph(sessionId, sleepTime=1)

        # Deploy now and get C
        self.dim.deploySession(sessionId, completedDrops=["A"])
        c = self.dm._sessions[sessionId].drops["C"]

        # This should be happening before the sleepTime expires
        with droputils.DROPWaiterCtx(self, c, 2):
            pass

        self.assertEqual(DROPStates.COMPLETED, c.status)

    def test_sessionStatus(self):
        def assertSessionStatus(sessionId, status):
            sessionStatus = self.dim.getSessionStatus(sessionId)
            self.assertEqual(1, len(sessionStatus))
            self.assertIn(hostname, sessionStatus)
            self.assertEqual(status, sessionStatus[hostname])
            self.assertEqual(status, self.dm.getSessionStatus(sessionId))

        sessionId = "lala"
        self.dim.createSession(sessionId)
        assertSessionStatus(sessionId, SessionStates.PRISTINE)

        sessionId = "lalo"
        self.createSessionAndAddTypicalGraph(sessionId)
        assertSessionStatus(sessionId, SessionStates.BUILDING)

        self.dm.deploySession(sessionId)
        assertSessionStatus(sessionId, SessionStates.RUNNING)

        a, c = [self.dm._sessions[sessionId].drops[x] for x in ("A", "C")]
        data = os.urandom(10)
        with droputils.DROPWaiterCtx(self, c, 3):
            a.write(data)
            a.setCompleted()

        assertSessionStatus(sessionId, SessionStates.FINISHED)

    def test_getGraph(self):

        sessionId = "lalo"
        self.createSessionAndAddTypicalGraph(sessionId)

        graphSpecFromDim = self.dim.getGraph(sessionId)
        self.assertEqual(3, len(graphSpecFromDim))
<<<<<<< HEAD
        for oid in ('A', 'B', 'C'):
=======
        for oid in ("A", "B", "C"):
>>>>>>> 15a9b310
            self.assertIn(oid, graphSpecFromDim)
        graphSepcFromDM = self.dm.getGraph(sessionId)
        self.assertDictEqual(graphSepcFromDM, graphSpecFromDim)

    def test_getGraphStatus(self):
        def assertGraphStatus(sessionId, expectedStatus):
            graphStatusByDim = self.dim.getGraphStatus(sessionId)
            graphStatusByDM = self.dm.getGraphStatus(sessionId)
            self.assertDictEqual(graphStatusByDim, graphStatusByDM)
            for dropStatus in graphStatusByDim.values():
                self.assertEqual(expectedStatus, dropStatus["status"])

        sessionId = "lala"
        self.createSessionAndAddTypicalGraph(sessionId)
        self.dim.deploySession(sessionId)
        assertGraphStatus(sessionId, DROPStates.INITIALIZED)

        a, c = [self.dm._sessions[sessionId].drops[x] for x in ("A", "C")]
        data = os.urandom(10)
        with droputils.DROPWaiterCtx(self, c, 3):
            a.write(data)
            a.setCompleted()
        assertGraphStatus(sessionId, DROPStates.COMPLETED)

    def test_doCancel(self):
        def assertGraphStatus(sessionId, expectedStatus):
            graphStatusByDim = self.dim.getGraphStatus(sessionId)
            graphStatusByDM = self.dm.getGraphStatus(sessionId)
            self.assertDictEqual(graphStatusByDim, graphStatusByDM)
            for dropStatus in graphStatusByDim.values():
                self.assertEqual(expectedStatus, dropStatus["status"])

        sessionId = "lala"
        self.createSessionAndAddTypicalGraph(sessionId, 10)
        self.dim.deploySession(sessionId)
        assertGraphStatus(sessionId, DROPStates.INITIALIZED)

        self.dim.cancelSession(sessionId)

        # a, c = [self.dm._sessions[sessionId].drops[x] for x in ('A', 'C')]
        # data = os.urandom(10)
        # with droputils.DROPWaiterCtx(self, c, 3):
        #    a.write(data)
        #    a.setCompleted()
        assertGraphStatus(sessionId, DROPStates.CANCELLED)


class TestREST(LocalDimStarter, unittest.TestCase):
    def test_fullRound(self):
        """
        A test that exercises most of the REST interface exposed on top of the
        DataIslandManager
        """

<<<<<<< HEAD
        sessionId = 'lala'
        restPort = 8888
        args = ['--port', str(restPort), '-N', hostname, '-qqq']
        dimProcess = tool.start_process('dim', args)
=======
        sessionId = "lala"
        restPort = 8989  # don't interfere with EAGLE default port
        args = ["--port", str(restPort), "-N", hostname, "-qqq"]
        dimProcess = tool.start_process("dim", args)
>>>>>>> 15a9b310

        with testutils.terminating(dimProcess, timeout=10):

            # Wait until the REST server becomes alive
            self.assertTrue(
                utils.portIsOpen("localhost", restPort, timeout=10),
                "REST server didn't come up in time",
            )

            # The DIM is still empty
            sessions = testutils.get(self, "/sessions", restPort)
            self.assertEqual(0, len(sessions))
            dimStatus = testutils.get(self, "", restPort)
            self.assertEqual(1, len(dimStatus["hosts"]))
            self.assertEqual(hostname, dimStatus["hosts"][0])
            self.assertEqual(0, len(dimStatus["sessionIds"]))

            # Create a session and check it exists
            testutils.post(
                self, "/sessions", restPort, '{"sessionId":"%s"}' % (sessionId)
            )
            sessions = testutils.get(self, "/sessions", restPort)
            self.assertEqual(1, len(sessions))
            self.assertEqual(sessionId, sessions[0]["sessionId"])
            self.assertDictEqual(
                {hostname: SessionStates.PRISTINE}, sessions[0]["status"]
            )

            # Add this complex graph spec to the session
            # The UID of the two leaf nodes of this complex.js graph are T and S
            # Since the original complexGraph doesn't have node information
            # we need to add it manually before submitting -- otherwise it will
            # get rejected by the DIM.
<<<<<<< HEAD
            with pkg_resources.resource_stream('test', 'graphs/complex.js') as f:  # @UndefinedVariable
                complexGraphSpec = json.load(codecs.getreader('utf-8')(f))
            for dropSpec in complexGraphSpec:
                dropSpec['node'] = hostname
            testutils.post(self, '/sessions/%s/graph/append' % (sessionId), restPort, json.dumps(complexGraphSpec))
            self.assertEqual({hostname: SessionStates.BUILDING},
                             testutils.get(self, '/sessions/%s/status' % (sessionId), restPort))

            # Now we deploy the graph...
            testutils.post(self, '/sessions/%s/deploy' % (sessionId), restPort, "completed=SL_A,SL_B,SL_C,SL_D,SL_K",
                           mimeType='application/x-www-form-urlencoded')
            self.assertEqual({hostname: SessionStates.RUNNING},
                             testutils.get(self, '/sessions/%s/status' % (sessionId), restPort))
=======
            with pkg_resources.resource_stream(
                "test", "graphs/complex.js"
            ) as f:  # @UndefinedVariable
                complexGraphSpec = json.load(codecs.getreader("utf-8")(f))
            for dropSpec in complexGraphSpec:
                dropSpec["node"] = hostname
            testutils.post(
                self,
                "/sessions/%s/graph/append" % (sessionId),
                restPort,
                json.dumps(complexGraphSpec),
            )
            self.assertEqual(
                {hostname: SessionStates.BUILDING},
                testutils.get(self, "/sessions/%s/status" % (sessionId), restPort),
            )

            # Now we deploy the graph...
            testutils.post(
                self,
                "/sessions/%s/deploy" % (sessionId),
                restPort,
                "completed=SL_A,SL_B,SL_C,SL_D,SL_K",
                mimeType="application/x-www-form-urlencoded",
            )
            self.assertEqual(
                {hostname: SessionStates.RUNNING},
                testutils.get(self, "/sessions/%s/status" % (sessionId), restPort),
            )
>>>>>>> 15a9b310

            # ...and write to all 5 root nodes that are listening in ports
            # starting at 1111
            msg = os.urandom(10)
            for i in range(5):
<<<<<<< HEAD
                utils.write_to('localhost', 1111 + i, msg, 2), "Couldn't write data to localhost:%d" % (1111 + i)
=======
                utils.write_to(
                    "localhost", 1111 + i, msg, 2
                ), "Couldn't write data to localhost:%d" % (1111 + i)
>>>>>>> 15a9b310

            # Wait until the graph has finished its execution. We'll know
            # it finished by polling the status of the session
            while (
                SessionStates.RUNNING
                in testutils.get(
                    self, "/sessions/%s/status" % (sessionId), restPort
                ).values()
            ):
                time.sleep(0.2)

<<<<<<< HEAD
            self.assertEqual({hostname: SessionStates.FINISHED},
                             testutils.get(self, '/sessions/%s/status' % (sessionId), restPort))
            testutils.delete(self, '/sessions/%s' % (sessionId), restPort)
            sessions = testutils.get(self, '/sessions', restPort)
=======
            self.assertEqual(
                {hostname: SessionStates.FINISHED},
                testutils.get(self, "/sessions/%s/status" % (sessionId), restPort),
            )
            testutils.delete(self, "/sessions/%s" % (sessionId), restPort)
            sessions = testutils.get(self, "/sessions", restPort)
>>>>>>> 15a9b310
            self.assertEqual(0, len(sessions))<|MERGE_RESOLUTION|>--- conflicted
+++ resolved
@@ -26,11 +26,8 @@
 import unittest
 
 import pkg_resources
-<<<<<<< HEAD
-=======
 
 from dlg import runtime
->>>>>>> 15a9b310
 from dlg import droputils
 from dlg import utils
 from dlg.common import tool, Categories
@@ -40,16 +37,10 @@
 from dlg.testutils import ManagerStarter
 from test.manager import testutils
 
-<<<<<<< HEAD
-hostname = 'localhost'
-
-
-class LocalDimStarter(ManagerStarter):
-=======
 
 hostname = "localhost"
 
->>>>>>> 15a9b310
+
 
 class LocalDimStarter(ManagerStarter):
     def setUp(self):
@@ -63,19 +54,9 @@
         self.dim.shutdown()
         super(LocalDimStarter, self).tearDown()
 
-<<<<<<< HEAD
-
-class TestDIM(LocalDimStarter, unittest.TestCase):
-=======
->>>>>>> 15a9b310
 
 class TestDIM(LocalDimStarter, unittest.TestCase):
     def createSessionAndAddTypicalGraph(self, sessionId, sleepTime=0):
-<<<<<<< HEAD
-        graphSpec = [{'oid': 'A', 'type': 'plain', 'storage': Categories.MEMORY, 'node': hostname, 'consumers': ['B']},
-                     {'oid': 'B', 'type': 'app', 'app': 'dlg.apps.simple.SleepAndCopyApp', 'sleepTime': sleepTime, 'outputs': ['C'], 'node': hostname},
-                     {'oid': 'C', 'type': 'plain', 'storage': Categories.MEMORY, 'node': hostname}]
-=======
         graphSpec = [
             {
                 "oid": "A",
@@ -99,7 +80,6 @@
                 "node": hostname,
             },
         ]
->>>>>>> 15a9b310
         self.dim.createSession(sessionId)
         self.assertEqual(0, self.dim.getGraphSize(sessionId))
         self.dim.addGraphSpec(sessionId, graphSpec)
@@ -220,11 +200,7 @@
 
         graphSpecFromDim = self.dim.getGraph(sessionId)
         self.assertEqual(3, len(graphSpecFromDim))
-<<<<<<< HEAD
-        for oid in ('A', 'B', 'C'):
-=======
         for oid in ("A", "B", "C"):
->>>>>>> 15a9b310
             self.assertIn(oid, graphSpecFromDim)
         graphSepcFromDM = self.dm.getGraph(sessionId)
         self.assertDictEqual(graphSepcFromDM, graphSpecFromDim)
@@ -279,17 +255,10 @@
         DataIslandManager
         """
 
-<<<<<<< HEAD
-        sessionId = 'lala'
-        restPort = 8888
-        args = ['--port', str(restPort), '-N', hostname, '-qqq']
-        dimProcess = tool.start_process('dim', args)
-=======
         sessionId = "lala"
         restPort = 8989  # don't interfere with EAGLE default port
         args = ["--port", str(restPort), "-N", hostname, "-qqq"]
         dimProcess = tool.start_process("dim", args)
->>>>>>> 15a9b310
 
         with testutils.terminating(dimProcess, timeout=10):
 
@@ -323,21 +292,6 @@
             # Since the original complexGraph doesn't have node information
             # we need to add it manually before submitting -- otherwise it will
             # get rejected by the DIM.
-<<<<<<< HEAD
-            with pkg_resources.resource_stream('test', 'graphs/complex.js') as f:  # @UndefinedVariable
-                complexGraphSpec = json.load(codecs.getreader('utf-8')(f))
-            for dropSpec in complexGraphSpec:
-                dropSpec['node'] = hostname
-            testutils.post(self, '/sessions/%s/graph/append' % (sessionId), restPort, json.dumps(complexGraphSpec))
-            self.assertEqual({hostname: SessionStates.BUILDING},
-                             testutils.get(self, '/sessions/%s/status' % (sessionId), restPort))
-
-            # Now we deploy the graph...
-            testutils.post(self, '/sessions/%s/deploy' % (sessionId), restPort, "completed=SL_A,SL_B,SL_C,SL_D,SL_K",
-                           mimeType='application/x-www-form-urlencoded')
-            self.assertEqual({hostname: SessionStates.RUNNING},
-                             testutils.get(self, '/sessions/%s/status' % (sessionId), restPort))
-=======
             with pkg_resources.resource_stream(
                 "test", "graphs/complex.js"
             ) as f:  # @UndefinedVariable
@@ -367,19 +321,14 @@
                 {hostname: SessionStates.RUNNING},
                 testutils.get(self, "/sessions/%s/status" % (sessionId), restPort),
             )
->>>>>>> 15a9b310
 
             # ...and write to all 5 root nodes that are listening in ports
             # starting at 1111
             msg = os.urandom(10)
             for i in range(5):
-<<<<<<< HEAD
-                utils.write_to('localhost', 1111 + i, msg, 2), "Couldn't write data to localhost:%d" % (1111 + i)
-=======
                 utils.write_to(
                     "localhost", 1111 + i, msg, 2
                 ), "Couldn't write data to localhost:%d" % (1111 + i)
->>>>>>> 15a9b310
 
             # Wait until the graph has finished its execution. We'll know
             # it finished by polling the status of the session
@@ -391,17 +340,10 @@
             ):
                 time.sleep(0.2)
 
-<<<<<<< HEAD
-            self.assertEqual({hostname: SessionStates.FINISHED},
-                             testutils.get(self, '/sessions/%s/status' % (sessionId), restPort))
-            testutils.delete(self, '/sessions/%s' % (sessionId), restPort)
-            sessions = testutils.get(self, '/sessions', restPort)
-=======
             self.assertEqual(
                 {hostname: SessionStates.FINISHED},
                 testutils.get(self, "/sessions/%s/status" % (sessionId), restPort),
             )
             testutils.delete(self, "/sessions/%s" % (sessionId), restPort)
             sessions = testutils.get(self, "/sessions", restPort)
->>>>>>> 15a9b310
             self.assertEqual(0, len(sessions))