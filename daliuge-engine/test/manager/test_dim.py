--- conflicted
+++ resolved
@@ -435,19 +435,11 @@
                 {nm_name: SessionStates.FINISHED},
                 RESTTestUtils.get(self, "/sessions/%s/status" % (sessionId), dimPort),
             )
-<<<<<<< HEAD
-
-
-            testutils.delete(self, "/sessions/%s" % (sessionId), dimPort)
-            sessions = testutils.get(self, "/sessions", dimPort)
+            RESTTestUtils.delete(self, "/sessions/%s" % (sessionId), dimPort)
+            sessions = RESTTestUtils.get(self, "/sessions", dimPort)
             self.assertEqual(0, len(sessions))
-            pastSessions = testutils.get(self, "/past_sessions", dimPort)
+            pastSessions = RESTTestUtils.get(self, "/past_sessions", dimPort)
             self.assertEqual(1, len(pastSessions))
             # Reset environment and test directories
         shutil.rmtree("/tmp/test_dim_rest/", ignore_errors=True)
-        del os.environ['DLG_ROOT']
-=======
-            RESTTestUtils.delete(self, "/sessions/%s" % (sessionId), dimPort)
-            sessions = RESTTestUtils.get(self, "/sessions", dimPort)
-            self.assertEqual(0, len(sessions))
->>>>>>> 71632269
+        del os.environ['DLG_ROOT']