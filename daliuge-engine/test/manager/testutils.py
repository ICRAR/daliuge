--- conflicted
+++ resolved
@@ -19,16 +19,9 @@
 #    Foundation, Inc., 59 Temple Place, Suite 330, Boston,
 #    MA 02111-1307  USA
 #
-<<<<<<< HEAD
-import codecs
-import json
-
-import six.moves.http_client as httplib  # @UnresolvedImport
-=======
 import http.client
 import json
 
->>>>>>> 0368b2ce
 from dlg import utils
 
 
