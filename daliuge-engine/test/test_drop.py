#
#    ICRAR - International Centre for Radio Astronomy Research
#    (c) UWA - The University of Western Australia, 2015
#    Copyright by UWA (in the framework of the ICRAR)
#    All rights reserved
#
#    This library is free software; you can redistribute it and/or
#    modify it under the terms of the GNU Lesser General Public
#    License as published by the Free Software Foundation; either
#    version 2.1 of the License, or (at your option) any later version.
#
#    This library is distributed in the hope that it will be useful,
#    but WITHOUT ANY WARRANTY; without even the implied warranty of
#    MERCHANTABILITY or FITNESS FOR A PARTICULAR PURPOSE.  See the GNU
#    Lesser General Public License for more details.
#
#    You should have received a copy of the GNU Lesser General Public
#    License along with this library; if not, write to the Free Software
#    Foundation, Inc., 59 Temple Place, Suite 330, Boston,
#    MA 02111-1307  USA
#

import contextlib
import io
import os, unittest
import random
import shutil
import sqlite3
import string
import tempfile
import subprocess

from dlg import droputils
from dlg.ddap_protocol import DROPStates, ExecutionMode, AppDROPStates
from dlg.drop import FileDROP, AppDROP, InMemoryDROP, PlasmaDROP, \
    PlasmaFlightDROP, NullDROP, BarrierAppDROP, \
    DirectoryContainer, ContainerDROP, InputFiredAppDROP, RDBMSDrop
from dlg.droputils import DROPWaiterCtx
from dlg.exceptions import InvalidDropException
from dlg.apps.simple import NullBarrierApp, SimpleBranch, SleepAndCopyApp


try:
<<<<<<< HEAD
    from crc32c import crc32c as crc32
=======
    from crc32c import crc32c
>>>>>>> 2c9f08d4
except:
    from binascii import crc32

ONE_MB = 1024 ** 2

def _start_ns_thread(ns_daemon):
    ns_daemon.requestLoop()

def isContainer(drop):
    # return isinstance(drop, ContainerDROP)
    # A Pyro-friendly way to check for a ContainerDROP is to see if
    # invoking its 'children' attribute fails or not
    try:
        drop.children
        return True
    except AttributeError:
        return False

class SumupContainerChecksum(BarrierAppDROP):
    """
    A dummy BarrierAppDROP that recursively sums up the checksums of
    all the individual DROPs it consumes, and then stores the final
    result in its output DROP
    """
    def run(self):
        crcSum = 0
        for inputDrop in self.inputs:
            if inputDrop.status == DROPStates.COMPLETED:
                if inputDrop.checksum:
                    crcSum += inputDrop.checksum
        outputDrop = self.outputs[0]
        outputDrop.write(str(crcSum).encode('utf8'))

class TestDROP(unittest.TestCase):

    def setUp(self):
        """
        library-specific setup
        """
        self._test_drop_sz = 16 # MB
        self._test_block_sz =  2 # MB
        self._test_num_blocks = self._test_drop_sz // self._test_block_sz
        self._test_block = os.urandom(self._test_block_sz * ONE_MB)

    def tearDown(self):
        shutil.rmtree("/tmp/daliuge_tfiles", True)

    def test_NullDROP(self):
        """
        Check that the NullDROP is usable for testing
        """
        a = NullDROP('A', 'A', expectedSize=5)
        a.write(b"1234")
        a.write(b"5")
        allContents = droputils.allDropContents(a)
        self.assertFalse(allContents)

    def test_write_FileDROP(self):
        """
        Test a FileDROP and a simple AppDROP (for checksum calculation)
        """
        self._test_write_withDropType(FileDROP)

    def test_write_InMemoryDROP(self):
        """
        Test an InMemoryDROP and a simple AppDROP (for checksum calculation)
        """
        self._test_write_withDropType(InMemoryDROP)

    def test_dynamic_write_InMemoryDROP(self):
        """
        Test an InMemoryDROP and a simple AppDROP (for checksum calculation)
        """
        self._test_dynamic_write_withDropType(InMemoryDROP)

    def test_write_plasmaDROP(self):
        """
        Test an PlasmaDrop and a simple AppDROP (for checksum calculation)
        """
        try:
            store = subprocess.Popen(["plasma_store", "-m", "100000000", "-s", "/tmp/plasma"])
            self._test_write_withDropType(PlasmaDROP)
        finally:
            store.terminate()
    
    def test_dynamic_write_plasmaDROP(self):
        """
        Test an PlasmaDrop and a simple AppDROP (for checksum calculation)
        """
        try:
            store = subprocess.Popen(["plasma_store", "-m", "100000000", "-s", "/tmp/plasma"])
            self._test_dynamic_write_withDropType(PlasmaDROP)
        finally:
            store.terminate()

    def test_write_plasmaFlightDROP(self):
        """
        Test an PlasmaDrop and a simple AppDROP (for checksum calculation)
        """
        try:
            store = subprocess.Popen(["plasma_store", "-m", "100000000", "-s", "/tmp/plasma"])
            self._test_write_withDropType(PlasmaFlightDROP)
        finally:
            store.terminate()

    def test__dynamic_write_plasmaFlightDROP(self):
        """
        Test an PlasmaDrop and a simple AppDROP (for checksum calculation)
        """
        try:
            store = subprocess.Popen(["plasma_store", "-m", "100000000", "-s", "/tmp/plasma"])
            self._test_dynamic_write_withDropType(PlasmaFlightDROP)
        finally:
            store.terminate()

    def _test_write_withDropType(self, dropType):
        """
        Test an AbstractDROP and a simple AppDROP (for checksum calculation)
        """
        a = dropType('oid:A', 'uid:A', expectedSize = self._test_drop_sz * ONE_MB)
        b = SumupContainerChecksum('oid:B', 'uid:B')
        c = InMemoryDROP('oid:C', 'uid:C')
        b.addInput(a)
        b.addOutput(c)

        test_crc = 0
        with DROPWaiterCtx(self, c):
            for _ in range(self._test_num_blocks):
                a.write(self._test_block)
                test_crc = crc32c(self._test_block, test_crc)

        # Read the checksum from c
        cChecksum = int(droputils.allDropContents(c))

        self.assertNotEqual(a.checksum, 0)
        self.assertEqual(a.checksum, test_crc)
        self.assertEqual(cChecksum, test_crc)

    def _test_dynamic_write_withDropType(self, dropType):
        """
        Test an AbstractDROP and a simple AppDROP (for checksum calculation)
        without an expected drop size (for app compatibility and not
        recommended in production)
        """
        a = dropType('oid:A', 'uid:A', expectedSize = -1)
        b = SumupContainerChecksum('oid:B', 'uid:B')
        c = InMemoryDROP('oid:C', 'uid:C')
        b.addInput(a)
        b.addOutput(c)

        test_crc = 0
        with DROPWaiterCtx(self, c):
            for _ in range(self._test_num_blocks):
                a.write(self._test_block)
                test_crc = crc32c(self._test_block, test_crc)
            a.setCompleted()

        # Read the checksum from c
        cChecksum = int(droputils.allDropContents(c))

        self.assertNotEqual(a.checksum, 0)
        self.assertEqual(a.checksum, test_crc)
        self.assertEqual(cChecksum, test_crc)

    def test_no_write_to_file_drop(self):
        """Check that FileDrops can be *not* written"""
        a = FileDROP('a', 'a')
        b = SleepAndCopyApp('b', 'b')
        c = InMemoryDROP('c', 'c')
        a.addConsumer(b)
        b.addOutput(c)
        with DROPWaiterCtx(self, c):
            a.setCompleted()
        self.assertEqual(droputils.allDropContents(c), b'')

    def test_simple_chain(self):
        '''
        Simple test that creates a pipeline-like chain of commands.
        In this case we simulate a pipeline that does this, holding
        each intermediate result in memory:

        cat someFile | grep 'a' | sort | rev
        '''

        class GrepResult(BarrierAppDROP):
            def initialize(self, **kwargs):
                super(GrepResult, self).initialize(**kwargs)
                self._substring = kwargs['substring']

            def run(self):
                drop = self.inputs[0]
                output = self.outputs[0]
                allLines = io.BytesIO(droputils.allDropContents(drop)).readlines()
                for line in allLines:
                    if self._substring in line:
                        output.write(line)

        class SortResult(BarrierAppDROP):
            def run(self):
                drop = self.inputs[0]
                output = self.outputs[0]
                sortedLines = io.BytesIO(droputils.allDropContents(drop)).readlines()
                sortedLines.sort()
                for line in sortedLines:
                    output.write(line)

        class RevResult(BarrierAppDROP):
            def run(self):
                drop = self.inputs[0]
                output = self.outputs[0]
                allbytes = droputils.allDropContents(drop)
                buf = io.BytesIO()
                for c in allbytes:
                    if c == b' ' or c == b'\n':
                        output.write(buf.getvalue()[::-1])
                        output.write(bytes([c]))
                        buf = io.BytesIO()
                    else:
                        buf.write(bytes([c]))

        a = InMemoryDROP('oid:A', 'uid:A')
        b = GrepResult('oid:B', 'uid:B', substring=b"a")
        c = InMemoryDROP('oid:C', 'uid:C')
        d = SortResult('oid:D', 'uid:D')
        e = InMemoryDROP('oid:E', 'uid:E')
        f = RevResult('oid:F', 'oid:F')
        g = InMemoryDROP('oid:G', 'uid:G')

        a.addConsumer(b)
        b.addOutput(c)
        c.addConsumer(d)
        d.addOutput(e)
        e.addConsumer(f)
        f.addOutput(g)

        # Initial write
        contents = b"first line\nwe have an a here\nand another one\nnoone knows me"
        cResExpected = b"we have an a here\nand another one\n"
        eResExpected = b"and another one\nwe have an a here\n"
        gResExpected = b"dna rehtona eno\new evah na a ereh\n"

        with DROPWaiterCtx(self, g):
            a.write(contents)
            a.setCompleted()

        # Get intermediate and final results and compare
        actualRes   = []
        for i in [c, e, g]:
            actualRes.append(droputils.allDropContents(i))
        map(lambda x, y: self.assertEqual(x, y), [cResExpected, eResExpected, gResExpected], actualRes)

    def test_errorState(self):
        a = InMemoryDROP('a', 'a')
        b = SumupContainerChecksum('b', 'b')
        c = InMemoryDROP('c', 'c')
        c.addProducer(b)
        b.addInput(a)
        a.setError()
        self.assertEqual(DROPStates.ERROR, a.status)
        self.assertEqual(DROPStates.ERROR, b.status)
        self.assertEqual(DROPStates.ERROR, c.status)

    def test_branch_failure(self):
        self.branch_failure(False)

    def test_branch_too_many_failures(self):
        self.branch_failure(True)

    def branch_failure(self, tooManyFailures):
        """
        Using the container data object to implement a join/barrier dataflow.

        A1, A2 and A3 are FileDROPs
        B1, B2 and B3 are SumupContainerChecksum
        C1, C2 and C3 are InMemoryDROPs
        D is a SumupContainerChecksum
        E is a InMemoryDROP

        --> A1 --> B1 --> C1 --|
        --> A2 --> B2 --> C2 --|--> D --> E
        --> A3 --> B3 --> C3 --|

        Upon writing all A* DROPs, the execution of B* DROPs should be triggered,
        after which "C" will transition to COMPLETE. Once all "C"s have moved to
        COMPLETED "D"'s execution will also be triggered, and finally E will
        hold the sum of B1, B2 and B3's checksums
        """

        #create file data objects
        a1 = InMemoryDROP('oid:A1', 'uid:A1')
        a2 = InMemoryDROP('oid:A2', 'uid:A2')
        a3 = InMemoryDROP('oid:A3', 'uid:A3')

        # CRC Result DROPs, storing the result in memory
        b1 = SumupContainerChecksum('oid:B1', 'uid:B1')
        b2 = SumupContainerChecksum('oid:B2', 'uid:B2')
        b3 = SumupContainerChecksum('oid:B3', 'uid:B3')
        c1 = InMemoryDROP('oid:C1', 'uid:C1')
        c2 = InMemoryDROP('oid:C2', 'uid:C2')
        c3 = InMemoryDROP('oid:C3', 'uid:C3')

        # The final DROP that sums up the CRCs from the container DROP
        d = SumupContainerChecksum('oid:D', 'uid:D', input_error_threshold = 33)
        e = InMemoryDROP('oid:E', 'uid:E')

        # Wire together
        dropAList = [a1,a2,a3]
        dropBList = [b1,b2,b3]
        dropCList = [c1,c2,c3]
        for dropA,dropB in zip(dropAList, dropBList):
            dropA.addConsumer(dropB)
        for dropB,dropC in zip(dropBList, dropCList):
            dropB.addOutput(dropC)
        for dropC in dropCList:
            dropC.addConsumer(d)
        d.addOutput(e)

        # Write data into the initial "A" DROPs, which should trigger
        # the whole chain explained above
        with DROPWaiterCtx(self, e):
            #for dropA in dropAList: # this should be parallel for
            a1.write(b' '); a1.setCompleted()
            if tooManyFailures:
                a2.setError()
            else:
                a2.write(b' '); a2.setCompleted()
            a3.setError()

        if tooManyFailures:
            completedDrops = dropAList[0:1] + dropBList[0:1] + dropCList[0:1]
            errorDrops = dropAList[1:] + dropBList[1:] + dropCList[1:] + [d, e]
        else:
            completedDrops = dropAList[0:2] + dropBList[0:2] + dropCList[0:2] + [d, e]
            errorDrops = dropAList[2:] + dropBList[2:] + dropCList[2:]

        for drop in completedDrops:
            self.assertEqual(drop.status, DROPStates.COMPLETED)
        for drop in errorDrops:
            self.assertEqual(drop.status, DROPStates.ERROR)

        # The results we want to compare
        # (only in case that at least two branches executed)
        if not tooManyFailures:
            sum_crc = c1.checksum + c2.checksum
            dropEData = int(droputils.allDropContents(e))

            self.assertNotEqual(sum_crc, 0)
            self.assertEqual(sum_crc, dropEData)

    def test_join(self):
        """
        Using the container data object to implement a join/barrier dataflow.

        A1, A2 and A3 are FileDROPs
        B1, B2 and B3 are SumupContainerChecksum
        C1, C2 and C3 are InMemoryDROPs
        D is a SumupContainerChecksum
        E is a InMemoryDROP

        --> A1 --> B1 --> C1 --|
        --> A2 --> B2 --> C2 --|--> D --> E
        --> A3 --> B3 --> C3 --|

        Upon writing all A* DROPs, the execution of B* DROPs should be triggered,
        after which "C" will transition to COMPLETE. Once all "C"s have moved to
        COMPLETED "D"'s execution will also be triggered, and finally E will
        hold the sum of B1, B2 and B3's checksums
        """

        filelen = self._test_drop_sz * ONE_MB
        #create file data objects
        a1 = FileDROP('oid:A1', 'uid:A1', expectedSize=filelen)
        a2 = FileDROP('oid:A2', 'uid:A2', expectedSize=filelen)
        a3 = FileDROP('oid:A3', 'uid:A3', expectedSize=filelen)

        # CRC Result DROPs, storing the result in memory
        b1 = SumupContainerChecksum('oid:B1', 'uid:B1')
        b2 = SumupContainerChecksum('oid:B2', 'uid:B2')
        b3 = SumupContainerChecksum('oid:B3', 'uid:B3')
        c1 = InMemoryDROP('oid:C1', 'uid:C1')
        c2 = InMemoryDROP('oid:C2', 'uid:C2')
        c3 = InMemoryDROP('oid:C3', 'uid:C3')

        # The final DROP that sums up the CRCs from the container DROP
        d = SumupContainerChecksum('oid:D', 'uid:D')
        e = InMemoryDROP('oid:E', 'uid:E')

        # Wire together
        dropAList = [a1,a2,a3]
        dropBList = [b1,b2,b3]
        dropCList = [c1,c2,c3]
        for dropA,dropB in map(lambda a,b: (a,b), dropAList, dropBList):
            dropA.addConsumer(dropB)
        for dropB,dropC in map(lambda b,c: (b,c), dropBList, dropCList):
            dropB.addOutput(dropC)
        for dropC in dropCList:
            dropC.addConsumer(d)
        d.addOutput(e)

        # Write data into the initial "A" DROPs, which should trigger
        # the whole chain explained above
        with DROPWaiterCtx(self, e):
            for dropA in dropAList: # this should be parallel for
                for _ in range(self._test_num_blocks):
                    dropA.write(self._test_block)

        # All DROPs are completed now that the chain executed correctly
        for drop in dropAList + dropBList + dropCList:
            self.assertEqual(drop.status, DROPStates.COMPLETED)

        # The results we want to compare
        sum_crc = c1.checksum + c2.checksum + c3.checksum
        dropEData = int(droputils.allDropContents(e))

        self.assertNotEqual(sum_crc, 0)
        self.assertEqual(sum_crc, dropEData)

    def test_app_multiple_outputs(self):
        """
        A small method that tests that the AppDROPs writing to two
        different DROPs outputs works

        The graph constructed by this example looks as follow:

                              |--> E
        A --> B --> C --> D --|
                              |--> F

        Here B and D are an AppDROPs, with D writing to two DROPs
        outputs (E and F) and reading from C. C, in turn, is written by B, which
        in turns reads the data from A
        """

        # This is used as "B"
        class NumberWriterApp(BarrierAppDROP):
            def run(self):
                inputDrop = self.inputs[0]
                output = self.outputs[0]
                howMany = int(droputils.allDropContents(inputDrop))
                for i in range(howMany):
                    output.write(str(i).encode('utf8') + b" ")

        # This is used as "D"
        class OddAndEvenContainerApp(BarrierAppDROP):
            def run(self):
                inputDrop = self.inputs[0]
                outputs = self.outputs

                numbers = droputils.allDropContents(inputDrop).strip().split()
                for n in numbers:
                    outputs[int(n) % 2].write(n + b" ")

        # Create DROPs
        a =     InMemoryDROP('oid:A', 'uid:A')
        b =        NumberWriterApp('oid:B', 'uid:B')
        c =     InMemoryDROP('oid:A', 'uid:A')
        d = OddAndEvenContainerApp('oid:D', 'uid:D')
        e =     InMemoryDROP('oid:E', 'uid:E')
        f =     InMemoryDROP('oid:F', 'uid:F')

        # Wire them together
        a.addConsumer(b)
        b.addOutput(c)
        c.addConsumer(d)
        d.addOutput(e)
        d.addOutput(f)

        # Start the execution
        with DROPWaiterCtx(self, [e,f]):
            a.write(b'20')
            a.setCompleted()

        # Check the final results are correct
        for drop in [a,b,c,d,e]:
            self.assertEqual(drop.status, DROPStates.COMPLETED, "%r is not yet COMPLETED" % (drop))
        self.assertEqual(b"0 2 4 6 8 10 12 14 16 18", droputils.allDropContents(e).strip())
        self.assertEqual(b"1 3 5 7 9 11 13 15 17 19", droputils.allDropContents(f).strip())


    def test_dropWroteFromOutside(self):
        """
        A different scenario to those tested above, in which the data
        represented by the DROP isn't actually written *through* the
        DROP. Still, the DROP needs to be moved to COMPLETED once
        the data is written, and reading from it should still yield a correct
        result
        """

        # Write, but not through the DROP
        a = FileDROP('A', 'A')
        filename = a.path
        msg = b'a message'
        with open(filename, 'wb') as f:
            f.write(msg)
        a.setCompleted()

        # Read from the DROP
        self.assertEqual(msg, droputils.allDropContents(a))
        self.assertIsNotNone(a.checksum)
        self.assertEqual(9, a.size)

        # The drop now calculates the size thus we can't set it anymore
        self.assertRaises(Exception, a.size, len(msg))

    def test_stateMachine(self):
        """
        A simple test to check that some transitions are invalid
        """

        # Nice and easy
        drop = InMemoryDROP('a', 'a')
        self.assertEqual(drop.status, DROPStates.INITIALIZED)
        drop.write(b'a')
        self.assertEqual(drop.status, DROPStates.WRITING)
        drop.setCompleted()
        self.assertEqual(drop.status, DROPStates.COMPLETED)

        # Try to overwrite the DROP's checksum and size
        self.assertRaises(Exception, lambda: setattr(drop, 'checksum', 0))
        self.assertRaises(Exception, lambda: setattr(drop, 'size', 0))

        # Try to write on a DROP that is already COMPLETED
        self.assertRaises(Exception, drop.write, '')

        # Invalid reading on a DROP that isn't COMPLETED yet
        drop = InMemoryDROP('a', 'a')
        self.assertRaises(Exception, drop.open)
        self.assertRaises(Exception, drop.read, 1)
        self.assertRaises(Exception, drop.close, 1)

        # Invalid file descriptors used to read/close
        drop.setCompleted()
        fd = drop.open()
        otherFd = random.SystemRandom().randint(0, 1000)
        self.assertNotEqual(fd, otherFd)
        self.assertRaises(Exception, drop.read, otherFd)
        self.assertRaises(Exception, drop.close, otherFd)
        # but using the correct one should be OK
        drop.read(fd)
        self.assertTrue(drop.isBeingRead())
        drop.close(fd)

        # Expire it, then try to set it as COMPLETED again
        drop.status = DROPStates.EXPIRED
        self.assertRaises(Exception, drop.setCompleted)

    def test_externalGraphExecutionDriver(self):
        self._test_graphExecutionDriver(ExecutionMode.EXTERNAL)

    def test_DropGraphExecutionDriver(self):
        self._test_graphExecutionDriver(ExecutionMode.DROP)

    def _test_graphExecutionDriver(self, mode):
        """
        A small test to check that DROPs executions can be driven externally if
        required, and not always internally by themselves
        """
        a = InMemoryDROP('a', 'a', executionMode=mode, expectedSize=1)
        b = SumupContainerChecksum('b', 'b')
        c = InMemoryDROP('c', 'c')
        a.addConsumer(b)
        c.addProducer(b)

        # Write and check
        dropsToWaitFor = [] if mode == ExecutionMode.EXTERNAL else [c]
        with DROPWaiterCtx(self, dropsToWaitFor):
            a.write(b'1')

        if mode == ExecutionMode.EXTERNAL:
            # b hasn't been triggered
            self.assertEqual(c.status, DROPStates.INITIALIZED)
            self.assertEqual(b.status, DROPStates.INITIALIZED)
            self.assertEqual(b.execStatus, AppDROPStates.NOT_RUN)
            # Now let b consume a
            with DROPWaiterCtx(self, [c]):
                b.dropCompleted('a', DROPStates.COMPLETED)
            self.assertEqual(c.status, DROPStates.COMPLETED)
        elif mode == ExecutionMode.DROP:
            # b is already done
            self.assertEqual(c.status, DROPStates.COMPLETED)

    def test_objectAsNormalAndStreamingInput(self):
        """
        A test that checks that a DROP can act as normal and streaming input of
        different AppDROPs at the same time. We use the following graph:

        A --|--> B --> D
            |--> C --> E

        Here B uses A as a streaming input, while C uses it as a normal
        input
        """

        class LastCharWriterApp(AppDROP):
            def initialize(self, **kwargs):
                super(LastCharWriterApp, self).initialize(**kwargs)
                self._lastByte = None
            def dataWritten(self, uid, data):
                self.execStatus = AppDROPStates.RUNNING
                outputDrop = self.outputs[0]
                self._lastByte = data[-1:]
                outputDrop.write(self._lastByte)
            def dropCompleted(self, uid, status):
                self.execStatus = AppDROPStates.FINISHED
                self._notifyAppIsFinished()

        a = InMemoryDROP('a', 'a')
        b = LastCharWriterApp('b', 'b')
        c = SumupContainerChecksum('c', 'c')
        d = InMemoryDROP('d', 'd')
        e = InMemoryDROP('e', 'e')
        a.addStreamingConsumer(b)
        a.addConsumer(c)
        b.addOutput(d)
        c.addOutput(e)

        # Consumer cannot be normal and streaming at the same time
        self.assertRaises(Exception, a.addConsumer, b)
        self.assertRaises(Exception, a.addStreamingConsumer, c)

        # Write a little, then check the consumers
        def checkDropStates(aStatus, dStatus, eStatus, lastByte):
            self.assertEqual(aStatus, a.status)
            self.assertEqual(dStatus, d.status)
            self.assertEqual(eStatus, e.status)
            if lastByte is not None:
                self.assertEqual(lastByte, b._lastByte)

        checkDropStates(DROPStates.INITIALIZED, DROPStates.INITIALIZED, DROPStates.INITIALIZED, None)
        a.write(b'abcde')
        checkDropStates(DROPStates.WRITING, DROPStates.WRITING, DROPStates.INITIALIZED, b'e')
        a.write(b'fghij')
        checkDropStates(DROPStates.WRITING, DROPStates.WRITING, DROPStates.INITIALIZED, b'j')
        a.write(b'k')
        with DROPWaiterCtx(self, [d,e]):
            a.setCompleted()
        checkDropStates(DROPStates.COMPLETED, DROPStates.COMPLETED, DROPStates.COMPLETED, b'k')

        self.assertEqual(b'ejk', droputils.allDropContents(d))

    def test_fileDROP_delete_parent_dir(self):
        """
        A test to check that FileDROPs delete their parent directory upon
        drop.delete() if they are instructed to do so.
        """

        def assertFiles(delete_parent_directory, parentDirExists, tempDir=None):
            tempDir = tempDir or tempfile.mkdtemp()
            a = FileDROP('a', 'a', dirname=tempDir, delete_parent_directory=delete_parent_directory)
            a.write(b' ')
            a.setCompleted()
            self.assertTrue(a.exists())
            self.assertTrue(os.path.isdir(tempDir))
            a.delete()
            self.assertFalse(a.exists())
            self.assertEqual(parentDirExists, os.path.isdir(tempDir))
            if parentDirExists:
                shutil.rmtree(tempDir)

        # Test 1: no deletion commanded, directory exists after .delete()
        assertFiles(False, True)
        # Test 2: deletion commanded, directory doesn't exist after .delete()
        assertFiles(True, False)
        # Test 3: deletion commanded, directory not empty, delete still works
        tempDir = tempfile.mkdtemp()
        with open(os.path.join(tempDir, 'b'), 'wb') as f:
            f.write(b' ')
        assertFiles(True, True, tempDir=tempDir)

    def test_directoryContainer(self):
        """
        A small, simple test for the DirectoryContainer DROP that checks it allows
        only valid children to be added
        """

        # Prepare our playground
        cwd = os.getcwd()
        os.chdir('/tmp')
        dirname  = "/tmp/.hidden"
        dirname2 = "/tmp/.hidden/inside"
        if not os.path.exists(dirname2):
            os.makedirs(dirname2)

        # DROPs involved
        a = FileDROP('a', 'a', dirname=dirname)
        b = FileDROP('b', 'b', dirname=dirname)
        c = FileDROP('c', 'c', dirname=dirname2)
        d = FileDROP('d', 'd', dirname=dirname2)
        cont1 = DirectoryContainer('e', 'e', dirname=dirname)
        cont2 = DirectoryContainer('f', 'f', dirname=dirname2)

        # Paths are absolutely reported
        self.assertEqual(os.path.realpath('/tmp/.hidden'), os.path.realpath(cont1.path))
        self.assertEqual(os.path.realpath('/tmp/.hidden/inside'), os.path.realpath(cont2.path))

        # Certain children-to-be are rejected
        self.assertRaises(TypeError, cont1.addChild, NullDROP('g', 'g'))
        self.assertRaises(TypeError, cont1.addChild, InMemoryDROP('h', 'h'))
        self.assertRaises(TypeError, cont1.addChild, ContainerDROP('i', 'i'))
        self.assertRaises(Exception, cont1.addChild, c)
        self.assertRaises(Exception, cont1.addChild, d)
        self.assertRaises(Exception, cont2.addChild, a)
        self.assertRaises(Exception, cont2.addChild, b)

        # These children are correct
        cont1.addChild(a)
        cont1.addChild(b)
        cont2.addChild(c)
        cont2.addChild(d)

        # Revert to previous state
        shutil.rmtree(dirname, True)
        os.chdir(cwd)

    def test_multipleProducers(self):
        """
        A test that checks that multiple-producers correctly drive the state of
        their shared output
        """
        class App(BarrierAppDROP): pass

        a,b,c,d,e = [App(chr(ord('A') + i), chr(ord('A') + i)) for i in range(5)]
        f = InMemoryDROP('F', 'F')
        for drop in a,b,c,d,e:
            drop.addOutput(f)

        self.assertEqual(DROPStates.INITIALIZED, f.status)
        for drop in a,b,c,d,e:
            self.assertEqual(AppDROPStates.NOT_RUN, drop.execStatus)

        # Run the first 4 ones, F should still be in INITIALIZED
        for drop in a,b,c,d:
            drop.execute()
        self.assertEqual(DROPStates.INITIALIZED, f.status)
        self.assertEqual(AppDROPStates.NOT_RUN, e.execStatus)
        for drop in a,b,c,d:
            self.assertEqual(AppDROPStates.FINISHED, drop.execStatus)

        # Run the final one, now F should be COMPLETED
        e.execute()
        self.assertEqual(DROPStates.COMPLETED, f.status)
        for drop in a,b,c,d,e:
            self.assertEqual(AppDROPStates.FINISHED, drop.execStatus)

    def test_eager_inputFired_app(self):
        """
        Tests that InputFiredApps works as expected
        """

        # No n_effective_inputs given
        self.assertRaises(InvalidDropException, InputFiredAppDROP, 'a', 'a')
        # Invalid values
        self.assertRaises(InvalidDropException, InputFiredAppDROP, 'a', 'a', n_effective_inputs=-2)
        self.assertRaises(InvalidDropException, InputFiredAppDROP, 'a', 'a', n_effective_inputs=0)

        # More effective inputs than inputs
        a = InMemoryDROP('b', 'b')
        b = InputFiredAppDROP('a', 'a', n_effective_inputs=2)
        b.addInput(a)
        self.assertRaises(Exception, a.setCompleted)

        # 2 effective inputs, 4 outputs. Trigger 2 inputs and make sure the
        # app has run
        a,b,c,d = [InMemoryDROP(str(i), str(i)) for i in range(4)]
        e = InputFiredAppDROP('e', 'e', n_effective_inputs=2)
        for x in a,b,c,d:
            e.addInput(x)

        with DROPWaiterCtx(self, e, 5):
            a.setCompleted()
            b.setCompleted()

        self.assertEqual(AppDROPStates.FINISHED, e.execStatus)
        self.assertEqual(DROPStates.COMPLETED, a.status)
        self.assertEqual(DROPStates.COMPLETED, b.status)
        self.assertEqual(DROPStates.INITIALIZED, c.status)
        self.assertEqual(DROPStates.INITIALIZED, d.status)

    def test_n_tries_app(self):

        class FailOnlyTheFirstTimeApp(BarrierAppDROP):
            def initialize(self, **kwargs):
                BarrierAppDROP.initialize(self, **kwargs)
                self.i = 0
            def run(self):
                if self.i == 0:
                    self.i = 1
                    raise Exception

        # Check that we have a normal failure with the default values
        a = FailOnlyTheFirstTimeApp('a', 'a')
        a.execute()
        self.assertEqual(DROPStates.ERROR, a.status)
        self.assertEqual(AppDROPStates.ERROR, a.execStatus)

        # But it should run if we specify a bigger amount of tries
        a = FailOnlyTheFirstTimeApp('a', 'a', n_tries=2)
        a.execute()
        self.assertEqual(DROPStates.COMPLETED, a.status)
        self.assertEqual(AppDROPStates.FINISHED, a.execStatus)

    def test_rdbms_drop(self):

        dbfile = 'test_rdbms_drop.db'
        if os.path.isfile(dbfile):
            os.unlink(dbfile)

        with contextlib.closing(sqlite3.connect(dbfile)) as conn:  # @UndefinedVariable
            with contextlib.closing(conn.cursor()) as cur:
                cur.execute('CREATE TABLE super_mega_table(a_string varchar(64) PRIMARY KEY, an_integer integer)');

        try:
            a = RDBMSDrop('a', 'a', dbmodule='sqlite3', dbtable='super_mega_table', dbparams={'database': dbfile})
            a.insert({'a_string': 'hello', 'an_integer': 0})
            a.insert({'a_string': 'hello1', 'an_integer': 1})

            res = a.select(columns=("an_integer",))
            self.assertEqual(2, len(res))

            res = a.select(columns=("an_integer",), condition="an_integer < 1")
            self.assertEqual(1, len(res))
            self.assertEqual(0, res[0][0])
        finally:
            os.unlink(dbfile)

class BranchAppDropTestsBase(object):
    """Tests for the BranchAppDrop class"""

    def _simple_branch_with_outputs(self, result, uids):
        a = SimpleBranch(uids[0], uids[0], result=result)
        b, c = (self.DataDropType(x, x) for x in uids[1:])
        a.addOutput(b)
        a.addOutput(c)
        return a, b, c

    def _assert_drop_in_status(self, drop, status, execStatus):
        self.assertEqual(drop.status, status, f'{drop} has status {drop.status} != {status}')
        if isinstance(drop, AppDROP):
            self.assertEqual(drop.execStatus, execStatus, f'{drop} has execStatus {drop.execStatus} != {execStatus}')

    def _assert_drop_complete_or_skipped(self, drop, complete_expected):
        if complete_expected:
            self._assert_drop_in_status(drop, DROPStates.COMPLETED, AppDROPStates.FINISHED)
        else:
            self._assert_drop_in_status(drop, DROPStates.SKIPPED, AppDROPStates.SKIPPED)

    def _test_single_branch_graph(self, result, levels):
        """
        Test this graph, where each level appends one drop to each branch

            ,-- true --> B --> ...
        A ---- false --> C --> ...
        """
        a, b, c = self._simple_branch_with_outputs(result, 'abc')
        last_true = b
        last_false = c
        all_drops = [a, b, c]

        # all_uids is ['de', 'fg', 'hi', ....]
        all_uids = [string.ascii_lowercase[i: i + 2]
                    for i in range(3, len(string.ascii_lowercase), 2)]

        for level, uids in zip(range(levels), all_uids):
            if level % 2:
                x, y = (self.DataDropType(uid, uid) for uid in uids)
                last_true.addOutput(x)
                last_false.addOutput(y)
            else:
                x, y  = (NullBarrierApp(uid, uid) for uid in uids)
                last_true.addConsumer(x)
                last_false.addConsumer(y)
            all_drops += [x, y]
            last_true = x
            last_false = y

        with DROPWaiterCtx(self, [last_true, last_false], 2, [DROPStates.COMPLETED, DROPStates.SKIPPED]):
                a.async_execute()

        # Depending on "result", the "true" branch will be run or skipped
        self._assert_drop_complete_or_skipped(last_true, result)
        self._assert_drop_complete_or_skipped(last_false, not result)

    def test_simple_branch(self):
        """Check that simple branch event transmission works"""
        self._test_single_branch_graph(True, 0)
        self._test_single_branch_graph(False, 0)

    def test_simple_branch_one_level(self):
        """Like test_simple_branch_app, but events propagate downstream one level"""
        self._test_single_branch_graph(True, 1)
        self._test_single_branch_graph(False, 1)

    def test_simple_branch_two_levels(self):
        """Like test_skipped_propagates, but events propagate more levels"""
        self._test_single_branch_graph(True, 2)
        self._test_single_branch_graph(False, 2)

    def test_simple_branch_more_levels(self):
        for levels in (3, 4, 5, 6, 7):
            self._test_single_branch_graph(True, levels)
            self._test_single_branch_graph(False, levels)

    def _test_multi_branch_graph(self, *results):
        """
        Test this graph, each level appends a new branch to the first output
        of the previous branch.

            ,- false --> C         ,- false --> F
        A ----- true --> B --> D ----- true --> E --> ...
        """

        a, b, c = self._simple_branch_with_outputs(results[0], 'abc')
        all_drops = [a, b, c]
        last_first_output = b

        # all_uids is ['de', 'fg', 'hi', ....]
        all_uids = [string.ascii_lowercase[i: i + 3]
                    for i in range(4, len(string.ascii_lowercase), 3)]

        for uids, result in zip(all_uids, results[1:]):
            x, y, z = self._simple_branch_with_outputs(result, uids)
            all_drops += [x, y, z]
            last_first_output.addConsumer(x)
            last_first_output = y

        with DROPWaiterCtx(self, all_drops, 2, [DROPStates.COMPLETED, DROPStates.SKIPPED]):
                a.async_execute()

        # TODO: Checking each individual drop depending on "results" would be a
        # tricky business, so we are skipping that check for now.

    def test_multi_branch_one_level(self):
        """Check that simple branch event transmission wroks"""
        self._test_multi_branch_graph(True)
        self._test_multi_branch_graph(False)

    def test_multi_branch_two_levels(self):
        """Like test_simple_branch_app, but events propagate downstream one level"""
        self._test_multi_branch_graph(True, True)
        self._test_multi_branch_graph(True, False)
        self._test_multi_branch_graph(False, False)

    def test_multi_branch_more_levels(self):
        """Like test_skipped_propagates, but events propagate more levels"""
        for levels in (3, 4, 5, 6, 7):
            self._test_multi_branch_graph(True, levels)
            self._test_multi_branch_graph(False, levels)


class BranchAppDropTestsWithMemoryDrop(BranchAppDropTestsBase, unittest.TestCase):
    DataDropType = InMemoryDROP

class BranchAppDropTestsWithFileDrop(BranchAppDropTestsBase, unittest.TestCase):
    DataDropType = FileDROP<|MERGE_RESOLUTION|>--- conflicted
+++ resolved
@@ -41,11 +41,7 @@
 
 
 try:
-<<<<<<< HEAD
-    from crc32c import crc32c as crc32
-=======
     from crc32c import crc32c
->>>>>>> 2c9f08d4
 except:
     from binascii import crc32
 
