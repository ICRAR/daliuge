--- conflicted
+++ resolved
@@ -41,11 +41,7 @@
 
 
 try:
-<<<<<<< HEAD
-    from crc32c import crc32c as crc32
-=======
     from crc32c import crc32c
->>>>>>> 8bb2759f
 except:
     from binascii import crc32
 
