--- conflicted
+++ resolved
@@ -23,11 +23,6 @@
 
 from dlg.io import NullIO, OpenMode
 
-<<<<<<< HEAD
-
-class TestIO(unittest.TestCase):
-=======
->>>>>>> 1e14afb5
 
 class TestIO(unittest.TestCase):
     def test_invalidUseCases(self):
