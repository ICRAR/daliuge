#
#    ICRAR - International Centre for Radio Astronomy Research
#    (c) UWA - The University of Western Australia, 2015
#    Copyright by UWA (in the framework of the ICRAR)
#    All rights reserved
#
#    This library is free software; you can redistribute it and/or
#    modify it under the terms of the GNU Lesser General Public
#    License as published by the Free Software Foundation; either
#    version 2.1 of the License, or (at your option) any later version.
#
#    This library is distributed in the hope that it will be useful,
#    but WITHOUT ANY WARRANTY; without even the implied warranty of
#    MERCHANTABILITY or FITNESS FOR A PARTICULAR PURPOSE.  See the GNU
#    Lesser General Public License for more details.
#
#    You should have received a copy of the GNU Lesser General Public
#    License along with this library; if not, write to the Free Software
#    Foundation, Inc., 59 Temple Place, Suite 330, Boston,
#    MA 02111-1307  USA
#
import unittest

from dlg.io import NullIO, OpenMode

<<<<<<< HEAD

class TestIO(unittest.TestCase):
=======
>>>>>>> 0368b2ce

class TestIO(unittest.TestCase):
    def test_invalidUseCases(self):
        io = NullIO()

        # Not opened yet
        self.assertRaises(ValueError, io.write, "")
        self.assertRaises(ValueError, io.read, "")

        # Opening in read-only mode
        io.open(OpenMode.OPEN_READ)
        self.assertRaises(ValueError, io.write, "")
        io.close()

        # Opening in write-only mode
        io.open(OpenMode.OPEN_WRITE)
        self.assertRaises(ValueError, io.read, 1)
        io.close()

        # It's OK to close it again
        io.close()<|MERGE_RESOLUTION|>--- conflicted
+++ resolved
@@ -23,11 +23,6 @@
 
 from dlg.io import NullIO, OpenMode
 
-<<<<<<< HEAD
-
-class TestIO(unittest.TestCase):
-=======
->>>>>>> 0368b2ce
 
 class TestIO(unittest.TestCase):
     def test_invalidUseCases(self):
