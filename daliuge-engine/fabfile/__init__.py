#
#    ICRAR - International Centre for Radio Astronomy Research
#    (c) UWA - The University of Western Australia, 2016
#    Copyright by UWA (in the framework of the ICRAR)
#    All rights reserved
#
#    This library is free software; you can redistribute it and/or
#    modify it under the terms of the GNU Lesser General Public
#    License as published by the Free Software Foundation; either
#    version 2.1 of the License, or (at your option) any later version.
#
#    This library is distributed in the hope that it will be useful,
#    but WITHOUT ANY WARRANTY; without even the implied warranty of
#    MERCHANTABILITY or FITNESS FOR A PARTICULAR PURPOSE.  See the GNU
#    Lesser General Public License for more details.
#
#    You should have received a copy of the GNU Lesser General Public
#    License along with this library; if not, write to the Free Software
#    Foundation, Inc., 59 Temple Place, Suite 330, Boston,
#    MA 02111-1307  USA
#
"""
Fabric scripts for NGAS deployment and related activities.

For a detailed description of a task run "fab -d <task>"

End users will likely use the hl.operations_deploy or hl.user_deploy tasks,
Other tasks, including lower-level tasks, can also be invoked.
<<<<<<< HEAD
"""
=======
"""
from . import APPspecific
from fabfileTemplate import APPcommon
from fabfileTemplate import aws
from fabfileTemplate import hl
from fabfileTemplate import pkgmgr
from fabfileTemplate import system
from fabfileTemplate import utils
>>>>>>> 15a9b310
<|MERGE_RESOLUTION|>--- conflicted
+++ resolved
@@ -26,9 +26,6 @@
 
 End users will likely use the hl.operations_deploy or hl.user_deploy tasks,
 Other tasks, including lower-level tasks, can also be invoked.
-<<<<<<< HEAD
-"""
-=======
 """
 from . import APPspecific
 from fabfileTemplate import APPcommon
@@ -36,5 +33,4 @@
 from fabfileTemplate import hl
 from fabfileTemplate import pkgmgr
 from fabfileTemplate import system
-from fabfileTemplate import utils
->>>>>>> 15a9b310
+from fabfileTemplate import utils