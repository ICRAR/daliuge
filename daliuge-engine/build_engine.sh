--- conflicted
+++ resolved
@@ -13,7 +13,6 @@
         echo "Build finished!"
         exit 0 ;;
     "dev")
-        C_TAG="master"
         [[ ! -z $2 ]] && C_TAG=$2
         export VERSION=`git describe --tags --abbrev=0|sed s/v//`
         export VCS_TAG=`git rev-parse --abbrev-ref HEAD | tr '[:upper:]' '[:lower:]'`
@@ -21,11 +20,10 @@
         echo "$VERSION:$VCS_TAG" > dlg/manager/web/VERSION
         git rev-parse --verify HEAD >> dlg/manager/web/VERSION
         cp ../LICENSE dlg/manager/web/.
-        docker build --build-arg VCS_TAG=${C_TAG} --no-cache -t icrar/daliuge-engine:${VCS_TAG} -f docker/Dockerfile.dev .
+        docker build --build-arg VCS_TAG=${VCS_TAG} --no-cache -t icrar/daliuge-engine:${VCS_TAG} -f docker/Dockerfile.dev .
         echo "Build finished!"
         exit 0;;
     "devall")
-        C_TAG="master"
         [[ ! -z $2 ]] && C_TAG=$2
         export VERSION=`git describe --tags --abbrev=0|sed s/v//`
         export VCS_TAG=`git rev-parse --abbrev-ref HEAD | tr '[:upper:]' '[:lower:]'`
@@ -33,17 +31,7 @@
         echo "$VERSION:$VCS_TAG" > dlg/manager/web/VERSION
         git rev-parse --verify HEAD >> dlg/manager/web/VERSION
         cp ../LICENSE dlg/manager/web/.
-        docker build --build-arg VCS_TAG=${C_TAG} --no-cache -t icrar/daliuge-engine:${VCS_TAG} -f docker/Dockerfile.devall .
-        echo "Build finished!"
-        exit 0;;
-<<<<<<< HEAD
-    *)
-        echo "Usage: build_engine.sh <dep|dev|devall>"
-=======
-    "casa")
-        export VCS_TAG=`git rev-parse --abbrev-ref HEAD | tr '[:upper:]' '[:lower:]'`
-        echo "Building daliuge-engine development version"
-        docker build --build-arg VCS_TAG=${VCS_TAG}-casa --no-cache -t icrar/daliuge-engine:${VCS_TAG}-casa -f docker/Dockerfile.casa .
+        docker build --build-arg VCS_TAG=${VCS_TAG} --no-cache -t icrar/daliuge-engine:${VCS_TAG} -f docker/Dockerfile.devall .
         echo "Build finished!"
         exit 0;;
     "slim")
@@ -59,7 +47,6 @@
             icrar/daliuge-engine.big:${VCS_TAG} \
 	    ;;
     *)
-        echo "Usage: build_engine.sh <dep|dev|devall|casa>|slim"
->>>>>>> 4fbbebcf
+        echo "Usage: build_engine.sh <dep|dev|devall|slim>"
         exit 0;;
 esac