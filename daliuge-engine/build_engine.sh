--- conflicted
+++ resolved
@@ -12,11 +12,7 @@
         exit 1 ;;
     "dev")
         export VCS_TAG=`git rev-parse --abbrev-ref HEAD | tr '[:upper:]' '[:lower:]'`
-<<<<<<< HEAD
-        echo "Building daliuge-engine development version using tag ${VCS_TAG}"
-=======
         echo "Building daliuge-engine development version"
->>>>>>> a979b76b
         docker build --build-arg VCS_TAG=${VCS_TAG} --no-cache -t icrar/daliuge-engine:${VCS_TAG} -f docker/Dockerfile .
         echo "Build finished!"
         exit 1;;
