--- conflicted
+++ resolved
@@ -74,11 +74,7 @@
 
    Figure 1. Graph-based Functions of the DFMS Prototype
 
-<<<<<<< HEAD
-The [`Graphs`_] section will go through implementation details for each function.
-=======
-Section :doc:`graphs` delves into each function and its implementations in detail.
->>>>>>> 0dfdd557
+The :doc:`graphs` section will go through implementation details for each function.
 Here we briefly discuss how they work together in our data-driven framework.
 First of all, the *Logical Graph Template* (topleft in Fig. 1) represents high-level
 data processing capabilities. In the case of SDP, they could be, for example,
