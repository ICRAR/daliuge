--- conflicted
+++ resolved
@@ -20,19 +20,11 @@
     if read_the_docs_build:
         subprocess.Popen([sys.executable, "setup.py", "build"], cwd=path).wait()
 
-<<<<<<< HEAD
-
-prepare_for_docs('../daliuge-common')
-prepare_for_docs('../daliuge-translator')
-prepare_for_docs('../daliuge-engine')
-
-=======
 
 prepare_for_docs("../daliuge-common")
 prepare_for_docs("../daliuge-translator")
 prepare_for_docs("../daliuge-engine")
 
->>>>>>> 0368b2ce
 # Mock the rest of the external modules we need so the API autodoc
 # gets correctly generated
 try:
@@ -46,15 +38,6 @@
     def __getattr__(cls, _):
         return MagicMock()
 
-<<<<<<< HEAD
-
-MOCK_MODULES = ("boto3", "botocore", "bottle", "configobj", "crc32c", "dill",
-                "docker", "lockfile", "metis", "netifaces", "networkx", "numpy",
-                "paramiko", "paramiko.client", "paramiko.rsakey", "psutil",
-                "pyswarm", "python-daemon", "pyzmq", "scp", "zeroconf", "zerorpc")
-sys.modules.update((mod_name, Mock()) for mod_name in MOCK_MODULES)
-
-=======
 
 MOCK_MODULES = (
     "boto3",
@@ -87,7 +70,6 @@
 )
 sys.modules.update((mod_name, Mock()) for mod_name in MOCK_MODULES)
 
->>>>>>> 0368b2ce
 # -- General configuration ------------------------------------------------
 
 needs_sphinx = "1.3"
@@ -98,26 +80,9 @@
     "sphinx.ext.imgmath",
     "sphinx_rtd_theme",
 ]
-<<<<<<< HEAD
-
-# Add any paths that contain templates here, relative to this directory.
-templates_path = ['_templates']
-
-# The suffix(es) of source filenames.
-# You can specify multiple suffix as a list of string:
-# source_suffix = ['.rst', '.md']
-source_suffix = '.rst'
-
-# The encoding of source files.
-# source_encoding = 'utf-8-sig'
-
-# The master toctree document.
-master_doc = 'index'
-=======
 templates_path = ["_templates"]
 source_suffix = [".rst", ".md"]
 master_doc = "index"
->>>>>>> 0368b2ce
 
 # General information about the project.
 project = u"daliuge"
@@ -131,46 +96,8 @@
     release = version
 
 language = None
-<<<<<<< HEAD
-
-# There are two options for replacing |today|: either, you set today to some
-# non-false value, then it is used:
-# today = ''
-# Else, today_fmt is used as the format for a strftime call.
-# today_fmt = '%B %d, %Y'
-
-# List of patterns, relative to source directory, that match files and
-# directories to ignore when looking for source files.
-exclude_patterns = ['_build']
-
-# The reST default role (used for this markup: `text`) to use for all
-# documents.
-# default_role = None
-
-# If true, '()' will be appended to :func: etc. cross-reference text.
-# add_function_parentheses = True
-
-# If true, the current module name will be prepended to all description
-# unit titles (such as .. function::).
-# add_module_names = True
-
-# If true, sectionauthor and moduleauthor directives will be shown in the
-# output. They are ignored by default.
-# show_authors = False
-
-# The name of the Pygments (syntax highlighting) style to use.
-pygments_style = 'sphinx'
-
-# A list of ignored prefixes for module index sorting.
-# modindex_common_prefix = []
-
-# If true, keep warnings as "system message" paragraphs in the built documents.
-# keep_warnings = False
-
-=======
 exclude_patterns = ["_build"]
 pygments_style = "sphinx"
->>>>>>> 0368b2ce
 # If true, `todo` and `todoList` produce output, else they produce nothing.
 todo_include_todos = True
 
@@ -185,117 +112,6 @@
 
 # The theme to use for HTML and HTML Help pages.  See the documentation for
 # a list of builtin themes.
-<<<<<<< HEAD
-html_theme = 'sphinx_rtd_theme'
-
-# Theme options are theme-specific and customize the look and feel of a theme
-# further.  For a list of options available for each theme, see the
-# documentation.
-# html_theme_options = {}
-
-# Add any paths that contain custom themes here, relative to this directory.
-# html_theme_path = []
-
-# The name for this set of Sphinx documents.  If None, it defaults to
-# "<project> v<release> documentation".
-# html_title = None
-
-# A shorter title for the navigation bar.  Default is the same as html_title.
-# html_short_title = None
-
-# The name of an image file (relative to this directory) to place at the top
-# of the sidebar.
-# html_logo = None
-
-# The name of an image file (within the static path) to use as favicon of the
-# docs.  This file should be a Windows icon file (.ico) being 16x16 or 32x32
-# pixels large.
-# html_favicon = None
-
-# Add any paths that contain custom static files (such as style sheets) here,
-# relative to this directory. They are copied after the builtin static files,
-# so a file named "default.css" will overwrite the builtin "default.css".
-html_static_path = ['_static']
-
-# Add any extra paths that contain custom files (such as robots.txt or
-# .htaccess) here, relative to this directory. These files are copied
-# directly to the root of the documentation.
-# html_extra_path = []
-
-# If not '', a 'Last updated on:' timestamp is inserted at every page bottom,
-# using the given strftime format.
-# html_last_updated_fmt = '%b %d, %Y'
-
-# If true, SmartyPants will be used to convert quotes and dashes to
-# typographically correct entities.
-# html_use_smartypants = True
-
-# Custom sidebar templates, maps document names to template names.
-# html_sidebars = {}
-
-# Additional templates that should be rendered to pages, maps page names to
-# template names.
-# html_additional_pages = {}
-
-# If false, no module index is generated.
-# html_domain_indices = True
-
-# If false, no index is generated.
-# html_use_index = True
-
-# If true, the index is split into individual pages for each letter.
-# html_split_index = False
-
-# If true, links to the reST sources are added to the pages.
-# html_show_sourcelink = True
-
-# If true, "Created using Sphinx" is shown in the HTML footer. Default is True.
-# html_show_sphinx = True
-
-# If true, "(C) Copyright ..." is shown in the HTML footer. Default is True.
-# html_show_copyright = True
-
-# If true, an OpenSearch description file will be output, and all pages will
-# contain a <link> tag referring to it.  The value of this option must be the
-# base URL from which the finished HTML is served.
-# html_use_opensearch = ''
-
-# This is the file name suffix for HTML files (e.g. ".xhtml").
-# html_file_suffix = None
-
-# Language to be used for generating the HTML full-text search index.
-# Sphinx supports the following languages:
-#   'da', 'de', 'en', 'es', 'fi', 'fr', 'hu', 'it', 'ja'
-#   'nl', 'no', 'pt', 'ro', 'ru', 'sv', 'tr'
-# html_search_language = 'en'
-
-# A dictionary with options for the search language support, empty by default.
-# Now only 'ja' uses this config value
-# html_search_options = {'type': 'default'}
-
-# The name of a javascript file (relative to the configuration directory) that
-# implements a search results scorer. If empty, the default will be used.
-# html_search_scorer = 'scorer.js'
-
-# Output file base name for HTML help builder.
-htmlhelp_basename = 'daliugedoc'
-
-# -- Options for LaTeX output ---------------------------------------------
-
-latex_elements = {
-    # The paper size ('letterpaper' or 'a4paper').
-    # 'papersize': 'letterpaper',
-
-    # The font size ('10pt', '11pt' or '12pt').
-    # 'pointsize': '10pt',
-
-    # Additional stuff for the LaTeX preamble.
-    # 'preamble': '',
-
-    # Latex figure (float) alignment
-    # 'figure_align': 'htbp',
-}
-=======
 html_theme = "sphinx_rtd_theme"
 
 htmlhelp_basename = "daliugedoc"
@@ -303,80 +119,21 @@
 # -- Options for LaTeX output ---------------------------------------------
 
 latex_elements = {}
->>>>>>> 0368b2ce
 
 # Grouping the document tree into LaTeX files. List of tuples
 # (source start file, target name, title,
 #  author, documentclass [howto, manual, or own class]).
 latex_documents = [
-<<<<<<< HEAD
-    (master_doc, 'daliuge.tex', u'daliuge Documentation',
-     u'ICRAR', 'manual'),
-]
-
-# The name of an image file (relative to this directory) to place at the top of
-# the title page.
-# latex_logo = None
-
-# For "manual" documents, if this is true, then toplevel headings are parts,
-# not chapters.
-# latex_use_parts = False
-
-# If true, show page references after internal links.
-# latex_show_pagerefs = False
-
-# If true, show URL addresses after external links.
-# latex_show_urls = False
-
-# Documents to append as an appendix to all manuals.
-# latex_appendices = []
-
-# If false, no module index is generated.
-# latex_domain_indices = True
-
-
-# -- Options for manual page output ---------------------------------------
-
-# One entry per manual page. List of tuples
-# (source start file, name, description, authors, manual section).
-man_pages = [
-    (master_doc, 'daliuge', u'daliuge Documentation',
-     [author], 1)
-]
-
-# If true, show URL addresses after external links.
-# man_show_urls = False
-
-=======
     (master_doc, "daliuge.tex", u"daliuge Documentation", u"ICRAR", "manual"),
 ]
 
 # -- Options for manual page output ---------------------------------------
 
 man_pages = [(master_doc, "daliuge", u"daliuge Documentation", [author], 1)]
->>>>>>> 0368b2ce
 
 # -- Options for Texinfo output -------------------------------------------
 
 texinfo_documents = [
-<<<<<<< HEAD
-    (master_doc, 'daliuge', u'daliuge Documentation',
-     author, 'daliuge', 'One line description of project.',
-     'Miscellaneous'),
-]
-
-# Documents to append as an appendix to all manuals.
-# texinfo_appendices = []
-
-# If false, no module index is generated.
-# texinfo_domain_indices = True
-
-# How to display URL addresses: 'footnote', 'no', or 'inline'.
-# texinfo_show_urls = 'footnote'
-
-# If true, do not generate a @detailmenu in the "Top" node's menu.
-# texinfo_no_detailmenu = False
-=======
     (
         master_doc,
         "daliuge",
@@ -386,5 +143,4 @@
         "One line description of project.",
         "Miscellaneous",
     ),
-]
->>>>>>> 0368b2ce
+]