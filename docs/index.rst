--- conflicted
+++ resolved
@@ -27,10 +27,6 @@
  architecture/index
  deployment
  graph_development
-<<<<<<< HEAD
- examples
-=======
->>>>>>> b2192625
  development/dev_index
  usage/index
  api-index
