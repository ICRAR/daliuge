--- conflicted
+++ resolved
@@ -27,10 +27,6 @@
  architecture/index
  deployment
  graph_development
-<<<<<<< HEAD
- examples
-=======
->>>>>>> f71add46
  development/dev_index
  usage/index
  api-index
