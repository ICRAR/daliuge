.. daliuge documentation master file, created by
   sphinx-quickstart on Mon Feb  8 16:19:47 2016.
   You can adapt this file completely to your liking, but it should at least
   contain the root `toctree` directive.

|daliuge|
#########

Welcome to the Data Activated 流 [#f1]_ Graph Engine (|daliuge|).

|daliuge|
is a workflow graph execution framework, specifically designed to support very large scale processing graphs for the reduction of interferometric radio astronomy data sets. DALiuGE has already been used for processing large astronomical datasets in existing radio astronomy projects. It originated from a prototyping activity as part of the SDP Consortium called Data Flow Management System (DFMS). DFMS aimed to prototype the execution framework of the proposed SDP architecture.
For a complete tour of |daliuge| please read
our `overview paper <http://dx.doi.org/10.1016/j.ascom.2017.03.007>`_. DALiuGE has been used in a project running a `full-scale simulation <http://dx.doi.org/10.1109/SC41405.2020.00006>`_ of the Square Kilometre Array dataflow on the ORNL Summit supercomputer.

.. figure:: images/DALiuGE_naming_rationale.png

Development and maintenance of |daliuge| is currently hosted at ICRAR_
and is performed by the `DIA team <http://www.icrar.org/our-research/data-intensive-astronomy/>`_.

.. toctree::
 :maxdepth: 2

 intro
 installing
 basics
 architecture/index
 deployment
 graph_development
<<<<<<< HEAD
 examples
=======
>>>>>>> 953b9374
 development/dev_index
 usage/index
 api-index

Should you have any questions, please contact us at: dfms_prototype AT googlegroups DOT com

Citations
---------
As you use |daliuge| for your exciting projects, please cite the following paper:

`Wu, C., Tobar, R., Vinsen, K., Wicenec, A., Pallot, D., Lao, B., Wang, R.,
An, T., Boulton, M., Cooper, I. and Dodson, R., 2017.
DALiuGE: A Graph Execution Framework for Harnessing the Astronomical Data Deluge.
Astronomy and Computing, 20, pp.1-15. (2017) <https://arxiv.org/pdf/1702.07617.pdf>`_

.. _ICRAR: http://www.icrar.org
.. [#f1] 流 (pronounced Liu) is the Chinese character for "flow".<|MERGE_RESOLUTION|>--- conflicted
+++ resolved
@@ -27,10 +27,6 @@
  architecture/index
  deployment
  graph_development
-<<<<<<< HEAD
- examples
-=======
->>>>>>> 953b9374
  development/dev_index
  usage/index
  api-index
