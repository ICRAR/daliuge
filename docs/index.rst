--- conflicted
+++ resolved
@@ -27,10 +27,6 @@
  architecture/index
  deployment
  graph_development
-<<<<<<< HEAD
- examples
-=======
->>>>>>> 37f9db0f
  development/dev_index
  usage/index
  api-index
