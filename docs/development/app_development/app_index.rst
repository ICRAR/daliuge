--- conflicted
+++ resolved
@@ -3,7 +3,7 @@
 
 .. _app_index:
 
-|daliuge| Application Component Developers Guide
+|daliuge| *Application* Component Developers Guide
 ##################################################
 
 This chapter describes what developers need to do
@@ -29,12 +29,3 @@
 
 .. toctree:: 
     :hidden:
-<<<<<<< HEAD
-=======
-
-    bash_advanced
-    docker_components
-    deployment_testing
-    dynlib_components
-    service_components
->>>>>>> 9416e7ea
