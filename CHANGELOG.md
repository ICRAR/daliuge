--- conflicted
+++ resolved
@@ -1,8 +1,6 @@
 # History
 https://keepachangelog.com/en/1.0.0/
 
-<<<<<<< HEAD
-=======
 ## v4.8.0
 
 - [Added] Support for Python 3.11 and Python 3.12: https://github.com/ICRAR/daliuge/pull/290
@@ -11,7 +9,6 @@
 - [Changed] Replaced full UID4s with human-readable keys in graph visualisation and file output: https://github.com/ICRAR/daliuge/pull/293
 - [Fixed] Updated the MPIApp and deployment scripts for the Hyades cluster: https://github.com/ICRAR/daliuge/pull/289
 
->>>>>>> c09b85e7
 ## v4.7.3
 
 - [Added] New Node object introduced to allow us to send across all ports information required when running multiple managers, with non-default ports. This fixed existing issue where events could never receive events on a non-default port. 
