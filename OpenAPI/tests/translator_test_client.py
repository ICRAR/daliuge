--- conflicted
+++ resolved
@@ -10,14 +10,9 @@
 
 with tc.ApiClient(translator_config) as translator_client:
     translator = tc.DefaultApi(translator_client)
-<<<<<<< HEAD
-    html_content = translator.gen_pgt(json_data=graph,
-                                      lg_name='test', algo='metis', num_islands=1)
-=======
     html_content = translator.gen_pgt(
         json_data=graph, lg_name="test", algo="metis", num_islands=1
     )
->>>>>>> 0368b2ce
     print(html_content)
     html_content = translator.gen_pg(
         pgt_id="test",
