--- conflicted
+++ resolved
@@ -8,13 +8,8 @@
     types: [opened, synchronize]  # Run on PRs from any branch
 
 jobs:
-<<<<<<< HEAD
-  run_tests:
-    name: Run unit tests with python ${{matrix.python-version}} - ${{ matrix.desc }}
-=======
   run_translator:
     name: Run daliuge-translator tests with python ${{matrix.python-version}}
->>>>>>> 786bff76
     runs-on: ubuntu-22.04
     strategy:
       fail-fast: false
