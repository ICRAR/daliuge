--- conflicted
+++ resolved
@@ -124,11 +124,8 @@
 
       - name: Run tests
         run: |
-<<<<<<< HEAD
-          py.test daliuge-engine/test/end_to_end/
-=======
-          py.test daliuge-engine/test/deploy/ daliuge-engine/test/named_ports daliuge-engine/test/test_tool.py --cov --show-capture=no
->>>>>>> 25176e88
+          py.test daliuge-engine/test/end_to_end/ --cov --show-capture=no
+
 
       - name: Update to coveralls
         env:
