#
#    ICRAR - International Centre for Radio Astronomy Research
#    (c) UWA - The University of Western Australia, 2015
#    Copyright by UWA (in the framework of the ICRAR)
#    All rights reserved
#
#    This library is free software; you can redistribute it and/or
#    modify it under the terms of the GNU Lesser General Public
#    License as published by the Free Software Foundation; either
#    version 2.1 of the License, or (at your option) any later version.
#
#    This library is distributed in the hope that it will be useful,
#    but WITHOUT ANY WARRANTY; without even the implied warranty of
#    MERCHANTABILITY or FITNESS FOR A PARTICULAR PURPOSE.  See the GNU
#    Lesser General Public License for more details.
#
#    You should have received a copy of the GNU Lesser General Public
#    License along with this library; if not, write to the Free Software
#    Foundation, Inc., 59 Temple Place, Suite 330, Boston,
#    MA 02111-1307  USA
#
"""
Module containing functions to load a fully-functional DROP graph from its
full JSON representation.
"""

import collections
import importlib
import logging

from dlg.common.reproducibility.constants import ReproducibilityFlags

from . import droputils
from .apps.socket_listener import SocketListenerApp
from .ddap_protocol import DROPRel, DROPLinkType
from .drop import ContainerDROP, InMemoryDROP, \
    FileDROP, NgasDROP, LINKTYPE_NTO1_PROPERTY, \
    LINKTYPE_1TON_APPEND_METHOD, NullDROP
from .exceptions import InvalidGraphException
from .json_drop import JsonDROP
from .common import Categories

STORAGE_TYPES = {
<<<<<<< HEAD
    'memory': InMemoryDROP,
    'file': FileDROP,
    'ngas': NgasDROP,
    'null': NullDROP,
    'json': JsonDROP,
=======
    Categories.MEMORY: InMemoryDROP,
    Categories.FILE  : FileDROP,
    Categories.NGAS  : NgasDROP,
    Categories.NULL  : NullDROP,
    Categories.JSON  : JsonDROP,
>>>>>>> 5ef03edc
}

try:
    from .s3_drop import S3DROP
<<<<<<< HEAD

    STORAGE_TYPES['s3'] = S3DROP
=======
    STORAGE_TYPES[Categories.S3] = S3DROP
>>>>>>> 5ef03edc
except ImportError:
    pass

    # Dictionary for the key used to store 1-to-N relationships between DROPs
# in the the DROP specification format
__TOMANY = {
    DROPLinkType.CONSUMER: 'consumers',
    DROPLinkType.STREAMING_CONSUMER: 'streamingConsumers',
    DROPLinkType.INPUT: 'inputs',
    DROPLinkType.STREAMING_INPUT: 'streamingInputs',
    DROPLinkType.OUTPUT: 'outputs',
    DROPLinkType.CHILD: 'children',
    DROPLinkType.PRODUCER: 'producers',
}

# Same for above, but for n-to-1 relationships
__TOONE = {
    DROPLinkType.PARENT: 'parent'
}

# Both also contain the reverse mapping
__TOMANY.update({v: k for k, v in __TOMANY.items()})
__TOONE.update({v: k for k, v in __TOONE.items()})

logger = logging.getLogger(__name__)


def addLink(linkType, lhDropSpec, rhOID, force=False):
    """
    Adds a link from `lhDropSpec` to point to `rhOID`. The link type (e.g., a
    consumer) is signaled by `linkType`.
    """

    lhOID = lhDropSpec['oid']

    # 1-N relationship
    if linkType in __TOMANY:
        rel = __TOMANY[linkType]
        if not rel in lhDropSpec:
            relList = []
            lhDropSpec[rel] = relList
        else:
            relList = lhDropSpec[rel]
        if rhOID not in relList:
            relList.append(rhOID)
        else:
            raise Exception("DROP %s is already part of %s's %s" % (rhOID, lhOID, rel))
    # N-1 relationship, overwrite existing relationship only if `force` is specified
    elif linkType in __TOONE:
        rel = __TOONE[linkType]
        if rel and not force:
            raise Exception("DROP %s already has a '%s', use 'force' to override" % (lhOID, rel))
        lhDropSpec[rel] = rhOID
    else:
        raise ValueError("Cannot handle link type %d" % (linkType))

    logger.debug("Successfully linked %s and %s via '%s'", lhOID, rhOID, rel)


def removeUnmetRelationships(dropSpecList):
    unmetRelationships = []

    # Step #1: Get all OIDs
    oids = {dropSpec['oid'] for dropSpec in dropSpecList}

    # Step #2: find unmet relationships and remove them from the original
    # DROP spec, keeping track of them
    for dropSpec in dropSpecList:

        this_oid = dropSpec['oid']
        to_delete = []

        for rel in dropSpec:

            # 1-N relationships
            if rel in __TOMANY:

                link = __TOMANY[rel]

                # Find missing OIDs in this relationship and keep track of them,
                # removing them from the current DROP spec
                missingOids = [oid for oid in dropSpec[rel] if oid not in oids]
                for oid in missingOids:
                    unmetRelationships.append(DROPRel(oid, link, this_oid))
                    dropSpec[rel].remove(oid)

                # Remove the relationship list entirely if it has no elements
                if not dropSpec[rel]:
                    to_delete.append(rel)

            # N-1 relationships
            elif rel in __TOONE:

                link = __TOONE[rel]

                # Check if OID is missing
                oid = dropSpec[rel]
                if oid in oids:
                    continue

                # Keep track of missing relationship
                unmetRelationships.append(DROPRel(oid, link, this_oid))

                # Remove relationship from current DROP spec
                to_delete.append(rel)

        for rel in to_delete:
            del dropSpec[rel]

    return unmetRelationships


def check_dropspec(n, dropSpec):
    if 'oid' not in dropSpec:
        raise InvalidGraphException("Drop #%d is missing its 'oid' argument: %r" % (n, dropSpec))
    if 'type' not in dropSpec:
        raise InvalidGraphException("Drop %s is missing its 'type' argument" % (dropSpec['oid']))


def loadDropSpecs(dropSpecList):
    """
    Loads the DROP definitions from `dropSpectList`, checks that
    the DROPs are correctly specified, and return a dictionary containing
    all DROP specifications (i.e., a dictionary of dictionaries) keyed on
    the OID of each DROP. Unlike `readObjectGraph` and `readObjectGraphS`,
    this method doesn't actually create the DROPs themselves.

    Slices off graph-wise reproducibility data for later use
    """

    # Step #1: Check the DROP specs and collect them
    dropSpecs = {}
    reprodata = None
    if dropSpecList[-1]['merkleroot'] is not None:
        reprodata = dropSpecList.pop()
        logger.debug("Found reprodata in dropSpecList, rmode=%s", reprodata['rmode'])
    for n, dropSpec in enumerate(dropSpecList):
        # 'type' and 'oit' are mandatory
        check_dropspec(n, dropSpec)
        dropType = dropSpec['type']

        cf = __CREATION_FUNCTIONS[dropType]
        cf(dropSpec, dryRun=True)
        dropSpecs[dropSpec['oid']] = dropSpec

    logger.debug("Found %d DROP definitions", len(dropSpecs))

    # Step #2: check relationships
    for dropSpec in dropSpecList:

        # 1-N relationships
        for rel in dropSpec:
            if rel in __TOMANY:

                # A KeyError will be raised if a oid has been specified in the
                # relationship list but doesn't exist in the list of DROPs
                for oid in dropSpec[rel]: dropSpecs[oid]

            # N-1 relationships
            elif rel in __TOONE:
                # See comment above
                dropSpecs[dropSpec[rel]]

    # Done!
    return dropSpecs, reprodata


def createGraphFromDropSpecList(dropSpecList, session=None):
    logger.debug("Found %d DROP definitions", len(dropSpecList))

    # Step #1: create the actual DROPs
    drops = collections.OrderedDict()
    logger.info("Creating %d drops", len(dropSpecList))
    for n, dropSpec in enumerate(dropSpecList):
        check_dropspec(n, dropSpec)
        dropType = dropSpec.pop('type')

        cf = __CREATION_FUNCTIONS[dropType]
        drop = cf(dropSpec, session=session)
        if session is not None:
            # Now using per-drop reproducibility setting.
            drop.reproducibility_level = ReproducibilityFlags(int(dropSpec['reprodata']['rmode']))
            # session.reprodata['rmode']
        drops[drop.oid] = drop

    # Step #2: establish relationships
    logger.info("Establishing relationships between drops")
    for dropSpec in dropSpecList:

        # 'oid' is mandatory
        oid = dropSpec['oid']
        drop = drops[oid]

        for rel in dropSpec:
            # 1-N relationships
            if rel in __TOMANY:
                link = __TOMANY[rel]
                for oid in dropSpec[rel]:
                    lhDrop = drops[oid]
                    relFuncName = LINKTYPE_1TON_APPEND_METHOD[link]
                    try:
                        relFunc = getattr(drop, relFuncName)
                    except AttributeError:
                        logger.error('%r cannot be linked to %r due to missing method "%s"', drop, lhDrop, relFuncName)
                        raise
                    relFunc(lhDrop)

            # N-1 relationships
            elif rel in __TOONE:
                link = __TOONE[rel]
                lhDrop = drops[dropSpec[rel]]
                propName = LINKTYPE_NTO1_PROPERTY[link]
                setattr(drop, propName, lhDrop)

    # We're done! Return the roots of the graph to the caller
    logger.info("Calculating graph roots")
    roots = []
    for drop in drops.values():
        if not droputils.getUpstreamObjects(drop):
            roots.append(drop)
    logger.info("%d graph roots found, bye-bye!", len(roots))

    return roots


def _createPlain(dropSpec, dryRun=False, session=None, rmode=0):
    oid, uid = _getIds(dropSpec)
    kwargs = _getKwargs(dropSpec)

    # 'storage' is mandatory
    storageType = STORAGE_TYPES[dropSpec['storage']]
    if dryRun:
        return
    return storageType(oid, uid, dlg_session=session, **kwargs)


def _createContainer(dropSpec, dryRun=False, session=None, rmode=0):
    oid, uid = _getIds(dropSpec)
    kwargs = _getKwargs(dropSpec)

    # if no 'container' is specified, we default to ContainerDROP
    if 'container' in dropSpec:
        containerTypeName = dropSpec['container']
        parts = containerTypeName.split('.')

        # Support old "dfms..." package names (pre-Oct2017)
        if parts[0] == 'dfms':
            parts[0] = 'dlg'

        module = importlib.import_module('.'.join(parts[:-1]))
        containerType = getattr(module, parts[-1])
    else:
        containerType = ContainerDROP

    if dryRun:
        return

    return containerType(oid, uid, dlg_session=session, **kwargs)


def _createSocket(dropSpec, dryRun=False, session=None, rmode=0):
    oid, uid = _getIds(dropSpec)
    kwargs = _getKwargs(dropSpec)

    if dryRun:
        return
    return SocketListenerApp(oid, uid, dlg_session=session, **kwargs)


def _createApp(dropSpec, dryRun=False, session=None, rmode=0):
    oid, uid = _getIds(dropSpec)
    kwargs = _getKwargs(dropSpec)
    del kwargs['app']

    appName = dropSpec['app']
    parts = appName.split('.')

    # Support old "dfms..." package names (pre-Oct2017)
    if parts[0] == 'dfms':
        parts[0] = 'dlg'

    try:
        module = importlib.import_module('.'.join(parts[:-1]))
        appType = getattr(module, parts[-1])
    except (ImportError, AttributeError):
        raise InvalidGraphException("drop %s specifies non-existent application: %s" % (oid, appName,))

    if dryRun:
        return
    return appType(oid, uid, dlg_session=session, **kwargs)


def _getIds(dropSpec):
    # uid is copied from oid if not explicitly given
    oid = dropSpec['oid']
    uid = oid
    if 'uid' in dropSpec:
        uid = dropSpec['uid']
    return oid, uid


def _getKwargs(dropSpec):
    kwargs = dict(dropSpec)
    del kwargs['oid']
    if 'uid' in kwargs:
        del kwargs['uid']
    return kwargs


__CREATION_FUNCTIONS = {
    'plain': _createPlain,
    'container': _createContainer,
    'app': _createApp,
    'socket': _createSocket
}<|MERGE_RESOLUTION|>--- conflicted
+++ resolved
@@ -41,42 +41,29 @@
 from .common import Categories
 
 STORAGE_TYPES = {
-<<<<<<< HEAD
-    'memory': InMemoryDROP,
-    'file': FileDROP,
-    'ngas': NgasDROP,
-    'null': NullDROP,
-    'json': JsonDROP,
-=======
     Categories.MEMORY: InMemoryDROP,
     Categories.FILE  : FileDROP,
     Categories.NGAS  : NgasDROP,
     Categories.NULL  : NullDROP,
     Categories.JSON  : JsonDROP,
->>>>>>> 5ef03edc
 }
 
 try:
     from .s3_drop import S3DROP
-<<<<<<< HEAD
-
-    STORAGE_TYPES['s3'] = S3DROP
-=======
     STORAGE_TYPES[Categories.S3] = S3DROP
->>>>>>> 5ef03edc
 except ImportError:
     pass
 
     # Dictionary for the key used to store 1-to-N relationships between DROPs
 # in the the DROP specification format
 __TOMANY = {
-    DROPLinkType.CONSUMER: 'consumers',
+    DROPLinkType.CONSUMER:           'consumers',
     DROPLinkType.STREAMING_CONSUMER: 'streamingConsumers',
-    DROPLinkType.INPUT: 'inputs',
-    DROPLinkType.STREAMING_INPUT: 'streamingInputs',
-    DROPLinkType.OUTPUT: 'outputs',
-    DROPLinkType.CHILD: 'children',
-    DROPLinkType.PRODUCER: 'producers',
+    DROPLinkType.INPUT:              'inputs',
+    DROPLinkType.STREAMING_INPUT:    'streamingInputs',
+    DROPLinkType.OUTPUT:             'outputs',
+    DROPLinkType.CHILD:              'children',
+    DROPLinkType.PRODUCER:           'producers',
 }
 
 # Same for above, but for n-to-1 relationships
