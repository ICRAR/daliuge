--- conflicted
+++ resolved
@@ -259,15 +259,9 @@
         | A --|----|-> B --> C |
         =======    =============
         """
-<<<<<<< HEAD
-        g1 = [{"oid": "A", "type": "plain", "storage": "memory"}]
+        g1 = [{"oid": "A", "type": "plain", "storage": Categories.MEMORY}]
         g2 = [{"oid": "B", "type": "app", "app": "dfms.apps.pyfunc.PyFuncApp", "func_name": __name__ + '.func1'},
-              {"oid": "C", "type": "plain", "storage": "memory", "producers": ["B"]}]
-=======
-        g1 = [{"oid":"A", "type":"plain", "storage": Categories.MEMORY}]
-        g2 = [{"oid":"B", "type":"app", "app":"dfms.apps.pyfunc.PyFuncApp", "func_name": __name__ + '.func1'},
-              {"oid":"C", "type":"plain", "storage": Categories.MEMORY, "producers":["B"]}]
->>>>>>> c8266ded
+              {"oid": "C", "type": "plain", "storage": Categories.MEMORY, "producers": ["B"]}]
         rels = [DROPRel('A', DROPLinkType.INPUT, 'B')]
         a_data = os.urandom(32)
         c_data = self._test_runGraphInTwoNMs(g1, g2, rels, pickle.dumps(a_data), None)
@@ -283,15 +277,9 @@
         | A --> B --|----|-> C |
         =============    =======
         """
-<<<<<<< HEAD
-        g1 = [{"oid": "A", "type": "plain", "storage": "memory", "consumers": ['B']},
+        g1 = [{"oid": "A", "type": "plain", "storage": Categories.MEMORY, "consumers": ['B']},
               {"oid": "B", "type": "app", "app": "dfms.apps.pyfunc.PyFuncApp", "func_name": __name__ + '.func1'}]
-        g2 = [{"oid": "C", "type": "plain", "storage": "memory"}]
-=======
-        g1 = [{"oid":"A", "type":"plain", "storage": Categories.MEMORY, "consumers": ['B']},
-              {"oid":"B", "type":"app", "app":"dfms.apps.pyfunc.PyFuncApp", "func_name": __name__ + '.func1'}]
-        g2 = [{"oid":"C", "type":"plain", "storage": Categories.MEMORY}]
->>>>>>> c8266ded
+        g2 = [{"oid": "C", "type": "plain", "storage": Categories.MEMORY}]
         rels = [DROPRel('B', DROPLinkType.PRODUCER, 'C')]
         a_data = os.urandom(32)
         c_data = self._test_runGraphInTwoNMs(g1, g2, rels, pickle.dumps(a_data), None)
