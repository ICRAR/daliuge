--- conflicted
+++ resolved
@@ -1,4 +1,4 @@
-#
+    #
 #    ICRAR - International Centre for Radio Astronomy Research
 #    (c) UWA - The University of Western Australia, 2015
 #    Copyright by UWA (in the framework of the ICRAR)
@@ -30,10 +30,7 @@
 
 from dlg.drop import dropdict
 from dlg.manager.client import DataIslandManagerClient
-<<<<<<< HEAD
-=======
 from dlg.common import Categories
->>>>>>> c8266ded
 
 LOCAL_FILES = os.path.dirname(os.path.realpath(__file__))
 CASAPY = '/opt/casa-release-4.4.0-el6/'
@@ -44,46 +41,34 @@
 
 # Internal AWS IP addresses. ch05 does the Clean-ing
 VIS = [
-    (VIS_ROOT + '20131025_951_4_FINAL_PRODUCTS', VIS_OUT + '20131025_951_4/'),
-    (VIS_ROOT + '20131031_951_4_FINAL_PRODUCTS', VIS_OUT + '20131031_951_4/'),
-    (VIS_ROOT + '20131121_946_6_FINAL_PRODUCTS', VIS_OUT + '20131121_946_6/'),
-    (VIS_ROOT + '20140105_946_6_FINAL_PRODUCTS', VIS_OUT + '20140105_946_6/')
-]
-
+        (VIS_ROOT + '20131025_951_4_FINAL_PRODUCTS', VIS_OUT + '20131025_951_4/'),
+        (VIS_ROOT + '20131031_951_4_FINAL_PRODUCTS', VIS_OUT + '20131031_951_4/'),
+        (VIS_ROOT + '20131121_946_6_FINAL_PRODUCTS', VIS_OUT + '20131121_946_6/'),
+        (VIS_ROOT + '20140105_946_6_FINAL_PRODUCTS', VIS_OUT + '20140105_946_6/')
+        ]
 
 def fileDropSpec(uid, **kwargs):
-<<<<<<< HEAD
-    dropSpec = dropdict(
-        {'oid': str(uid), 'type': 'plain', 'storage': 'file', 'node': 'localhost', 'island': 'localhost'})
-=======
     dropSpec = dropdict({'oid':str(uid), 'type':'plain', 'storage':Categories.FILE, 'node': 'localhost', 'island': 'localhost'})
->>>>>>> c8266ded
     dropSpec.update(kwargs)
     return dropSpec
 
-
 def directorySpec(uid, **kwargs):
-    dropSpec = dropdict(
-        {'oid': str(uid), 'type': 'container', 'container': 'dlg.drop.DirectoryContainer', 'node': 'localhost',
-         'island': 'localhost'})
+    dropSpec = dropdict({'oid':str(uid), 'type':'container', 'container':'dlg.drop.DirectoryContainer', 'node': 'localhost', 'island': 'localhost'})
     dropSpec.update(kwargs)
     return dropSpec
 
-
 def casapyDockerAppSpec(uid, script):
     cmd = 'cd; ' + os.path.join(CASAPY, 'casapy') + ' --colors=NoColor --nologger --nogui -c "%s"' % (script)
-    return dropdict({'oid': str(uid), 'type': 'app', 'app': 'dlg.apps.dockerapp.DockerApp',
-                     'image': 'dfms/casapy_centos7_dfms:0.1',
-                     'command': cmd, 'user': 'dfms',
-                     'node': 'localhost', 'island': 'localhost'})
-
+    return dropdict({'oid':str(uid), 'type':'app', 'app':'dlg.apps.dockerapp.DockerApp',
+                   'image':'dfms/casapy_centos7_dfms:0.1',
+                   'command':cmd, 'user': 'dfms',
+                   'node': 'localhost', 'island': 'localhost'})
 
 def fluxSpec(uid, **kwargs):
-    script = "ia.open('%i0.image');"
+    script  = "ia.open('%i0.image');"
     script += "flux = ia.pixelvalue([128,128,0,179])['value']['value'];"
     script += "f = open('%o0','w'); f.write(str(flux)); f.close()"
     return casapyDockerAppSpec(uid, script)
-
 
 def splitSpec(uid, **kwargs):
     transform_args = kwargs.copy()
@@ -91,10 +76,9 @@
         'vis': "%i0",
         'outputvis': "%o0"
     })
-    script = "import shutil; shutil.rmtree('%o0', True); "
+    script  = "import shutil; shutil.rmtree('%o0', True); "
     script += "mstransform(**{})".format(repr(transform_args))
     return casapyDockerAppSpec(uid, script)
-
 
 def cleanSpec(uid, **kwargs):
     clean_args = kwargs.copy()
@@ -103,10 +87,10 @@
         'mask': '',
         'modelimage': '',
         'imagename': '%o0',
-        'vis': ['%i0', '%i1', '%i2', '%i3'],
+        'vis': ['%i0','%i1','%i2','%i3'],
         'threshold': '0Jy',
     })
-    script = "import shutil; shutil.rmtree('%o0', True); "
+    script  = "import shutil; shutil.rmtree('%o0', True); "
     script += "clean(**{})".format(repr(clean_args))
     return casapyDockerAppSpec(uid, script)
 
@@ -117,52 +101,52 @@
         sessionId = 'Chiles-Docker-%s' % (time.time(),)
         droplist = []
 
-        flux_out = fileDropSpec('Flux', dirname=VIS_OUT)
+        flux_out = fileDropSpec('Flux', dirname = VIS_OUT)
         droplist.append(flux_out)
         flux = fluxSpec('FluxExtractor')
         droplist.append(flux)
 
         cl = cleanSpec('Cleaning',
-                       field='deepfield',
-                       mode='frequency',
-                       restfreq='1420.405752MHz',
-                       nchan=-1,
-                       start='',
-                       width='',
-                       interpolation='nearest',
-                       gain=0.1,
-                       imsize=[256],
-                       cell=['1.0arcsec'],
-                       phasecenter='10h01m53.9,+02d24m52s',
-                       weighting='natural',
-                       usescratch=False)
+                        field = 'deepfield',
+                        mode = 'frequency',
+                        restfreq = '1420.405752MHz',
+                        nchan = -1,
+                        start = '',
+                        width = '',
+                        interpolation = 'nearest',
+                        gain = 0.1,
+                        imsize = [256],
+                        cell = ['1.0arcsec'],
+                        phasecenter = '10h01m53.9,+02d24m52s',
+                        weighting = 'natural',
+                        usescratch = False)
         droplist.append(cl)
 
-        image_out = directorySpec('CleanedImage', dirname=CUBE_OUT + CUBE_NAME, check_exists=False)
+        image_out = directorySpec('CleanedImage', dirname = CUBE_OUT + CUBE_NAME, check_exists = False)
         droplist.append(image_out)
         cl.addOutput(image_out)
         flux.addInput(image_out)
         flux.addOutput(flux_out)
 
         for i, v in enumerate(VIS):
-            vis_in = directorySpec('vis%d' % (i), dirname=v[0], check_exists=False)
-            split_out = directorySpec('SplitOutput_%d' % (i), dirname=v[1], check_exists=False)
+            vis_in = directorySpec('vis%d' % (i), dirname = v[0], check_exists = False)
+            split_out = directorySpec('SplitOutput_%d' %(i), dirname = v[1], check_exists = False)
             sp = splitSpec('Splitting_%d' % (i),
-                           regridms=True,
-                           restfreq='1420.405752MHz',
-                           mode='frequency',
-                           nchan=256,
-                           outframe='lsrk',
-                           interpolation='linear',
-                           start='1408MHz',
-                           width='1412kHz',
-                           veltype='radio',
-                           spw='',
-                           combinespws=True,
-                           nspw=1,
-                           createmms=False,
-                           datacolumn='data'
-                           )
+                        regridms = True,
+                        restfreq = '1420.405752MHz',
+                        mode = 'frequency',
+                        nchan = 256,
+                        outframe = 'lsrk',
+                        interpolation = 'linear',
+                        start = '1408MHz',
+                        width = '1412kHz',
+                        veltype = 'radio',
+                        spw = '',
+                        combinespws = True,
+                        nspw = 1,
+                        createmms = False,
+                        datacolumn = 'data'
+                        )
             sp.addInput(vis_in)
             sp.addOutput(split_out)
             cl.addInput(split_out)
@@ -178,7 +162,6 @@
 
     except Exception as e:
         import traceback
-
         traceback.print_exc()
         sys.exit(-1)
 
