#
#    ICRAR - International Centre for Radio Astronomy Research
#    (c) UWA - The University of Western Australia, 2015
#    Copyright by UWA (in the framework of the ICRAR)
#    All rights reserved
#
#    This library is free software; you can redistribute it and/or
#    modify it under the terms of the GNU Lesser General Public
#    License as published by the Free Software Foundation; either
#    version 2.1 of the License, or (at your option) any later version.
#
#    This library is distributed in the hope that it will be useful,
#    but WITHOUT ANY WARRANTY; without even the implied warranty of
#    MERCHANTABILITY or FITNESS FOR A PARTICULAR PURPOSE.  See the GNU
#    Lesser General Public License for more details.
#
#    You should have received a copy of the GNU Lesser General Public
#    License along with this library; if not, write to the Free Software
#    Foundation, Inc., 59 Temple Place, Suite 330, Boston,
#    MA 02111-1307  USA
#
import json
import os

from dlg.drop import dropdict
from dlag.common import Categories

# Directories and paths
CASAPY = '/home/ec2-user/casa-release-4.4.0-el6/'
INPUTS_DIR = '/home/ec2-user/data/input'
OUTPUTS_DIR = '/home/ec2-user/data/output'
KEY_PATH = '/home/ec2-user/.ssh/aws-sdp-sydney.pem'

# Internal AWS IP addresses. ch05 does the Clean-ing
ch01 = '172.31.4.12'
ch02 = '172.31.9.163'
ch03 = '172.31.11.184'
ch04 = '172.31.11.87'
ch05 = '172.31.0.36'

# Per-visibility parameters and resulting cube name
VIS = [
    ('20131025_951_4_FINAL_PRODUCTS/20131025_951_4_calibrated_deepfield.ms', '20131025_951_4', ch01),
    ('20140105_946_6_FINAL_PRODUCTS/20140105_946_6_calibrated_deepfield.ms', '20140105_946_6', ch02),
    ('20131031_951_4_FINAL_PRODUCTS/20131031_951_4_calibrated_deepfield.ms', '20131031_951_4', ch03),
    ('20131121_946_6_FINAL_PRODUCTS/20131121_946_6_calibrated_deepfield.ms', '20131121_946_6', ch04)
]
CUBE_NAME = 'cube1408~1412'


def fileSpec(uid, **kwargs):
<<<<<<< HEAD
    dropSpec = dropdict({'oid': str(uid), 'type': 'plain', 'storage': 'file'})
=======
    dropSpec = dropdict({'oid':str(uid), 'type':'plain', 'storage':Categories.FILE})
>>>>>>> c8266ded
    dropSpec.update(kwargs)
    return dropSpec


def directorySpec(uid, **kwargs):
    dropSpec = dropdict({'oid': str(uid), 'type': 'container', 'container': 'dlg.drop.DirectoryContainer'})
    dropSpec.update(kwargs)
    return dropSpec


def fluxSpec(uid, **kwargs):
    dropSpec = dropdict({'oid': str(uid), 'type': 'app', 'app': 'test.integrate.chiles.chilesdo.SourceFlux'})
    dropSpec.update(kwargs)
    return dropSpec


def splitSpec(uid, **kwargs):
    dropSpec = dropdict({'oid': str(uid), 'type': 'app', 'app': 'test.integrate.chiles.chilesdo.Split'})
    dropSpec.update(kwargs)
    return dropSpec


def scpSpec(uid, **kwargs):
    dropSpec = dropdict({'oid': str(uid), 'type': 'app', 'app': 'dlg.apps.scp.ScpApp'})
    dropSpec.update(kwargs)
    return dropSpec


def cleanSpec(uid, **kwargs):
    dropSpec = dropdict({'oid': str(uid), 'type': 'app', 'app': 'test.integrate.chiles.chilesdo.Clean'})
    dropSpec.update(kwargs)
    return dropSpec


if __name__ == '__main__':

    droplist = []

    flux_out = fileSpec('Flux', node=ch05, dirname=os.path.join(OUTPUTS_DIR))
    droplist.append(flux_out)
    flux = fluxSpec('FluxExtractor', casapy_path=CASAPY, node=ch05)
    droplist.append(flux)

    cl = cleanSpec('Cleaning',
                   field='deepfield',
                   mode='frequency',
                   restfreq='1420.405752MHz',
                   nchan=-1,
                   start='',
                   width='',
                   interpolation='nearest',
                   gain=0.1,
                   imsize=[256],
                   cell=['1.0arcsec'],
                   phasecenter='10h01m53.9,+02d24m52s',
                   weighting='natural',
                   casapy_path=CASAPY,
                   node=ch05)

    droplist.append(cl)

    image_out = directorySpec('CleanedImage', dirname=os.path.join(OUTPUTS_DIR, CUBE_NAME), check_exists=False,
                              node=ch05)
    droplist.append(image_out)
    cl.addOutput(image_out)
    flux.addInput(image_out)
    flux.addOutput(flux_out)

    for i, v in enumerate(VIS):
        visDir = os.path.join(INPUTS_DIR, v[0])
        splitOutDir = os.path.join(OUTPUTS_DIR, v[1])
        splitCopyDir = os.path.join(INPUTS_DIR, v[1])
        node = v[2]

        # vis -> SPLIT -> out -> scp -> out
        vis_in = directorySpec('vis%d' % (i), dirname=visDir, node=node)
        sp = splitSpec('Splitting_%d' % (i),
                       regridms=True,
                       restfreq='1420.405752MHz',
                       mode='frequency',
                       nchan=256,
                       outframe='lsrk',
                       interpolation='linear',
                       start='1408MHz',
                       width='1412kHz',
                       casapy_path=CASAPY,
                       node=node)
        split_out = directorySpec('SplitOutput_%d' % (i), dirname=splitOutDir, check_exists=False, node=node)
        scp = scpSpec('Scp_%d' % (i), node=node, pkeyPath=KEY_PATH, timeout=3600)
        scpOut = directorySpec('SplitOutput_%d_Copy' % (i), dirname=splitCopyDir, check_exists=False, node=ch05)

        # Establish relationships
        sp.addInput(vis_in)
        sp.addOutput(split_out)
        scp.addInput(split_out)
        scp.addOutput(scpOut)
        cl.addInput(scpOut)

        # Add to ifnal list of DROPs
        droplist.append(vis_in)
        droplist.append(sp)
        droplist.append(split_out)
        droplist.append(scp)
        droplist.append(scpOut)

    print(json.dumps(droplist, indent=2))<|MERGE_RESOLUTION|>--- conflicted
+++ resolved
@@ -25,11 +25,12 @@
 from dlg.drop import dropdict
 from dlag.common import Categories
 
+
 # Directories and paths
-CASAPY = '/home/ec2-user/casa-release-4.4.0-el6/'
-INPUTS_DIR = '/home/ec2-user/data/input'
+CASAPY      = '/home/ec2-user/casa-release-4.4.0-el6/'
+INPUTS_DIR  = '/home/ec2-user/data/input'
 OUTPUTS_DIR = '/home/ec2-user/data/output'
-KEY_PATH = '/home/ec2-user/.ssh/aws-sdp-sydney.pem'
+KEY_PATH    = '/home/ec2-user/.ssh/aws-sdp-sydney.pem'
 
 # Internal AWS IP addresses. ch05 does the Clean-ing
 ch01 = '172.31.4.12'
@@ -40,50 +41,45 @@
 
 # Per-visibility parameters and resulting cube name
 VIS = [
-    ('20131025_951_4_FINAL_PRODUCTS/20131025_951_4_calibrated_deepfield.ms', '20131025_951_4', ch01),
-    ('20140105_946_6_FINAL_PRODUCTS/20140105_946_6_calibrated_deepfield.ms', '20140105_946_6', ch02),
-    ('20131031_951_4_FINAL_PRODUCTS/20131031_951_4_calibrated_deepfield.ms', '20131031_951_4', ch03),
-    ('20131121_946_6_FINAL_PRODUCTS/20131121_946_6_calibrated_deepfield.ms', '20131121_946_6', ch04)
-]
+        ('20131025_951_4_FINAL_PRODUCTS/20131025_951_4_calibrated_deepfield.ms', '20131025_951_4', ch01),
+        ('20140105_946_6_FINAL_PRODUCTS/20140105_946_6_calibrated_deepfield.ms', '20140105_946_6', ch02),
+        ('20131031_951_4_FINAL_PRODUCTS/20131031_951_4_calibrated_deepfield.ms', '20131031_951_4', ch03),
+        ('20131121_946_6_FINAL_PRODUCTS/20131121_946_6_calibrated_deepfield.ms', '20131121_946_6', ch04)
+        ]
 CUBE_NAME = 'cube1408~1412'
 
 
 def fileSpec(uid, **kwargs):
-<<<<<<< HEAD
-    dropSpec = dropdict({'oid': str(uid), 'type': 'plain', 'storage': 'file'})
-=======
     dropSpec = dropdict({'oid':str(uid), 'type':'plain', 'storage':Categories.FILE})
->>>>>>> c8266ded
     dropSpec.update(kwargs)
     return dropSpec
 
 
 def directorySpec(uid, **kwargs):
-    dropSpec = dropdict({'oid': str(uid), 'type': 'container', 'container': 'dlg.drop.DirectoryContainer'})
+    dropSpec = dropdict({'oid':str(uid), 'type':'container', 'container':'dlg.drop.DirectoryContainer'})
     dropSpec.update(kwargs)
     return dropSpec
 
 
 def fluxSpec(uid, **kwargs):
-    dropSpec = dropdict({'oid': str(uid), 'type': 'app', 'app': 'test.integrate.chiles.chilesdo.SourceFlux'})
+    dropSpec = dropdict({'oid':str(uid), 'type':'app', 'app':'test.integrate.chiles.chilesdo.SourceFlux'})
     dropSpec.update(kwargs)
     return dropSpec
 
 
 def splitSpec(uid, **kwargs):
-    dropSpec = dropdict({'oid': str(uid), 'type': 'app', 'app': 'test.integrate.chiles.chilesdo.Split'})
+    dropSpec = dropdict({'oid':str(uid), 'type':'app', 'app':'test.integrate.chiles.chilesdo.Split'})
     dropSpec.update(kwargs)
     return dropSpec
 
 
 def scpSpec(uid, **kwargs):
-    dropSpec = dropdict({'oid': str(uid), 'type': 'app', 'app': 'dlg.apps.scp.ScpApp'})
+    dropSpec = dropdict({'oid':str(uid), 'type':'app', 'app':'dlg.apps.scp.ScpApp'})
     dropSpec.update(kwargs)
     return dropSpec
 
-
 def cleanSpec(uid, **kwargs):
-    dropSpec = dropdict({'oid': str(uid), 'type': 'app', 'app': 'test.integrate.chiles.chilesdo.Clean'})
+    dropSpec = dropdict({'oid':str(uid), 'type':'app', 'app':'test.integrate.chiles.chilesdo.Clean'})
     dropSpec.update(kwargs)
     return dropSpec
 
@@ -92,58 +88,58 @@
 
     droplist = []
 
-    flux_out = fileSpec('Flux', node=ch05, dirname=os.path.join(OUTPUTS_DIR))
+    flux_out = fileSpec('Flux', node = ch05, dirname = os.path.join(OUTPUTS_DIR))
     droplist.append(flux_out)
-    flux = fluxSpec('FluxExtractor', casapy_path=CASAPY, node=ch05)
+    flux = fluxSpec('FluxExtractor', casapy_path = CASAPY, node = ch05)
     droplist.append(flux)
 
     cl = cleanSpec('Cleaning',
-                   field='deepfield',
-                   mode='frequency',
-                   restfreq='1420.405752MHz',
-                   nchan=-1,
-                   start='',
-                   width='',
-                   interpolation='nearest',
-                   gain=0.1,
-                   imsize=[256],
-                   cell=['1.0arcsec'],
-                   phasecenter='10h01m53.9,+02d24m52s',
-                   weighting='natural',
-                   casapy_path=CASAPY,
-                   node=ch05)
+                    field = 'deepfield',
+                    mode = 'frequency',
+                    restfreq = '1420.405752MHz',
+                    nchan = -1,
+                    start = '',
+                    width = '',
+                    interpolation = 'nearest',
+                    gain = 0.1,
+                    imsize = [256],
+                    cell = ['1.0arcsec'],
+                    phasecenter = '10h01m53.9,+02d24m52s',
+                    weighting = 'natural',
+                    casapy_path = CASAPY,
+                    node = ch05)
 
     droplist.append(cl)
 
-    image_out = directorySpec('CleanedImage', dirname=os.path.join(OUTPUTS_DIR, CUBE_NAME), check_exists=False,
-                              node=ch05)
+    image_out = directorySpec('CleanedImage', dirname = os.path.join(OUTPUTS_DIR, CUBE_NAME), check_exists = False, node = ch05)
     droplist.append(image_out)
     cl.addOutput(image_out)
     flux.addInput(image_out)
     flux.addOutput(flux_out)
 
     for i, v in enumerate(VIS):
-        visDir = os.path.join(INPUTS_DIR, v[0])
-        splitOutDir = os.path.join(OUTPUTS_DIR, v[1])
+
+        visDir       = os.path.join(INPUTS_DIR, v[0])
+        splitOutDir  = os.path.join(OUTPUTS_DIR, v[1])
         splitCopyDir = os.path.join(INPUTS_DIR, v[1])
-        node = v[2]
+        node         = v[2]
 
         # vis -> SPLIT -> out -> scp -> out
-        vis_in = directorySpec('vis%d' % (i), dirname=visDir, node=node)
+        vis_in = directorySpec('vis%d' % (i), dirname = visDir, node = node)
         sp = splitSpec('Splitting_%d' % (i),
-                       regridms=True,
-                       restfreq='1420.405752MHz',
-                       mode='frequency',
-                       nchan=256,
-                       outframe='lsrk',
-                       interpolation='linear',
-                       start='1408MHz',
-                       width='1412kHz',
-                       casapy_path=CASAPY,
-                       node=node)
-        split_out = directorySpec('SplitOutput_%d' % (i), dirname=splitOutDir, check_exists=False, node=node)
-        scp = scpSpec('Scp_%d' % (i), node=node, pkeyPath=KEY_PATH, timeout=3600)
-        scpOut = directorySpec('SplitOutput_%d_Copy' % (i), dirname=splitCopyDir, check_exists=False, node=ch05)
+                    regridms = True,
+                    restfreq = '1420.405752MHz',
+                    mode = 'frequency',
+                    nchan = 256,
+                    outframe = 'lsrk',
+                    interpolation = 'linear',
+                    start = '1408MHz',
+                    width = '1412kHz',
+                    casapy_path = CASAPY,
+                    node = node)
+        split_out = directorySpec('SplitOutput_%d' %(i), dirname = splitOutDir, check_exists = False, node = node)
+        scp = scpSpec('Scp_%d' % (i), node = node, pkeyPath = KEY_PATH, timeout=3600)
+        scpOut = directorySpec('SplitOutput_%d_Copy' % (i), dirname = splitCopyDir, check_exists = False, node = ch05)
 
         # Establish relationships
         sp.addInput(vis_in)
