--- conflicted
+++ resolved
@@ -33,15 +33,9 @@
 class CommonTestsBase(ManagerStarter):
 
     def _submit(self):
-<<<<<<< HEAD
-        pg = [{"oid": "A", "type": "plain", "storage": "memory"},
-              {"oid": "B", "type": "app", "app": "dlg.apps.simple.SleepApp", "inputs": ["A"], "outputs": ["C"]},
-              {"oid": "C", "type": "plain", "storage": "memory"}]
-=======
-        pg = [{"oid":"A", "type":"plain", "storage": Categories.MEMORY},
-              {"oid":"B", "type":"app", "app": "dlg.apps.simple.SleepApp", "inputs": ["A"], "outputs":["C"]},
-              {"oid":"C", "type":"plain", "storage": Categories.MEMORY}]
->>>>>>> 6197db67
+        pg = [{"oid": "A", "type": "plain", "storage": Categories.MEMORY},
+              {"oid": "B", "type": "app", "app": "dlg.apps.simple.SleepApp", "inputs": ["A"], "outputs":["C"]},
+              {"oid": "C", "type": "plain", "storage": Categories.MEMORY}]
         for drop in pg:
             drop['node'] = '127.0.0.1'
             drop['island'] = '127.0.0.1'
