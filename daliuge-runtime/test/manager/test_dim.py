--- conflicted
+++ resolved
@@ -55,16 +55,9 @@
 class TestDIM(LocalDimStarter, unittest.TestCase):
 
     def createSessionAndAddTypicalGraph(self, sessionId, sleepTime=0):
-<<<<<<< HEAD
-        graphSpec = [{'oid': 'A', 'type': 'plain', 'storage': 'memory', 'node': hostname, 'consumers': ['B']},
-                     {'oid': 'B', 'type': 'app', 'app': 'dlg.apps.simple.SleepAndCopyApp', 'sleepTime': sleepTime,
-                      'outputs': ['C'], 'node': hostname},
-                     {'oid': 'C', 'type': 'plain', 'storage': 'memory', 'node': hostname}]
-=======
-        graphSpec = [{'oid':'A', 'type':'plain', 'storage':Categories.MEMORY, 'node':hostname, 'consumers':['B']},
-                     {'oid':'B', 'type':'app', 'app':'dlg.apps.simple.SleepAndCopyApp', 'sleepTime':sleepTime, 'outputs':['C'], 'node':hostname},
-                     {'oid':'C', 'type':'plain', 'storage':Categories.MEMORY, 'node':hostname}]
->>>>>>> 5ef03edc
+        graphSpec = [{'oid': 'A', 'type': 'plain', 'storage': Categories.MEMORY, 'node': hostname, 'consumers': ['B']},
+                     {'oid': 'B', 'type': 'app', 'app': 'dlg.apps.simple.SleepAndCopyApp', 'sleepTime': sleepTime, 'outputs': ['C'], 'node': hostname},
+                     {'oid': 'C', 'type': 'plain', 'storage': Categories.MEMORY, 'node': hostname}]
         self.dim.createSession(sessionId)
         self.assertEqual(0, self.dim.getGraphSize(sessionId))
         self.dim.addGraphSpec(sessionId, graphSpec)
@@ -81,17 +74,6 @@
         sessionId = 'lalo'
 
         # No node specified
-<<<<<<< HEAD
-        graphSpec = [{'oid': 'A', 'type': 'plain', 'storage': 'memory'}]
-        self.assertRaises(Exception, self.dim.addGraphSpec, sessionId, graphSpec)
-
-        # Wrong node specified
-        graphSpec = [{'oid': 'A', 'type': 'plain', 'storage': 'memory', 'node': 'unknown_host'}]
-        self.assertRaises(Exception, self.dim.addGraphSpec, sessionId, graphSpec)
-
-        # OK
-        graphSpec = [{'oid': 'A', 'type': 'plain', 'storage': 'memory', 'node': hostname}]
-=======
         graphSpec = [{'oid':'A', 'type':'plain', 'storage':Categories.MEMORY}]
         self.assertRaises(Exception, self.dim.addGraphSpec, sessionId, graphSpec)
 
@@ -101,7 +83,6 @@
 
         # OK
         graphSpec = [{'oid':'A', 'type':'plain', 'storage':Categories.MEMORY, 'node':hostname}]
->>>>>>> 5ef03edc
         self.dim.createSession(sessionId)
         self.assertEqual(0, self.dim.getGraphSize(sessionId))
         self.dim.addGraphSpec(sessionId, graphSpec)
