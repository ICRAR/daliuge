--- conflicted
+++ resolved
@@ -25,13 +25,8 @@
 
 import six
 from dlg import droputils
-<<<<<<< HEAD
-from dlg.common import dropdict
+from dlg.common import dropdict, Categories
 from dlg.ddap_protocol import DROPStates, DROPRel, DROPLinkType
-=======
-from dlg.ddap_protocol import DROPStates, DROPRel, DROPLinkType
-from dlg.common import dropdict, Categories
->>>>>>> 6197db67
 from dlg.drop import BarrierAppDROP
 from dlg.manager.node_manager import NodeManager
 
