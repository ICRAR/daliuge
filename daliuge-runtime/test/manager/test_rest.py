--- conflicted
+++ resolved
@@ -31,13 +31,10 @@
 from dlg.manager.node_manager import NodeManager
 from dlg.manager.rest import NMRestServer, CompositeManagerRestServer
 from dlg.restutils import RestClient
-<<<<<<< HEAD
-=======
 from dlg.manager.composite_manager import DataIslandManager
 from dlg.exceptions import InvalidGraphException
 from dlg.common import Categories
 
->>>>>>> 5ef03edc
 
 hostname = 'localhost'
 
@@ -97,24 +94,16 @@
         self.assertRaises(exceptions.InvalidSessionState, c.getGraphStatus, sid)
 
         # valid dropspec, but the socket listener app doesn't allow inputs
-<<<<<<< HEAD
         c.addGraphSpec(sid, [{'type': 'socket', 'oid': 'a', 'inputs': ['b']},
-                             {'oid': 'b', 'type': 'plain', 'storage': 'memory'}])
-=======
-        c.addGraphSpec(sid, [{'type': 'socket', 'oid': 'a', 'inputs': ['b']}, {'oid': 'b', 'type': 'plain', 'storage': Categories.MEMORY}])
->>>>>>> 5ef03edc
+                             {'oid': 'b', 'type': 'plain', 'storage': Categories.MEMORY}])
         self.assertRaises(exceptions.InvalidRelationshipException, c.deploySession, sid)
 
         # And here we point to an unexisting file, making an invalid drop
         c.destroySession(sid)
         c.createSession(sid)
         fname = tempfile.mktemp()
-<<<<<<< HEAD
         c.addGraphSpec(sid, [
-            {'type': 'plain', 'storage': 'file', 'oid': 'a', 'filepath': fname, 'check_filepath_exists': True}])
-=======
-        c.addGraphSpec(sid, [{'type': 'plain', 'storage': Categories.FILE, 'oid': 'a', 'filepath': fname, 'check_filepath_exists': True}])
->>>>>>> 5ef03edc
+            {'type': 'plain', 'storage': Categories.FILE, 'oid': 'a', 'filepath': fname, 'check_filepath_exists': True}])
         self.assertRaises(exceptions.InvalidDropException, c.deploySession, sid)
 
     def test_recursive(self):
