--- conflicted
+++ resolved
@@ -177,13 +177,8 @@
         """
         A --> B
         """
-<<<<<<< HEAD
-        pg_spec = [{"oid": "A", "type": "plain", "storage": "memory", "consumers": ["B"]},
-                   {"oid": "B", "type": "app", "app": "test.test_graph_loader.DummyApp"}]
-=======
         pg_spec = [{"oid":"A", "type":"plain", "storage":Categories.MEMORY, "consumers":["B"]},
                    {"oid":"B", "type":"app", "app":"test.test_graph_loader.DummyApp"}]
->>>>>>> 5ef03edc
         roots = droputils.get_roots(pg_spec)
         self.assertEqual(1, len(roots))
         self.assertEqual('A', next(iter(roots)))
@@ -192,13 +187,8 @@
         A --> B
         The same, but now B references A
         """
-<<<<<<< HEAD
-        pg_spec = [{"oid": "A", "type": "plain", "storage": "memory"},
-                   {"oid": "B", "type": "app", "app": "test.test_graph_loader.DummyApp", "inputs": ["A"]}]
-=======
         pg_spec = [{"oid":"A", "type":"plain", "storage":Categories.MEMORY},
                    {"oid":"B", "type":"app", "app":"test.test_graph_loader.DummyApp", "inputs": ["A"]}]
->>>>>>> 5ef03edc
         roots = droputils.get_roots(pg_spec)
         self.assertEqual(1, len(roots))
         self.assertEqual('A', next(iter(roots)))
@@ -208,21 +198,12 @@
                         |--> E --> F
         B --------------|
         """
-<<<<<<< HEAD
-        pg_spec = [{"oid": "A", "type": "plain", "storage": "memory"},
-                   {"oid": "B", "type": "plain", "storage": "memory"},
-                   {"oid": "C", "type": "app", "app": "dlg.apps.crc.CRCApp", "inputs": ['A']},
-                   {"oid": "D", "type": "plain", "storage": "memory", "producers": ["C"]},
-                   {"oid": "E", "type": "app", "app": "test.test_drop.SumupContainerChecksum", "inputs": ["D"]},
-                   {"oid": "F", "type": "plain", "storage": "memory", "producers": ["E"]}]
-=======
         pg_spec = [{"oid":"A", "type":"plain", "storage": Categories.MEMORY},
                    {"oid":"B", "type":"plain", "storage": Categories.MEMORY},
                    {"oid":"C", "type":"app", "app":"dlg.apps.crc.CRCApp", "inputs": ['A']},
                    {"oid":"D", "type":"plain", "storage": Categories.MEMORY, "producers": ["C"]},
                    {"oid":"E", "type":"app", "app":"test.test_drop.SumupContainerChecksum", "inputs": ["D"]},
                    {"oid":"F", "type":"plain", "storage": Categories.MEMORY, "producers":["E"]}]
->>>>>>> 5ef03edc
         roots = droputils.get_roots(pg_spec)
         self.assertEqual(2, len(roots))
         self.assertListEqual(['A', 'B'], sorted(roots))
