--- conflicted
+++ resolved
@@ -35,24 +35,15 @@
 class TestGraphLoader(unittest.TestCase):
 
     def test_singleMemoryDrop(self):
-<<<<<<< HEAD
-        dropSpecList = [{"oid": "A", "type": "plain", "storage": "memory"}]
-=======
         dropSpecList = [{"oid":"A", "type":"plain", "storage":Categories.MEMORY}]
->>>>>>> 6197db67
         a = graph_loader.createGraphFromDropSpecList(dropSpecList)[0]
         self.assertIsInstance(a, InMemoryDROP)
         self.assertEqual("A", a.oid)
         self.assertEqual("A", a.uid)
 
     def test_containerDrop(self):
-<<<<<<< HEAD
-        dropSpecList = [{"oid": "A", "type": "plain", "storage": "memory"},
+        dropSpecList = [{"oid": "A", "type": "plain", "storage": Categories.MEMORY},
                         {"oid": "B", "type": "container", "children": ["A"]}]
-=======
-        dropSpecList = [{"oid":"A", "type":"plain", "storage":Categories.MEMORY},
-                        {"oid":"B", "type":"container", "children":["A"]}]
->>>>>>> 6197db67
         a = graph_loader.createGraphFromDropSpecList(dropSpecList)[0]
         self.assertIsInstance(a, InMemoryDROP)
         self.assertEqual("A", a.oid)
@@ -64,26 +55,16 @@
         self.assertEqual("B", b.uid)
 
         # A directory container
-<<<<<<< HEAD
-        dropSpecList = [{"oid": "A", "type": "plain", "storage": "file", "dirname": "."},
+        dropSpecList = [{"oid": "A", "type": "plain", "storage": Categories.FILE, "dirname": "."},
                         {"oid": "B", "type": "container", "container": "dlg.drop.DirectoryContainer", "children": ["A"],
                          "dirname": "."}]
-=======
-        dropSpecList = [{"oid":"A", "type":"plain", "storage":Categories.FILE, "dirname":"."},
-                        {"oid":"B", "type":"container", "container":"dlg.drop.DirectoryContainer", "children":["A"], "dirname":"."}]
->>>>>>> 6197db67
         a = graph_loader.createGraphFromDropSpecList(dropSpecList)[0]
         b = a.parent
         self.assertIsInstance(b, DirectoryContainer)
 
     def test_consumer(self):
-<<<<<<< HEAD
-        dropSpecList = [{"oid": "A", "type": "plain", "storage": "memory", "consumers": ["B"]},
+        dropSpecList = [{"oid": "A", "type": "plain", "storage": Categories.MEMORY, "consumers": ["B"]},
                         {"oid": "B", "type": "app", "app": "test.test_graph_loader.DummyApp"}]
-=======
-        dropSpecList = [{"oid":"A", "type":"plain", "storage":Categories.MEMORY, "consumers":["B"]},
-                        {"oid":"B", "type":"app", "app":"test.test_graph_loader.DummyApp"}]
->>>>>>> 6197db67
         a = graph_loader.createGraphFromDropSpecList(dropSpecList)[0]
         self.assertIsInstance(a, InMemoryDROP)
         self.assertEqual("A", a.oid)
