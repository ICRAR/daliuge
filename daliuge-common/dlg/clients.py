--- conflicted
+++ resolved
@@ -26,11 +26,11 @@
 from . import constants
 from .restutils import RestClient
 
+
 logger = logging.getLogger(__name__)
 compress = os.environ.get("DALIUGE_COMPRESSED_JSON", True)
 
 quote = urllib.parse.quote
-
 
 
 class BaseDROPManagerClient(RestClient):
@@ -118,11 +118,6 @@
         Returns a dictionary where the key are the DROP UIDs, and the values are
         the DROP specifications.
         """
-<<<<<<< HEAD
-        graph = self._get_json('/sessions/%s/graph' % (urllib.quote(sessionId),))
-        logger.debug('Successfully read graph (%d nodes) from session %s on %s:%s', len(graph), sessionId, self.host,
-                     self.port)
-=======
         graph = self._get_json("/sessions/%s/graph" % (quote(sessionId),))
         logger.debug(
             "Successfully read graph (%d nodes) from session %s on %s:%s",
@@ -131,7 +126,6 @@
             self.host,
             self.port,
         )
->>>>>>> cd732c1f
         return graph
 
     def sessions(self):
@@ -218,13 +212,9 @@
     A NodeManager REST client
     """
 
-<<<<<<< HEAD
-    def __init__(self, host='localhost', port=constants.NODE_DEFAULT_REST_PORT, timeout=10):
-=======
     def __init__(
         self, host="localhost", port=constants.NODE_DEFAULT_REST_PORT, timeout=10
     ):
->>>>>>> cd732c1f
         super(NodeManagerClient, self).__init__(host=host, port=port, timeout=timeout)
 
     def add_node_subscriptions(self, sessionId, node_subscriptions):
@@ -238,13 +228,8 @@
     def shutdown_node_manager(self):
         self._GET("/shutdown")
 
-<<<<<<< HEAD
-
-class CompositeManagerClient(BaseDROPManagerClient):
-=======
     def get_log_file(self, sessionId):
         return self._request(f"/sessions/{sessionId}/logs", "GET")
->>>>>>> cd732c1f
 
 
 class CompositeManagerClient(BaseDROPManagerClient):
@@ -258,16 +243,11 @@
         self._DELETE("/nodes/%s" % (node,))
 
 
-
 class DataIslandManagerClient(CompositeManagerClient):
     """
     A DataIslandManager REST client
     """
 
-<<<<<<< HEAD
-    def __init__(self, host='localhost', port=constants.ISLAND_DEFAULT_REST_PORT, timeout=10):
-        super(DataIslandManagerClient, self).__init__(host=host, port=port, timeout=timeout)
-=======
     def __init__(
         self, host="localhost", port=constants.ISLAND_DEFAULT_REST_PORT, timeout=10
     ):
@@ -275,21 +255,15 @@
             host=host, port=port, timeout=timeout
         )
 
->>>>>>> cd732c1f
-
 
 class MasterManagerClient(CompositeManagerClient):
     """
     A MasterManager REST client
     """
 
-<<<<<<< HEAD
-    def __init__(self, host='localhost', port=constants.MASTER_DEFAULT_REST_PORT, timeout=10):
-=======
     def __init__(
         self, host="localhost", port=constants.MASTER_DEFAULT_REST_PORT, timeout=10
     ):
->>>>>>> cd732c1f
         super(MasterManagerClient, self).__init__(host=host, port=port, timeout=timeout)
 
     def create_island(self, island_host, nodes):
