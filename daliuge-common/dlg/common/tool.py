--- conflicted
+++ resolved
@@ -121,15 +121,11 @@
         parser = optparse.OptionParser(description=desc)
         f(parser, *args, **kwargs)
 
-<<<<<<< HEAD
-    commands[cmdname] = (desc, wrapped)
-=======
     if group.name in commands:
         commands[group.name]["commands"][cmdname] = (desc, wrapped)
     else:
         commands[group.name] = {"desc": group.description, "commands":{}}
         commands[group.name]["commands"][cmdname] = (desc, wrapped)
->>>>>>> fc75c068
 
 def version(parser, args):
     from .version import version as vversion
@@ -142,7 +138,7 @@
 cmdwrap("version", common_group, "Reports the DALiuGE version and exits", version)
 
 try:
-    import dlg_paletteGen
+    import dlg_paletteGen # pylint: disable=unused-import
     palette_group = CommandGroup("zpalette", "Wrapper for dlg_paletteGen")
     cmdwrap("palette", palette_group, "Generate palettes for EAGLE",
             "dlg_paletteGen.__main__:main")
@@ -161,12 +157,12 @@
             entry_point.load().register_commands()
 
 def format_cmd(cmd, data):
-    desc, f = data
+    desc, _ = data
     return f"\t {cmd:25}{desc:25}"
 
 def print_usage(prgname):
     print("Usage: %s [command] [options]\n" % (prgname))
-    for group, grouped_commands in sorted(commands.items()):
+    for _, grouped_commands in sorted(commands.items()):
         print(f"\n{grouped_commands['desc']}")
         print("\n".join([format_cmd(cmd, data)
                          for cmd, data in sorted(grouped_commands['commands'].items())]))
@@ -179,12 +175,6 @@
         if cmd in grouped_commands['commands']:
             return group, cmd
     return _group, cmd
-
-# def _cmd_exists(cmd):
-#     for group, grouped_commands in sorted(commands.items()):
-#         if cmd in grouped_commands['commands']:
-#             return True
-#     return False
 
 
 def run(args=sys.argv):
