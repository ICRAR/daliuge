import hashlib
from enum import Enum

PROTOCOL_VERSION = 0.1


class ReproducibilityFlags(Enum):
    NOTHING = 0
    RERUN = 1
    REPEAT = 2
    REPRODUCE = 3
    REPLICATE_SCI = 4  # Rerun + Reproduce (holds numerically)
    REPLICATE_COMP = 5  # Repeat + Reproduce (holds numerically)
    EXPERIMENTAL = 6


REPRO_DEFAULT = ReproducibilityFlags.NOTHING
HASHING_ALG = hashlib.sha3_256


def rmode_supported(flag: ReproducibilityFlags):
    """
    Determines in a given flag is currently supported.
    A slightly pedantic solution but it does centralize the process.
    There is the possiblity that different functionality is possible on a per-install basis.
    Named to be used as a if rmode_supported(flag)
    :param flag: A ReproducibilityFlag enum being queried
    :return: True if supported, False otherwise
    """
    if flag == ReproducibilityFlags.NOTHING \
            or flag == ReproducibilityFlags.RERUN \
<<<<<<< HEAD
            or flag == ReproducibilityFlags.REPRODUCE \
=======
            or flag == ReproducibilityFlags.REPEAT \
>>>>>>> cae7ef51
            or flag == ReproducibilityFlags.EXPERIMENTAL:
        return True
    else:
        return False<|MERGE_RESOLUTION|>--- conflicted
+++ resolved
@@ -29,11 +29,8 @@
     """
     if flag == ReproducibilityFlags.NOTHING \
             or flag == ReproducibilityFlags.RERUN \
-<<<<<<< HEAD
+            or flag == ReproducibilityFlags.REPEAT \
             or flag == ReproducibilityFlags.REPRODUCE \
-=======
-            or flag == ReproducibilityFlags.REPEAT \
->>>>>>> cae7ef51
             or flag == ReproducibilityFlags.EXPERIMENTAL:
         return True
     else:
