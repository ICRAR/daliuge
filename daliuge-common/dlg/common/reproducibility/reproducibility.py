import logging

from dlg.common.reproducibility.constants import ReproducibilityFlags, REPRO_DEFAULT, PROTOCOL_VERSION, HASHING_ALG, \
    rmode_supported
from merklelib import MerkleTree

logger = logging.getLogger(__name__)


def common_hash(value):
    return HASHING_ALG(value).hexdigest()


#  ------ Drop-Based Functionality ------
def accumulate_lgt_drop_data(drop: dict, level: ReproducibilityFlags):
    """
    Accumulates relevant reproducibility fields for a single drop.
    TODO: Implement alternative level functionality.
    :param drop:
    :param level:
    :return: A dictionary containing accumulated reproducibility data for a given drop.
    """
    data = {}
    if level == ReproducibilityFlags.NOTHING:
        return data

    category_type = drop['categoryType']

    data['category_type'] = category_type
    data['category'] = drop['category']

    if category_type == 'Data':
        data['streaming'] = drop['streaming']
        pass
    elif category_type == 'Application':
        data['streaming'] = drop['streaming']
        pass
    elif category_type == 'Group':
        pass
    elif category_type == 'Control':
        pass
    elif category_type == 'Other':
        pass
    return data


def accumulate_lg_drop_data(drop: dict, level: ReproducibilityFlags):
    """
    Accumulates relevant reproducibility fields for a single drop.
    TODO: Implement alternative level functionality.
    :param drop:
    :param level:
    :return: A dictionary containing accumulated reproducibility data for a given drop.
    """
    return {}


def accumulate_pgt_unroll_drop_data(drop: dict):
    """
    Accumulates relevant reproducibility fields for a single drop at the physical template level.
    TODO: Implement alternative level functionality.
    :param drop:
    :return: A dictionary containing accumulated reproducibility data for a given drop.
    """
    data = {}
<<<<<<< HEAD
    rmode = ReproduciblityFlags(int(drop['reprodata']['rmode']))
=======
    rmode = ReproducibilityFlags(int(drop['reprodata']["rmode"]))
>>>>>>> 92d72034
    if not rmode_supported(rmode):
        logger.warning('Requested reproducibility mode %s not yet implemented', str(rmode))
        rmode = REPRO_DEFAULT
<<<<<<< HEAD
        drop['reprodata']['rmode'] = str(rmode.value)
    if rmode == ReproduciblityFlags.NOTHING:
=======
        drop['reprodata']["rmode"] = str(rmode.value)
    if rmode == ReproducibilityFlags.NOTHING:
>>>>>>> 92d72034
        return data
    data['type'] = drop['type']
    data['rank'] = drop['rank']
    if data['type'] == 'plain':
        data['storage'] = drop['storage']
    else:
        data['app'] = drop['app']

    return data


def accumulate_pgt_partition_drop_data(drop: dict):
    """
    Is as combination of unroll drop data
    :param drop:
    :return:
    """
<<<<<<< HEAD
    rmode = ReproduciblityFlags(int(drop['reprodata']['rmode']))
=======
    rmode = ReproducibilityFlags(int(drop['reprodata']["rmode"]))
>>>>>>> 92d72034
    if not rmode_supported(rmode):
        logger.warning("Requested reproducibility mode %s not yet implemented", str(rmode))
        rmode = REPRO_DEFAULT
        drop['reprodata']['rmode'] = str(rmode.value)
    data = accumulate_pgt_unroll_drop_data(drop)
    # This is the only piece of new information added at the partition level
    # It is only pertinent to Repetition and Computational replication
<<<<<<< HEAD
    if rmode == ReproduciblityFlags.REPEAT or rmode == ReproduciblityFlags.REPLICATE_COMP:
        data['node'] = drop['node'][1:]
        data['island'] = drop['island'][1:]
=======
    if rmode == ReproducibilityFlags.REPEAT or rmode == ReproducibilityFlags.REPLICATE_COMP:
        data["node"] = drop["node"][1:]
        data["island"] = drop["island"][1:]
>>>>>>> 92d72034
    return data


def accumulate_pg_drop_data(drop: dict):
    """
    Accumulate relevant reproducibility fields for a single drop at the physical graph level.
    TODO: Implement alternative level functionality.
    :param drop:
    :return: A dictionary containing accumulated reproducibility data for a given drop.
    """
<<<<<<< HEAD
    rmode = ReproduciblityFlags(int(drop['reprodata']['rmode']))
=======
    rmode = ReproducibilityFlags(int(drop['reprodata']["rmode"]))
>>>>>>> 92d72034
    if not rmode_supported(rmode):
        logger.warning("Requested reproducibility mode %s not yet implemented", str(rmode))
        rmode = REPRO_DEFAULT
        drop['reprodata']['rmode'] = str(rmode.value)
    data = {}
    if rmode == ReproducibilityFlags.REPEAT or rmode == ReproducibilityFlags.REPLICATE_COMP:
        data['node'] = drop['node']
        data['island'] = drop['island']
    return data


def init_lgt_repro_drop_data(drop: dict, level: ReproducibilityFlags):
    """
    Creates and appends per-drop reproducibility information at the logical template stage.
    :param drop:
    :param level:
    :return: The same drop with appended reproducibility information.
    """
    data = accumulate_lgt_drop_data(drop, level)
    merkledata = []
    for key, value in data.items():
        temp = [key, value]
        merkledata.append(temp)
    merkletree = MerkleTree(merkledata, common_hash)
    data['merkleroot'] = merkletree.merkle_root
    drop['reprodata'] = {'rmode': str(level.value), 'lgt_data': data, 'lg_parenthashes': []}
    return drop


def init_lg_repro_drop_data(drop: dict):
    """
    Creates and appends per-drop reproducibility information at the logical graph stage.
    :param drop:
    :return: The same drop with appended reproducibility information
    """
    rmode = ReproducibilityFlags(int(drop['reprodata']['rmode']))
    if not rmode_supported(rmode):
        logger.warning("Requested reproducibility mode %s not yet implemented", str(rmode))
        rmode = REPRO_DEFAULT
        drop['reprodata']['rmode'] = str(rmode.value)
    data = accumulate_lg_drop_data(drop, rmode)
    merkledata = []
    for key, value in data.items():
        temp = [key, value]
        merkledata.append(temp)
    merkletree = MerkleTree(merkledata, common_hash)
    data['merkleroot'] = merkletree.merkle_root
    drop['reprodata']['lg_data'] = data
    drop['reprodata']['lg_parenthashes'] = []
    return drop


def append_pgt_repro_data(drop: dict, data: dict):
    merkledata = []
    for key, value in data.items():
        temp = [key, value]
        merkledata.append(temp)
    merkletree = MerkleTree(merkledata, common_hash)
    data['merkleroot'] = merkletree.merkle_root
    #  Separated so chaining can happen on independent elements (or both later)
    drop['reprodata']['pgt_parenthashes'] = []
    drop['reprodata']['pgt_data'] = data
    return drop


def init_pgt_unroll_repro_drop_data(drop: dict):
    """
    Creates and appends per-drop reproducibility information at the physical graph template stage when unrolling.
    :param drop:
    :return: The same drop with appended reproducibility information
    """
    data = accumulate_pgt_unroll_drop_data(drop)
    append_pgt_repro_data(drop, data)
    return drop


def init_pgt_partition_repro_drop_data(drop: dict):
    """
    Creates and appends per-drop reproducibility information at the physical graph template stage when partitioning.
    :param drop:
    :return: The same drop with appended reproducibility information
    """
    data = accumulate_pgt_partition_drop_data(drop)
    append_pgt_repro_data(drop, data)
    return drop


def init_pg_repro_drop_data(drop: dict):
    """
    Creates and appends per-drop reproducibility information at the physical graph stage.
    :param drop:
    :return: The same drop with appended reproducibility information
    """
    data = accumulate_pg_drop_data(drop)
    merkledata = []
    for key, value in data.items():
        temp = [key, value]
        merkledata.append(temp)
    merkletree = MerkleTree(merkledata, common_hash)
    data['merkleroot'] = merkletree.merkle_root
    #  Separated so chaining can happen on independent elements (or both later)
    drop['reprodata']['pg_parenthashes'] = []
    drop['reprodata']['pg_data'] = data
    return drop


def init_runtime_repro_drop_data(drop: dict):
    """
    Merges runtime and PG graph data on a per-drop basis.
    :param drop:
    :return:
    """
    pg_data = accumulate_pg_drop_data(drop)
    merkledata = []
    for key, value in pg_data.items():
        temp = [key, value]
        merkledata.append(temp)
    merkledata.append(drop['reprodata']['pg_data']['run_merkleroot'])
    merkletree = MerkleTree(merkledata, common_hash)
    pg_data['run_data'] = drop['reprodata']['pg_data']['run_data'].copy()
    pg_data['run_merkleroot'] = drop['reprodata']['pg_data']['run_merkleroot']
    pg_data['merkleroot'] = merkletree.merkle_root
    drop['reprodata']['pg_data'] = pg_data
    return drop


#  ------ Graph-Wide Functionality ------

def accumulate_meta_data():
    """
    WARNING: Relies on naming convention in hashlib.
    """
    data = {'repro_protocol': PROTOCOL_VERSION, 'hashing_alg': str(HASHING_ALG)[8:-2]}
    return data


def build_lg_block_data(drop: dict):
    block_data = [drop['reprodata']['lgt_data']['merkleroot']]
    if 'merkleroot' in drop['reprodata']['lg_data']:
        lg_hash = drop['reprodata']['lg_data']['merkleroot']
        block_data.append(lg_hash)
    for parenthash in sorted(drop['reprodata']['lg_parenthashes']):
        block_data.append(parenthash)
    mtree = MerkleTree(block_data, common_hash)
    drop['reprodata']['lg_blockhash'] = mtree.merkle_root


def build_pgt_block_data(drop: dict):
    block_data = [drop['reprodata']['pgt_data']['merkleroot'], drop['reprodata']['lg_blockhash']]
    for parenthash in sorted(drop['reprodata']['pgt_parenthashes']):
        block_data.append(parenthash)
    mtree = MerkleTree(block_data, common_hash)
    drop['reprodata']['pgt_blockhash'] = mtree.merkle_root


def build_pg_block_data(drop: dict):
    block_data = [drop['reprodata']['pg_data']['merkleroot'],
                  drop['reprodata']['pgt_blockhash'],
                  drop['reprodata']['lg_blockhash']]
    for parenthash in sorted(drop['reprodata']['pg_parenthashes']):
        block_data.append(parenthash)
    mtree = MerkleTree(block_data, common_hash)
    drop['reprodata']['pg_blockhash'] = mtree.merkle_root


def lg_build_blockdag(lg: dict):
    """
    Uses Kahn's algorithm to topologically sort a logical graph dictionary.
    Exploits that a DAG contains at least one node with in-degree 0.
    Processes drops in-order.
    O(V + E) time complexity.
    :param lg:
    :return:
    """
    from collections import deque
    dropset = {}  # Also contains in-degree information
    neighbourset = {}
<<<<<<< HEAD
    visited = []
=======
    leaves = []
    visited = 0
>>>>>>> 92d72034
    q = deque()
    for drop in lg['nodeDataArray']:
        did = int(drop['key'])
        dropset[did] = [drop, 0]
        neighbourset[did] = []

    for edge in lg['linkDataArray']:
        src = int(edge['from'])
        dest = int(edge['to'])
        dropset[dest][1] += 1
        neighbourset[src].append(dest)

    #  did == 'drop id'
    for did in dropset:
        if dropset[did][1] == 0:
            q.append(did)
        if not neighbourset[did]:  # Leaf node
            leaves.append(did)

    while q:
        did = q.pop()
        # Process
        build_lg_block_data(dropset[did][0])
        visited.append(did)
        for n in neighbourset[did]:
            dropset[n][1] -= 1
            #  Add our new hash to the parent-hash list
            parenthash = dropset[did][0]['reprodata']['lg_blockhash']
            dropset[n][0]['reprodata']['lg_parenthashes'].append(parenthash)
            if dropset[n][1] == 0:  # Add drops at the DAG-frontier
                q.append(n)

    if len(visited) != len(dropset):
        raise Exception("Not a DAG")

    logger.info("BlockDAG Generated at LG/T level")
    return visited  # For debugging

    for i in range(len(leaves)):
        leaf = leaves[i]
        leaves[i] = dropset[leaf][0]['reprodata']['lg_blockhash']
    return leaves


def build_blockdag(drops: list, abstraction: str = 'pgt'):
    """
    Uses Kahn's algorithm to topologically sort a logical graph dictionary.
    Exploits that a DAG contains at least one node with in-degree 0.
    Processes drops in-order.
    O(V + E) time complexity.
    :param drops: The list of drops
    :param abstraction: The level of graph abstraction 'pgt' || 'pg'
    :return:
    """
    blockstr = 'pgt'
    parentstr = 'pgt_parenthashes'
    block_builder = build_pgt_block_data
    if abstraction == 'pg':
        blockstr = 'pg'
        parentstr = 'pg_parenthashes'
        block_builder = build_pg_block_data

    from collections import deque
    dropset = {}
    neighbourset = {}
    leaves = []
    visited = 0
    q = deque()

    for drop in drops:
        did = drop['oid']
        dropset[did] = [drop, 0]  # To guarantee all nodes have entries
    for drop in drops:
        did = drop['oid']
        neighbourset[did] = []
        if 'outputs' in drop:
            for dest in drop['outputs']:
                dropset[dest][1] += 1
                neighbourset[did].append(dest)
        if 'consumers' in drop:  # There may be some bizarre scenario when a drop has both
            for dest in drop['consumers']:
                dropset[dest][1] += 1
                neighbourset[did].append(dest)

    for did in dropset:
        if dropset[did][1] == 0:
            q.append(did)
        if not neighbourset[did]:  # Leaf node
            leaves.append(did)

    while q:
        did = q.pop()
        block_builder(dropset[did][0])
        visited += 1
        for n in neighbourset[did]:
            dropset[n][1] -= 1
            # Add our new hash to the parest-hash list
            parenthash = dropset[did][0]['reprodata'][parentstr]
            dropset[n][0]['reprodata'][parentstr].append(parenthash)
            if dropset[n][1] == 0:
                q.append(n)

    if visited != len(dropset):
        raise Exception("Not a DAG")

    for i in range(len(leaves)):
        leaf = leaves[i]
        leaves[i] = dropset[leaf][0]['reprodata'][blockstr + '_blockhash']
    return leaves

    # logger.info("BlockDAG Generated at" + abstraction + " level")


def init_lgt_repro_data(lgt: dict, rmode: str):
    """
    Creates and appends graph-wide reproducibility data at the logical template stage.
    Currently, this is basically a stub that adds the requested flag to the graph.
    Later, this will contain significantly more information.
    :param lgt: The logical graph data structure (a JSON object (a dict))
    :param rmode: One several values 0-5 defined in constants.py
    :return: The same lgt object with new information appended
    """
    rmode = ReproducibilityFlags(int(rmode))
    if not rmode_supported(rmode):
        logger.warning("Requested reproducibility mode %s not yet implemented", str(rmode))
        rmode = REPRO_DEFAULT
    reprodata = {'rmode': str(rmode.value), 'meta_data': accumulate_meta_data()}
    meta_tree = MerkleTree(reprodata, common_hash)
    reprodata['merkleroot'] = meta_tree.merkle_root
    for drop in lgt['nodeDataArray']:
        init_lgt_repro_drop_data(drop, rmode)
    lgt['reprodata'] = reprodata
    logger.info("Reproducibility data finished at LGT level")
    return lgt


def init_lg_repro_data(lg: dict):
    """
    Handles adding reproducibility data at the logical graph level.
    Also builds the logical data blockdag over the entire structure.
    :param lg: The logical graph data structure (a JSON object (a dict))
    :return: The same lgt object with new information appended
    """
    for drop in lg['nodeDataArray']:
        init_lg_repro_drop_data(drop)
    leaves = lg_build_blockdag(lg)
    lg['reprodata']['leaves'] = leaves
    logger.info("Reproducibility data finished at LG level")
    return lg


def init_pgt_unroll_repro_data(pgt: list):
    """
    Handles adding reproducibility data at the physical graph template level.
    :param pgt: The physical graph template structure (a list of drops + reprodata dictionary)
    :return: The same pgt object with new information appended
    """
    reprodata = pgt.pop()
    for drop in pgt:
        init_pgt_unroll_repro_drop_data(drop)
    leaves = build_blockdag(pgt, 'pgt')
    reprodata['leaves'] = leaves
    pgt.append(reprodata)
    logger.info("Reproducibility data finished at PGT unroll level")
    return pgt


def init_pgt_partition_repro_data(pgt: list):
    """
    Handles adding reproducibility data at the physical graph template level after resource partitioning.
    :param pgt: The physical graph template structure (a list of drops + reprodata dictionary)
    :return: The same pgt object with new information recorded
    """
    reprodata = pgt.pop()
    for drop in pgt:
        init_pgt_partition_repro_drop_data(drop)
    leaves = build_blockdag(pgt, 'pgt')
    reprodata['leaves'] = leaves
    pgt.append(reprodata)
    logger.info("Reproducibility data finished at PGT partition level")
    return pgt


def init_pg_repro_data(pg: list):
    """
    Handles adding reproducibility data at the physical graph template level.
    :param pg: The logical graph data structure (a list of drops + reprodata dictionary)
    :return: The same pg object with new information appended
    """
    reprodata = pg.pop()
<<<<<<< HEAD
    rmode = ReproduciblityFlags(int(reprodata['rmode']))
=======
    rmode = ReproducibilityFlags(int(reprodata["rmode"]))
>>>>>>> 92d72034
    if not rmode_supported(rmode):
        logger.warning("Requested reproducibility mode %s not yet implemented", str(rmode))
        rmode = REPRO_DEFAULT
        reprodata['rmode'] = str(rmode.value)
    for drop in pg:
        init_pg_repro_drop_data(drop)
    leaves = build_blockdag(pg, 'pg')
    reprodata['leaves'] = leaves
    pg.append(reprodata)
    logger.info("Reproducibility data finished at PG level")
    return pg


def init_runtime_repro_data(pg: dict, reprodata: dict):
    """
    Adds reproducibility data at the runtime level to graph-wide values.
    :param pg:
    :param reprodata:
    :return:
    """
<<<<<<< HEAD
    rmode = ReproduciblityFlags(int(reprodata['rmode']))
=======
    rmode = ReproducibilityFlags(int(reprodata["rmode"]))
>>>>>>> 92d72034
    if not rmode_supported(rmode):
        # TODO: Logging needs sessionID at this stage
        # logger.warning("Requested reproducibility mode %s not yet implemented", str(rmode))
        rmode = REPRO_DEFAULT
        reprodata['rmode'] = str(rmode.value)
    for drop in pg.items():
        init_runtime_repro_drop_data(drop[1])
    leaves = build_blockdag(list(pg.values()), 'pg')
    reprodata['leaves'] = leaves
    pg['reprodata'] = reprodata
    # logger.info("Reproducibility data finished at runtime level")
    return pg<|MERGE_RESOLUTION|>--- conflicted
+++ resolved
@@ -63,21 +63,12 @@
     :return: A dictionary containing accumulated reproducibility data for a given drop.
     """
     data = {}
-<<<<<<< HEAD
-    rmode = ReproduciblityFlags(int(drop['reprodata']['rmode']))
-=======
-    rmode = ReproducibilityFlags(int(drop['reprodata']["rmode"]))
->>>>>>> 92d72034
+    rmode = ReproducibilityFlags(int(drop['reprodata']['rmode']))
     if not rmode_supported(rmode):
         logger.warning('Requested reproducibility mode %s not yet implemented', str(rmode))
         rmode = REPRO_DEFAULT
-<<<<<<< HEAD
         drop['reprodata']['rmode'] = str(rmode.value)
-    if rmode == ReproduciblityFlags.NOTHING:
-=======
-        drop['reprodata']["rmode"] = str(rmode.value)
     if rmode == ReproducibilityFlags.NOTHING:
->>>>>>> 92d72034
         return data
     data['type'] = drop['type']
     data['rank'] = drop['rank']
@@ -95,11 +86,7 @@
     :param drop:
     :return:
     """
-<<<<<<< HEAD
-    rmode = ReproduciblityFlags(int(drop['reprodata']['rmode']))
-=======
-    rmode = ReproducibilityFlags(int(drop['reprodata']["rmode"]))
->>>>>>> 92d72034
+    rmode = ReproducibilityFlags(int(drop['reprodata']['rmode']))
     if not rmode_supported(rmode):
         logger.warning("Requested reproducibility mode %s not yet implemented", str(rmode))
         rmode = REPRO_DEFAULT
@@ -107,15 +94,9 @@
     data = accumulate_pgt_unroll_drop_data(drop)
     # This is the only piece of new information added at the partition level
     # It is only pertinent to Repetition and Computational replication
-<<<<<<< HEAD
-    if rmode == ReproduciblityFlags.REPEAT or rmode == ReproduciblityFlags.REPLICATE_COMP:
+    if rmode == ReproducibilityFlags.REPEAT or rmode == ReproducibilityFlags.REPLICATE_COMP:
         data['node'] = drop['node'][1:]
         data['island'] = drop['island'][1:]
-=======
-    if rmode == ReproducibilityFlags.REPEAT or rmode == ReproducibilityFlags.REPLICATE_COMP:
-        data["node"] = drop["node"][1:]
-        data["island"] = drop["island"][1:]
->>>>>>> 92d72034
     return data
 
 
@@ -126,11 +107,7 @@
     :param drop:
     :return: A dictionary containing accumulated reproducibility data for a given drop.
     """
-<<<<<<< HEAD
-    rmode = ReproduciblityFlags(int(drop['reprodata']['rmode']))
-=======
-    rmode = ReproducibilityFlags(int(drop['reprodata']["rmode"]))
->>>>>>> 92d72034
+    rmode = ReproducibilityFlags(int(drop['reprodata']['rmode']))
     if not rmode_supported(rmode):
         logger.warning("Requested reproducibility mode %s not yet implemented", str(rmode))
         rmode = REPRO_DEFAULT
@@ -308,12 +285,8 @@
     from collections import deque
     dropset = {}  # Also contains in-degree information
     neighbourset = {}
-<<<<<<< HEAD
+    leaves = []
     visited = []
-=======
-    leaves = []
-    visited = 0
->>>>>>> 92d72034
     q = deque()
     for drop in lg['nodeDataArray']:
         did = int(drop['key'])
@@ -350,7 +323,6 @@
         raise Exception("Not a DAG")
 
     logger.info("BlockDAG Generated at LG/T level")
-    return visited  # For debugging
 
     for i in range(len(leaves)):
         leaf = leaves[i]
@@ -504,11 +476,7 @@
     :return: The same pg object with new information appended
     """
     reprodata = pg.pop()
-<<<<<<< HEAD
-    rmode = ReproduciblityFlags(int(reprodata['rmode']))
-=======
-    rmode = ReproducibilityFlags(int(reprodata["rmode"]))
->>>>>>> 92d72034
+    rmode = ReproducibilityFlags(int(reprodata['rmode']))
     if not rmode_supported(rmode):
         logger.warning("Requested reproducibility mode %s not yet implemented", str(rmode))
         rmode = REPRO_DEFAULT
@@ -529,11 +497,7 @@
     :param reprodata:
     :return:
     """
-<<<<<<< HEAD
-    rmode = ReproduciblityFlags(int(reprodata['rmode']))
-=======
-    rmode = ReproducibilityFlags(int(reprodata["rmode"]))
->>>>>>> 92d72034
+    rmode = ReproducibilityFlags(int(reprodata['rmode']))
     if not rmode_supported(rmode):
         # TODO: Logging needs sessionID at this stage
         # logger.warning("Requested reproducibility mode %s not yet implemented", str(rmode))
